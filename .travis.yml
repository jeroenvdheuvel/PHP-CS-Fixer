--- conflicted
+++ resolved
@@ -61,29 +61,7 @@
 
         -
             <<: *STANDARD_TEST_JOB
-<<<<<<< HEAD
-=======
             stage: Test
-            php: 5.3
-            env: SKIP_LINT_TEST_CASES=1 COMPOSER_FLAGS="--prefer-stable --prefer-lowest"
-            dist: precise
-
-        -
-            <<: *STANDARD_TEST_JOB
-            stage: Test
-            php: 5.4
-            env: SKIP_LINT_TEST_CASES=1
-
-        -
-            <<: *STANDARD_TEST_JOB
-            stage: Test
-            php: 5.5
-            env: SKIP_LINT_TEST_CASES=1
-
-        -
-            <<: *STANDARD_TEST_JOB
-            stage: Test
->>>>>>> 11937d66
             php: 5.6
             env: COMPOSER_FLAGS="--prefer-stable --prefer-lowest"
 
@@ -122,18 +100,6 @@
                 - php php-cs-fixer --diff --dry-run -v fix
 
         -
-<<<<<<< HEAD
-=======
-            <<: *STANDARD_TEST_JOB
-            stage: Test
-            php: hhvm
-            env: SKIP_LINT_TEST_CASES=1
-            sudo: required
-            dist: trusty
-            group: edge
-
-        -
->>>>>>> 11937d66
             stage: Deployment
             php: 7.1
             install: ./dev-tools/build.sh
