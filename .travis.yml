--- conflicted
+++ resolved
@@ -48,15 +48,12 @@
                     | grep -v tests/Test/AbstractIntegrationCaseFactory.php \
                     | grep -v tests/Test/AbstractIntegrationTestCase.php \
                     | grep -v tests/Test/Assert/AssertTokensTrait.php \
-<<<<<<< HEAD
                     | grep -v tests/Test/Constraint/SameStringsConstraint.php \
                     | grep -v tests/Test/Constraint/SameStringsConstraintForV5.php \
                     | grep -v tests/Test/Constraint/SameStringsConstraintForV7.php \
                     | grep -v tests/Test/Constraint/XmlMatchesXsdConstraint.php \
                     | grep -v tests/Test/Constraint/XmlMatchesXsdConstraintForV5.php \
                     | grep -v tests/Test/Constraint/XmlMatchesXsdConstraintForV7.php \
-=======
->>>>>>> dfd856b8
                     | grep -v tests/Test/IntegrationCase.php \
                     | grep -v tests/Test/IntegrationCaseFactory.php \
                     | grep -v tests/Test/IntegrationCaseFactoryInterface.php \
