language: php

matrix:
    fast_finish: true
    include:
        - php: 5.3
          env: 'COMPOSER_FLAGS="--prefer-stable --prefer-lowest"'
        - php: 7.0
          env: LINT_TEST_CASES=1
        - php: hhvm
        - php: 5.4
        - php: 5.5
        - php: 5.6
        - php: 7.0
          env: SYMFONY_VERSION="~2.8"

sudo: false

cache:
    directories:
        - $HOME/.composer/cache

before_install:
<<<<<<< HEAD
    - git config --global github.accesstoken 5e7538aa415005c606ea68de2bbbade0409b4b8c
    - 'if [ "$SYMFONY_VERSION" != "" ]; then sed -i "s/\"symfony\/\([^\"]*\)\": \"[^\"]*\"/\"symfony\/\1\": \"$SYMFONY_VERSION\"/g" composer.json; fi'

install:
    - travis_retry composer update $COMPOSER_FLAGS --no-interaction

script:
    - composer test-ci
=======
    - mv $HOME/.phpenv/versions/$(phpenv version-name)/etc/conf.d/xdebug.ini $HOME/xdebug.ini || return 0
    - 'if [ "$SYMFONY_VERSION" != "" ]; then sed -i "s/\"symfony\/\([^\"]*\)\": \"[^\"]*\"/\"symfony\/\1\": \"$SYMFONY_VERSION\"/g" composer.json; fi'

install:
    - travis_retry composer global require hirak/prestissimo
    - travis_retry composer update ${COMPOSER_FLAGS} --no-interaction

script:
    - cp $HOME/xdebug.ini $HOME/.phpenv/versions/$(phpenv version-name)/etc/conf.d/xdebug.ini || return 0
    - vendor/bin/phpunit --verbose --coverage-clover build/logs/clover.xml
>>>>>>> feeca5a4
    - phpenv config-rm xdebug.ini || return 0
    - php php-cs-fixer --diff --dry-run -v fix

after_success:
    - php vendor/bin/coveralls -v<|MERGE_RESOLUTION|>--- conflicted
+++ resolved
@@ -21,27 +21,17 @@
         - $HOME/.composer/cache
 
 before_install:
-<<<<<<< HEAD
     - git config --global github.accesstoken 5e7538aa415005c606ea68de2bbbade0409b4b8c
+    - mv $HOME/.phpenv/versions/$(phpenv version-name)/etc/conf.d/xdebug.ini $HOME/xdebug.ini || return 0
+    - travis_retry composer global require hirak/prestissimo
     - 'if [ "$SYMFONY_VERSION" != "" ]; then sed -i "s/\"symfony\/\([^\"]*\)\": \"[^\"]*\"/\"symfony\/\1\": \"$SYMFONY_VERSION\"/g" composer.json; fi'
 
 install:
     - travis_retry composer update $COMPOSER_FLAGS --no-interaction
 
 script:
+    - cp $HOME/xdebug.ini $HOME/.phpenv/versions/$(phpenv version-name)/etc/conf.d/xdebug.ini || return 0
     - composer test-ci
-=======
-    - mv $HOME/.phpenv/versions/$(phpenv version-name)/etc/conf.d/xdebug.ini $HOME/xdebug.ini || return 0
-    - 'if [ "$SYMFONY_VERSION" != "" ]; then sed -i "s/\"symfony\/\([^\"]*\)\": \"[^\"]*\"/\"symfony\/\1\": \"$SYMFONY_VERSION\"/g" composer.json; fi'
-
-install:
-    - travis_retry composer global require hirak/prestissimo
-    - travis_retry composer update ${COMPOSER_FLAGS} --no-interaction
-
-script:
-    - cp $HOME/xdebug.ini $HOME/.phpenv/versions/$(phpenv version-name)/etc/conf.d/xdebug.ini || return 0
-    - vendor/bin/phpunit --verbose --coverage-clover build/logs/clover.xml
->>>>>>> feeca5a4
     - phpenv config-rm xdebug.ini || return 0
     - php php-cs-fixer --diff --dry-run -v fix
 
