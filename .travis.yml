language: php

sudo: false

matrix:
    fast_finish: true
    include:
        - php: 5.3
          env: DEPLOY=yes COMPOSER_FLAGS="--prefer-stable --prefer-lowest"
        - php: 5.4
        - php: 5.5
        - php: 5.6
        - php: 7.0
<<<<<<< HEAD
          env: SYMFONY_VERSION="^2.8"
=======
          env: SYMFONY_VERSION="~2.8"
        - php: 7.0
          env: LINT_TEST_CASES=1
        - php: nightly
          env: LINT_TEST_CASES=1
>>>>>>> f972285d
        # Use the newer stack for HHVM as HHVM does not support Precise anymore since a long time and so Precise has an outdated version
        - php: hhvm-3.9
          sudo: required
          dist: trusty
          group: edge
        - php: hhvm
          sudo: required
          dist: trusty
          group: edge

cache:
    directories:
        - $HOME/.composer/cache

before_install:
    - git config --global github.accesstoken 5e7538aa415005c606ea68de2bbbade0409b4b8c
    - mv $HOME/.phpenv/versions/$(phpenv version-name)/etc/conf.d/xdebug.ini $HOME/xdebug.ini || return 0
    - travis_retry composer global require hirak/prestissimo
    - 'if [ "$SYMFONY_VERSION" != "" ]; then sed -i "s/\"symfony\/\([^\"]*\)\": \"^2[^\"]*\"/\"symfony\/\1\": \"$SYMFONY_VERSION\"/g" composer.json; fi'

install:
    - travis_retry composer update $COMPOSER_FLAGS --no-interaction

script:
    - cp $HOME/xdebug.ini $HOME/.phpenv/versions/$(phpenv version-name)/etc/conf.d/xdebug.ini || return 0
    - composer test-ci
    - phpenv config-rm xdebug.ini || return 0
    - php php-cs-fixer --diff --dry-run -v fix

after_success:
    - php vendor/bin/coveralls -v

before_deploy:
    - 'sed -i "s/^{/\{\n    \"config\": {\"platform\": {\"php\": \"5.3.6\"}},/" composer.json'
    - curl -LSs http://box-project.github.io/box2/installer.php | php
    - composer update --no-dev --no-interaction --optimize-autoloader --prefer-stable
    - php -d phar.readonly=false box.phar build

deploy:
    provider: releases
    api_key:
        secure: K9NKi7X1OPz898fxtVc1RfWrSI+4hTFFYOik932wTz1jC4dQJ64Khh1LV9frA1+JiDS3+R6TvmQtpzbkX3y4L75UrSnP1ADH5wfMYIVmydG3ZjTMo8SWQWHmRMh3ORAKTMMpjl4Q7EkRkLp6RncKe+FAFPP5mgv55mtIMaE4qUk=
    file: php-cs-fixer.phar
    skip_cleanup: true
    on:
        repo: FriendsOfPHP/PHP-CS-Fixer
        tags: true
        condition: $DEPLOY = yes<|MERGE_RESOLUTION|>--- conflicted
+++ resolved
@@ -11,15 +11,9 @@
         - php: 5.5
         - php: 5.6
         - php: 7.0
-<<<<<<< HEAD
-          env: SYMFONY_VERSION="^2.8"
-=======
-          env: SYMFONY_VERSION="~2.8"
-        - php: 7.0
-          env: LINT_TEST_CASES=1
+          env: LINT_TEST_CASES=1 SYMFONY_VERSION="^2.8"
         - php: nightly
           env: LINT_TEST_CASES=1
->>>>>>> f972285d
         # Use the newer stack for HHVM as HHVM does not support Precise anymore since a long time and so Precise has an outdated version
         - php: hhvm-3.9
           sudo: required
