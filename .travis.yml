--- conflicted
+++ resolved
@@ -21,7 +21,6 @@
     # Composer: boost installation
     - composer global show -ND 2>&1 | grep "hirak/prestissimo" || travis_retry composer global require $DEFAULT_COMPOSER_FLAGS hirak/prestissimo
 
-<<<<<<< HEAD
 jobs:
     include:
         -
@@ -53,7 +52,7 @@
                 - travis_retry composer update $DEFAULT_COMPOSER_FLAGS $COMPOSER_FLAGS
                 - composer info -D | sort
             script:
-                - vendor/bin/phpunit --verbose || travis_terminate 1
+                - vendor/bin/phpunit || travis_terminate 1
                 - php php-cs-fixer --diff --dry-run -v fix
 
         -
@@ -72,8 +71,8 @@
                 # for building a tag release we don't need to collect code coverage
                 - if [ $TRAVIS_TAG ]; then export COLLECT_COVERAGE=0; fi
             script:
-                - if [ $COLLECT_COVERAGE == 0 ]; then vendor/bin/phpunit --verbose || travis_terminate 1; fi
-                - if [ $COLLECT_COVERAGE == 1 ]; then phpdbg -qrr vendor/bin/phpunit --verbose --coverage-clover build/logs/clover.xml || travis_terminate 1; fi
+                - if [ $COLLECT_COVERAGE == 0 ]; then vendor/bin/phpunit || travis_terminate 1; fi
+                - if [ $COLLECT_COVERAGE == 1 ]; then phpdbg -qrr vendor/bin/phpunit --coverage-clover build/logs/clover.xml || travis_terminate 1; fi
                 - php php-cs-fixer --diff --dry-run -v fix || travis_terminate 1
                 - if [ $COLLECT_COVERAGE == 1 ]; then php vendor/bin/coveralls -v; fi
 
@@ -83,7 +82,7 @@
             env: COMPOSER_FLAGS="--ignore-platform-reqs" SYMFONY_DEPRECATIONS_HELPER=weak PHP_CS_FIXER_IGNORE_ENV=1 PHP_CS_FIXER_TEST_USE_LEGACY_TOKENIZER=1
             script:
                 - php php-cs-fixer fix --rules @PHP70Migration:risky,@PHP71Migration,native_function_invocation -q || travis_terminate 1
-                - vendor/bin/phpunit --verbose || travis_terminate 1
+                - vendor/bin/phpunit || travis_terminate 1
                 - git checkout . -q
                 - php php-cs-fixer --diff --dry-run -v fix
 
@@ -119,69 +118,4 @@
                     repo: FriendsOfPHP/PHP-CS-Fixer
                     tags: true
             after_deploy:
-                - ./dev-tools/trigger-website.sh ${TRAVIS_TOKEN} ${TRAVIS_TAG}
-=======
-    # Composer: enforce given Symfony components version
-    - 'if [ "$SYMFONY_VERSION" != "" ]; then sed -i "s/\"symfony\/\([^\"]*\)\": \"^2[^\"]*\"/\"symfony\/\1\": \"$SYMFONY_VERSION\"/g" composer.json; fi'
-
-    # display tasks configuration for a job
-    - set | grep ^TASK | sort
-
-install:
-    - if [ $TASK_SCA == 1 ]; then travis_retry composer global require $DEFAULT_COMPOSER_FLAGS maglnet/composer-require-checker:^0.1.4; fi
-    - travis_retry composer update $DEFAULT_COMPOSER_FLAGS $COMPOSER_FLAGS
-    - composer info -D | sort
-
-script:
-    # @TODO remove at 3.0
-    - if [ $TASK_SCA == 1 ]; then git archive -o /dev/null HEAD -v 2>&1 | grep tests | grep \.php | grep -v tests/Test/AbstractFixerTestCase.php | grep -v tests/Test/AbstractIntegrationTestCase.php | grep -v tests/Test/IntegrationCase.php | grep -v tests/Test/IntegrationCaseFactory.php && (echo "UNKNOWN FILES DETECTED" && travis_terminate 1) || echo "NO UNKNOWN FILES"; fi
-
-    - if [ $TASK_SCA == 1 ]; then php php-cs-fixer fix --rules @PHP70Migration:risky,@PHP71Migration,native_function_invocation -q; fi
-    - if [ $TASK_SCA == 1 ]; then ./check_trailing_spaces.sh || travis_terminate 1; fi
-    - if [ $TASK_SCA == 1 ]; then travis_retry composer update $DEFAULT_COMPOSER_FLAGS $COMPOSER_FLAGS --no-dev --prefer-stable; fi
-    - if [ $TASK_SCA == 1 ]; then $HOME/.composer/vendor/bin/composer-require-checker check composer.json --config-file=.composer-require-checker.json || travis_terminate 1; fi
-    - if [ $TASK_SCA == 1 ]; then travis_retry composer update $DEFAULT_COMPOSER_FLAGS $COMPOSER_FLAGS; fi
-
-    - if [ $TASK_TESTS == 1 ] && [ $TASK_TESTS_COVERAGE == 0 ]; then vendor/bin/phpunit; fi
-    - if [ $TASK_TESTS == 1 ] && [ $TASK_TESTS_COVERAGE == 1 ]; then phpdbg -qrr vendor/bin/phpunit --coverage-clover build/logs/clover.xml; fi
-
-    - if [ $TASK_SCA == 1 ]; then git checkout . -q; fi
-
-    - if [ $TASK_CS == 1 ]; then php php-cs-fixer --diff --dry-run -v fix; fi
-
-after_success:
-    - if [ $TASK_TESTS_COVERAGE == 1 ]; then php vendor/bin/coveralls -v; fi
-
-before_deploy:
-    # install box2
-    - curl -LSs http://box-project.github.io/box2/installer.php | php
-    - php box.phar --version
-
-    # ensure that deps will work on lowest supported PHP version
-    - composer config platform.php 2> /dev/null || composer config platform.php 5.3.6
-
-    # require suggested packages
-    - composer require --no-update symfony/polyfill-mbstring
-
-    # update deps to highest possible for lowest supported PHP version
-    - composer update $DEFAULT_COMPOSER_FLAGS --no-dev --prefer-stable
-
-    - composer info -D | sort
-
-    # build phar file
-    - php -d phar.readonly=false box.phar build
-
-deploy:
-    provider: releases
-    api_key:
-        secure: K9NKi7X1OPz898fxtVc1RfWrSI+4hTFFYOik932wTz1jC4dQJ64Khh1LV9frA1+JiDS3+R6TvmQtpzbkX3y4L75UrSnP1ADH5wfMYIVmydG3ZjTMo8SWQWHmRMh3ORAKTMMpjl4Q7EkRkLp6RncKe+FAFPP5mgv55mtIMaE4qUk=
-    file: php-cs-fixer.phar
-    skip_cleanup: true
-    on:
-        repo: FriendsOfPHP/PHP-CS-Fixer
-        tags: true
-        condition: $DEPLOY = yes
-
-after_deploy:
-    - ./dev-tools/trigger-website.sh ${TRAVIS_TOKEN} ${TRAVIS_TAG}
->>>>>>> 85118a40
+                - ./dev-tools/trigger-website.sh ${TRAVIS_TOKEN} ${TRAVIS_TAG}