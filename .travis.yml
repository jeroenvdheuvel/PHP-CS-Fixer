--- conflicted
+++ resolved
@@ -65,13 +65,9 @@
     - if [ $TASK_SCA == 1 ]; then export COMMIT_SCA_FILES=`git diff --name-only --diff-filter=ACMRTUXB $COMMIT_RANGE`; fi
 
 script:
-<<<<<<< HEAD
-=======
-    - if [ $TASK_SCA == 1 ]; then php php-cs-fixer fix --rules @PHP71Migration,@PHP71Migration:risky,native_function_invocation -q; fi
->>>>>>> 505459d0
     - if [ $TASK_SCA == 1 ]; then ./check_trailing_spaces.sh || travis_terminate 1; fi
     - if [ $TASK_SCA == 1 ] && [ -n "$COMMIT_SCA_FILES" ]; then vendor/bin/phpmd `echo $COMMIT_SCA_FILES | sed 's/ /,/g'` text phpmd.xml --exclude src/Resources,tests/Fixtures || travis_terminate 1; fi;
-    - if [ $TASK_SCA == 1 ]; then php php-cs-fixer fix --rules @PHP70Migration:risky,@PHP71Migration,native_function_invocation -q; fi
+    - if [ $TASK_SCA == 1 ]; then php php-cs-fixer fix --rules @PHP71Migration,@PHP71Migration:risky,native_function_invocation -q; fi
     - if [ $TASK_SCA == 1 ]; then travis_retry composer update $DEFAULT_COMPOSER_FLAGS $COMPOSER_FLAGS --no-dev --prefer-stable; fi
     - if [ $TASK_SCA == 1 ]; then $HOME/.composer/vendor/bin/composer-require-checker check composer.json --config-file=.composer-require-checker.json || travis_terminate 1; fi
     - if [ $TASK_SCA == 1 ]; then travis_retry composer update $DEFAULT_COMPOSER_FLAGS $COMPOSER_FLAGS; fi
