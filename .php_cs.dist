<?php

$header = <<<'EOF'
This file is part of PHP CS Fixer.

(c) Fabien Potencier <fabien@symfony.com>
    Dariusz Rumiński <dariusz.ruminski@gmail.com>

This source file is subject to the MIT license that is bundled
with this source code in the file LICENSE.
EOF;

$config = PhpCsFixer\Config::create()
    ->setRiskyAllowed(true)
    ->setRules([
        '@PHP56Migration' => true,
        '@Symfony' => true,
        '@Symfony:risky' => true,
        'align_multiline_comment' => true,
        'array_syntax' => ['syntax' => 'short'],
        'blank_line_before_statement' => true,
        'combine_consecutive_unsets' => true,
        // one should use PHPUnit methods to set up expected exception instead of annotations
        'general_phpdoc_annotation_remove' => ['annotations' => ['expectedException', 'expectedExceptionMessage', 'expectedExceptionMessageRegExp']],
        'header_comment' => ['header' => $header],
        'heredoc_to_nowdoc' => true,
        'list_syntax' => ['syntax' => 'long'],
        'method_argument_space' => ['ensure_fully_multiline' => true],
        'no_extra_consecutive_blank_lines' => ['tokens' => ['break', 'continue', 'extra', 'return', 'throw', 'use', 'parenthesis_brace_block', 'square_brace_block', 'curly_brace_block']],
        'no_null_property_initialization' => true,
        'no_short_echo_tag' => true,
        'no_unreachable_default_argument_value' => true,
        'no_useless_else' => true,
        'no_useless_return' => true,
        'ordered_class_elements' => true,
        'ordered_imports' => true,
        'php_unit_strict' => true,
        'php_unit_test_class_requires_covers' => true,
        'phpdoc_add_missing_param_annotation' => true,
        'phpdoc_order' => true,
        'phpdoc_types_order' => true,
        'semicolon_after_instruction' => true,
        'single_line_comment_style' => true,
        'strict_comparison' => true,
        'strict_param' => true,
    ])
    ->setFinder(
        PhpCsFixer\Finder::create()
            ->exclude('tests/Fixtures')
            ->in(__DIR__)
    )
;

// special handling of fabbot.io service if it's using too old PHP CS Fixer version
try {
    PhpCsFixer\FixerFactory::create()
        ->registerBuiltInFixers()
        ->registerCustomFixers($config->getCustomFixers())
        ->useRuleSet(new PhpCsFixer\RuleSet($config->getRules()));
} catch (PhpCsFixer\ConfigurationException\InvalidConfigurationException $e) {
<<<<<<< HEAD
    $config->setRules([]);
=======
    $config->setRules(array());
} catch (UnexpectedValueException $e) {
    $config->setRules(array());
>>>>>>> e1654762
}

return $config;<|MERGE_RESOLUTION|>--- conflicted
+++ resolved
@@ -58,13 +58,9 @@
         ->registerCustomFixers($config->getCustomFixers())
         ->useRuleSet(new PhpCsFixer\RuleSet($config->getRules()));
 } catch (PhpCsFixer\ConfigurationException\InvalidConfigurationException $e) {
-<<<<<<< HEAD
     $config->setRules([]);
-=======
-    $config->setRules(array());
 } catch (UnexpectedValueException $e) {
-    $config->setRules(array());
->>>>>>> e1654762
+    $config->setRules([]);
 }
 
 return $config;