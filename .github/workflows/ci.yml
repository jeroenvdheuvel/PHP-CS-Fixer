--- conflicted
+++ resolved
@@ -119,11 +119,7 @@
 
       - name: Execute migration rules
         if: matrix.execute-migration-rules == 'yes'
-<<<<<<< HEAD
-        run: php php-cs-fixer fix --rules @PHP73Migration,@PHP71Migration:risky,blank_line_after_opening_tag,-list_syntax -q
-=======
-        run: php php-cs-fixer fix --rules @PHP80Migration,@PHP80Migration:risky,blank_line_after_opening_tag -q
->>>>>>> f7b52457
+        run: php php-cs-fixer fix --rules @PHP80Migration,@PHP80Migration:risky,blank_line_after_opening_tag,-list_syntax -q
 
       - name: Disable time limit for tests when collecting coverage
         if: matrix.calculate-code-coverage == 'yes'
