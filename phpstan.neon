includes:
    - dev-tools/vendor/jangregor/phpstan-prophecy/src/extension.neon
    - dev-tools/vendor/phpstan/phpstan/conf/bleedingEdge.neon
    - dev-tools/vendor/phpstan/phpstan-phpunit/extension.neon
    - dev-tools/vendor/phpstan/phpstan-strict-rules/rules.neon
    - phpstan-baseline.neon

parameters:
    level: 8
    paths:
        - src
        - tests
    excludes_analyse:
        - tests/Fixtures
    ignoreErrors:
        - '/^Return typehint of method PhpCsFixer\\Tests\\Test\\.+::createIsIdenticalStringConstraint\(\) has invalid type PHPUnit_Framework_Constraint_IsIdentical\.$/'
        - '/^Class (Symfony\\Contracts\\EventDispatcher\\Event|Symfony\\Component\\EventDispatcher\\Event) not found.$/'
        - '/^(Access|Call) to an undefined (property|method) PhpCsFixer\\AccessibleObject\\AccessibleObject::.+$/'
        -
            message: '/^Unsafe usage of new static\(\)\.$/'
            path: src/Config.php
        -
            message: '/^Else branch is unreachable because previous condition is always true\.$/'
            path: src/Event/Event.php
        -
            message: '/^Strict comparison using !== between ''@git-commit@'' and ''@git-commit@'' will always evaluate to false\.$/'
            path: src/Console/Application.php
        -
            message: '/^Result of && is always false\.$/'
            path: src/Config.php
        -
            message: '/^Strict comparison using === between false and true will always evaluate to false\.$/'
            path: src/Config.php
        -
            message: '/^Else branch is unreachable because ternary operator condition is always true\.$/'
            paths:
                - src/Config.php
                - src/Tokenizer/Token.php
        -
            message: '/^Parameter #1 \$fixers of method PhpCsFixer\\Config::registerCustomFixers\(\) expects iterable<PhpCsFixer\\Fixer\\FixerInterface>, string given\.$/'
            path: tests/ConfigTest.php
        -
            message: '/^Parameter #1 \$options of method PhpCsFixer\\FixerConfiguration\\FixerConfigurationResolverRootless::resolve\(\) expects array<string, mixed>, array<int, string> given\.$/'
            path: tests/FixerConfiguration/FixerConfigurationResolverRootlessTest.php
        -
            message: '/^Parameter #1 \$function of function register_shutdown_function expects callable\(\): void, array\(\$this\(PhpCsFixer\\FileRemoval\), ''clean''\) given\.$/'
            path: src/FileRemoval.php
        -
            message: '/^Parameter #1 \$finder of method PhpCsFixer\\Config::setFinder\(\) expects iterable<string>, int given\.$/'
            path: tests/ConfigTest.php
<<<<<<< HEAD

        - # https://github.com/phpstan/phpstan/issues/1215
            message: '/^Strict comparison using === between false and string will always evaluate to false\.$/'
            path: src/Fixer/StringNotation/NoTrailingWhitespaceInStringFixer.php

=======
        - '/has no return typehint specified\.$/'
>>>>>>> d4f90fd0
    tipsOfTheDay: false<|MERGE_RESOLUTION|>--- conflicted
+++ resolved
@@ -48,13 +48,8 @@
         -
             message: '/^Parameter #1 \$finder of method PhpCsFixer\\Config::setFinder\(\) expects iterable<string>, int given\.$/'
             path: tests/ConfigTest.php
-<<<<<<< HEAD
-
         - # https://github.com/phpstan/phpstan/issues/1215
             message: '/^Strict comparison using === between false and string will always evaluate to false\.$/'
             path: src/Fixer/StringNotation/NoTrailingWhitespaceInStringFixer.php
-
-=======
         - '/has no return typehint specified\.$/'
->>>>>>> d4f90fd0
     tipsOfTheDay: false