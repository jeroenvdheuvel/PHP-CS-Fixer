<?php

/*
 * This file is part of PHP CS Fixer.
 *
 * (c) Fabien Potencier <fabien@symfony.com>
 *     Dariusz Rumiński <dariusz.ruminski@gmail.com>
 *
 * This source file is subject to the MIT license that is bundled
 * with this source code in the file LICENSE.
 */

namespace PhpCsFixer\Tests;

use PhpCsFixer\Console\Command\FixCommand;
use PhpCsFixer\Report\ReporterFactory;
use PhpCsFixer\ToolInfo;
use Symfony\Component\Console\Output\OutputInterface;
use Symfony\Component\Console\Tester\CommandTester;

/**
 * @author SpacePossum
 *
 * @internal
 *
 * @coversNothing
 * @group covers-nothing
 */
final class TextDiffTest extends TestCase
{
    /**
     * @param string $expected
     * @param string $format
     * @param bool   $isDecorated
     *
     * @dataProvider provideDiffReportingCases
     */
    public function testDiffReportingDecorated($expected, $format, $isDecorated)
    {
        $command = new FixCommand(new ToolInfo());
        $commandTester = new CommandTester($command);
        $commandTester->execute(
            [
                'path' => [__DIR__.'/Fixtures/FixCommand/TextDiffTestInput.php'],
                '--diff' => true,
                '--dry-run' => true,
                '--format' => $format,
                '--rules' => 'cast_spaces',
                '--using-cache' => 'no',
            ],
            [
                'decorated' => $isDecorated,
                'verbosity' => OutputInterface::VERBOSITY_NORMAL,
            ]
        );

        if ($isDecorated !== $commandTester->getOutput()->isDecorated()) {
            static::markTestSkipped(sprintf('Output should %sbe decorated.', $isDecorated ? '' : 'not '));
        }

        if ($isDecorated !== $commandTester->getOutput()->getFormatter()->isDecorated()) {
            static::markTestSkipped(sprintf('Formatter should %sbe decorated.', $isDecorated ? '' : 'not '));
        }

        static::assertStringMatchesFormat($expected, $commandTester->getDisplay(false));
    }

    public function provideDiffReportingCases()
    {
        $expected = <<<'TEST'
%A$output->writeln('<error>'.(int)$output.'</error>');%A
%A$output->writeln('<error>'.(int) $output.'</error>');%A
%A$output->writeln('<error> TEST </error>');%A
%A$output->writeln('<error>'.(int)$output.'</error>');%A
%A$output->writeln('<error>'.(int) $output.'</error>');%A
TEST;
        $cases = [];
        foreach (['txt', 'xml', 'junit'] as $format) {
            $cases[] = [$expected, $format, true];
            $cases[] = [$expected, $format, false];
        }

        $expected = substr(json_encode($expected), 1, -1);
        $cases[] = [$expected, 'json', true];
        $cases[] = [$expected, 'json', false];

        return $cases;
    }

    /**
     * Test to make sure @see TextDiffTest::provideDiffReportingCases covers all formats.
     */
    public function testAllFormatsCovered()
    {
        $factory = ReporterFactory::create();
        $formats = $factory->registerBuiltInReporters()->getFormats();
        sort($formats);

<<<<<<< HEAD
        $this->assertSame(
            ['checkstyle', 'gitlab', 'json', 'junit', 'txt', 'xml'],
=======
        static::assertSame(
            ['checkstyle', 'json', 'junit', 'txt', 'xml'],
>>>>>>> ff43c7b4
            $formats
        );
    }
}<|MERGE_RESOLUTION|>--- conflicted
+++ resolved
@@ -96,13 +96,8 @@
         $formats = $factory->registerBuiltInReporters()->getFormats();
         sort($formats);
 
-<<<<<<< HEAD
-        $this->assertSame(
+        static::assertSame(
             ['checkstyle', 'gitlab', 'json', 'junit', 'txt', 'xml'],
-=======
-        static::assertSame(
-            ['checkstyle', 'json', 'junit', 'txt', 'xml'],
->>>>>>> ff43c7b4
             $formats
         );
     }
