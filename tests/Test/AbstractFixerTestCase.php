--- conflicted
+++ resolved
@@ -17,11 +17,7 @@
 use PhpCsFixer\Linter\CachingLinter;
 use PhpCsFixer\Linter\Linter;
 use PhpCsFixer\Linter\LinterInterface;
-<<<<<<< HEAD
-use PhpCsFixer\RuleSet;
 use PhpCsFixer\Tests\Test\Assert\AssertTokensTrait;
-=======
->>>>>>> 01877ca0
 use PhpCsFixer\Tests\TestCase;
 use PhpCsFixer\Tokenizer\Token;
 use PhpCsFixer\Tokenizer\Tokens;
@@ -63,24 +59,19 @@
     {
         parent::tearDown();
 
+        $this->linter = null;
+        $this->fixer = null;
+
         // @todo remove at 3.0
         Tokens::setLegacyMode(false);
     }
 
-    protected function tearDown()
-    {
-        parent::tearDown();
-
-        $this->linter = null;
-        $this->fixer = null;
-    }
-
     /**
      * @return FixerInterface
      */
     protected function createFixer()
     {
-        $fixerClassName = preg_replace('/^(PhpCsFixer)\\\\Tests(\\\\.+)Test$/', '$1$2', get_called_class());
+        $fixerClassName = preg_replace('/^(PhpCsFixer)\\\\Tests(\\\\.+)Test$/', '$1$2', static::class);
 
         return new $fixerClassName();
     }
@@ -236,36 +227,6 @@
     }
 
     /**
-<<<<<<< HEAD
-     * @return string
-     */
-    private function getFixerClassName()
-    {
-        if (null !== $this->fixerClassName) {
-            return $this->fixerClassName;
-        }
-
-        try {
-            $fixers = $this->createFixerFactory()
-                ->useRuleSet(new RuleSet([$this->getFixerName() => true]))
-                ->getFixers()
-            ;
-        } catch (\UnexpectedValueException $e) {
-            throw new \UnexpectedValueException('Cannot determine fixer class, perhaps you forget to override `getFixerName` or `createFixerFactory` method?', 0, $e);
-        }
-
-        if (1 !== count($fixers)) {
-            throw new \UnexpectedValueException(sprintf('Determine fixer class should result in one fixer, got "%d". Perhaps you configured the fixer to "false" ?', count($fixers)));
-        }
-
-        $this->fixerClassName = get_class($fixers[0]);
-
-        return $this->fixerClassName;
-    }
-
-    /**
-=======
->>>>>>> 01877ca0
      * @todo Remove me when this class will end up in dedicated package.
      *
      * @param string $expected
