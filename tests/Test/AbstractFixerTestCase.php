<?php

/*
 * This file is part of PHP CS Fixer.
 *
 * (c) Fabien Potencier <fabien@symfony.com>
 *     Dariusz Rumiński <dariusz.ruminski@gmail.com>
 *
 * This source file is subject to the MIT license that is bundled
 * with this source code in the file LICENSE.
 */

namespace PhpCsFixer\Tests\Test;

use PhpCsFixer\Fixer\ConfigurableFixerInterface;
use PhpCsFixer\Fixer\FixerInterface;
use PhpCsFixer\FixerFactory;
use PhpCsFixer\Linter\Linter;
use PhpCsFixer\Linter\LinterInterface;
use PhpCsFixer\RuleSet;
<<<<<<< HEAD
use PhpCsFixer\Tests\Test\Assert\AssertTokensTrait;
use PhpCsFixer\Tests\Test\Constraint\SameStringsConstraint;
=======
>>>>>>> dfd856b8
use PhpCsFixer\Tests\TestCase;
use PhpCsFixer\Tokenizer\Token;
use PhpCsFixer\Tokenizer\Tokens;
use PhpCsFixer\Utils;
use Prophecy\Argument;

/**
 * @author Dariusz Rumiński <dariusz.ruminski@gmail.com>
 *
 * @internal
 */
abstract class AbstractFixerTestCase extends TestCase
{
    use AssertTokensTrait;

    /**
     * @var LinterInterface
     */
    protected $linter;

    /**
     * @var null|ConfigurableFixerInterface|FixerInterface
     */
    protected $fixer;

    /**
     * @var null|string
     */
    private $fixerClassName;

    protected function setUp()
    {
        parent::setUp();

        $this->linter = $this->getLinter();
        $this->fixer = $this->createFixer();

        // @todo remove at 3.0 together with env var itself
        if (getenv('PHP_CS_FIXER_TEST_USE_LEGACY_TOKENIZER')) {
            Tokens::setLegacyMode(true);
        }
    }

    protected function tearDown()
    {
        parent::tearDown();

        // @todo remove at 3.0
        Tokens::setLegacyMode(false);
    }

    /**
     * @return FixerInterface
     */
    protected function createFixer()
    {
        $fixerClassName = $this->getFixerClassName();

        return new $fixerClassName();
    }

    /**
     * Create fixer factory with all needed fixers registered.
     *
     * @return FixerFactory
     */
    protected function createFixerFactory()
    {
        return FixerFactory::create()->registerBuiltInFixers();
    }

    /**
     * @return string
     */
    protected function getFixerName()
    {
        $reflection = new \ReflectionClass($this);

        $name = preg_replace('/FixerTest$/', '', $reflection->getShortName());

        return Utils::camelCaseToUnderscore($name);
    }

    /**
     * @param string $filename
     *
     * @return \SplFileInfo
     */
    protected function getTestFile($filename = __FILE__)
    {
        static $files = [];

        if (!isset($files[$filename])) {
            $files[$filename] = new \SplFileInfo($filename);
        }

        return $files[$filename];
    }

    /**
     * Tests if a fixer fixes a given string to match the expected result.
     *
     * It is used both if you want to test if something is fixed or if it is not touched by the fixer.
     * It also makes sure that the expected output does not change when run through the fixer. That means that you
     * do not need two test cases like [$expected] and [$expected, $input] (where $expected is the same in both cases)
     * as the latter covers both of them.
     * This method throws an exception if $expected and $input are equal to prevent test cases that accidentally do
     * not test anything.
     *
     * @param string            $expected The expected fixer output
     * @param null|string       $input    The fixer input, or null if it should intentionally be equal to the output
     * @param null|\SplFileInfo $file     The file to fix, or null if unneeded
     */
    protected function doTest($expected, $input = null, \SplFileInfo $file = null)
    {
        if ($expected === $input) {
            throw new \InvalidArgumentException('Input parameter must not be equal to expected parameter.');
        }

        $file = $file ?: $this->getTestFile();
        $fileIsSupported = $this->fixer->supports($file);

        if (null !== $input) {
            $this->assertNull($this->lintSource($input));

            Tokens::clearCache();
            $tokens = Tokens::fromCode($input);

            if ($fileIsSupported) {
                $this->assertTrue($this->fixer->isCandidate($tokens), 'Fixer must be a candidate for input code.');
                $this->assertFalse($tokens->isChanged(), 'Fixer must not touch Tokens on candidate check.');
                $fixResult = $this->fixer->fix($file, $tokens);
                $this->assertNull($fixResult, '->fix method must return null.');
            }

            $this->assertThat(
                $tokens->generateCode(),
                self::createIsIdenticalStringConstraint($expected),
                'Code build on input code must match expected code.'
            );
            $this->assertTrue($tokens->isChanged(), 'Tokens collection built on input code must be marked as changed after fixing.');

            $tokens->clearEmptyTokens();

            $this->assertSame(
                count($tokens),
                count(array_unique(array_map(static function (Token $token) {
                    return spl_object_hash($token);
                }, $tokens->toArray()))),
                'Token items inside Tokens collection must be unique.'
            );

            Tokens::clearCache();
            $expectedTokens = Tokens::fromCode($expected);
            $this->assertTokens($expectedTokens, $tokens);
        }

        $this->assertNull($this->lintSource($expected));

        Tokens::clearCache();
        $tokens = Tokens::fromCode($expected);

        if ($fileIsSupported) {
            $fixResult = $this->fixer->fix($file, $tokens);
            $this->assertNull($fixResult, '->fix method must return null.');
        }

        $this->assertThat(
            $tokens->generateCode(),
            self::createIsIdenticalStringConstraint($expected),
            'Code build on expected code must not change.'
        );
        $this->assertFalse($tokens->isChanged(), 'Tokens collection built on expected code must not be marked as changed after fixing.');
    }

    /**
     * @param string $source
     *
     * @return null|string
     */
    protected function lintSource($source)
    {
        try {
            $this->linter->lintSource($source)->check();
        } catch (\Exception $e) {
            return $e->getMessage()."\n\nSource:\n${source}";
        }
    }

    private function assertTokens(Tokens $expectedTokens, Tokens $inputTokens)
    {
        foreach ($expectedTokens as $index => $expectedToken) {
            $option = ['JSON_PRETTY_PRINT'];
            $inputToken = $inputTokens[$index];

            $this->assertTrue(
                $expectedToken->equals($inputToken),
                sprintf("The token at index %d must be:\n%s,\ngot:\n%s.", $index, $expectedToken->toJson($option), $inputToken->toJson($option))
            );

            $expectedTokenKind = $expectedToken->isArray() ? $expectedToken->getId() : $expectedToken->getContent();
            $this->assertTrue(
                $inputTokens->isTokenKindFound($expectedTokenKind),
                sprintf('The token kind %s must be found in fixed tokens collection.', $expectedTokenKind)
            );
        }

        $this->assertSame($expectedTokens->count(), $inputTokens->count(), 'Both collections must have the same length.');
    }

    /**
     * @return LinterInterface
     */
    private function getLinter()
    {
        static $linter = null;

        if (null === $linter) {
            if (getenv('SKIP_LINT_TEST_CASES')) {
                $linterProphecy = $this->prophesize(\PhpCsFixer\Linter\LinterInterface::class);
                $linterProphecy
                    ->lintSource(Argument::type('string'))
                    ->willReturn($this->prophesize(\PhpCsFixer\Linter\LintingResultInterface::class)->reveal());

                $linter = $linterProphecy->reveal();
            } else {
                $linter = new Linter();
            }
        }

        return $linter;
    }

    /**
     * @return string
     */
    private function getFixerClassName()
    {
        if (null !== $this->fixerClassName) {
            return $this->fixerClassName;
        }

        try {
            $fixers = $this->createFixerFactory()
                ->useRuleSet(new RuleSet([$this->getFixerName() => true]))
                ->getFixers()
            ;
        } catch (\UnexpectedValueException $e) {
            throw new \UnexpectedValueException('Cannot determine fixer class, perhaps you forget to override `getFixerName` or `createFixerFactory` method?', 0, $e);
        }

        if (1 !== count($fixers)) {
            throw new \UnexpectedValueException(sprintf('Determine fixer class should result in one fixer, got "%d". Perhaps you configured the fixer to "false" ?', count($fixers)));
        }

        $this->fixerClassName = get_class($fixers[0]);

        return $this->fixerClassName;
    }

    /**
     * @todo Remove me when this class will end up in dedicated package.
     *
     * @param string $expected
     */
    private static function createIsIdenticalStringConstraint($expected)
    {
        $candidates = array_filter(array(
            'PhpCsFixer\PhpunitConstraintIsIdenticalString\Constraint\IsIdenticalString',
            'PHPUnit\Framework\Constraint\IsIdentical',
            'PHPUnit_Framework_Constraint_IsIdentical',
        ), function ($className) { return class_exists($className); });

        if (empty($candidates)) {
            throw new \RuntimeException('PHPUnit not installed?!');
        }

        $candidate = array_shift($candidates);

        return new $candidate($expected);
    }
}<|MERGE_RESOLUTION|>--- conflicted
+++ resolved
@@ -18,11 +18,7 @@
 use PhpCsFixer\Linter\Linter;
 use PhpCsFixer\Linter\LinterInterface;
 use PhpCsFixer\RuleSet;
-<<<<<<< HEAD
 use PhpCsFixer\Tests\Test\Assert\AssertTokensTrait;
-use PhpCsFixer\Tests\Test\Constraint\SameStringsConstraint;
-=======
->>>>>>> dfd856b8
 use PhpCsFixer\Tests\TestCase;
 use PhpCsFixer\Tokenizer\Token;
 use PhpCsFixer\Tokenizer\Tokens;
@@ -290,11 +286,11 @@
      */
     private static function createIsIdenticalStringConstraint($expected)
     {
-        $candidates = array_filter(array(
+        $candidates = array_filter([
             'PhpCsFixer\PhpunitConstraintIsIdenticalString\Constraint\IsIdenticalString',
             'PHPUnit\Framework\Constraint\IsIdentical',
             'PHPUnit_Framework_Constraint_IsIdentical',
-        ), function ($className) { return class_exists($className); });
+        ], function ($className) { return class_exists($className); });
 
         if (empty($candidates)) {
             throw new \RuntimeException('PHPUnit not installed?!');
