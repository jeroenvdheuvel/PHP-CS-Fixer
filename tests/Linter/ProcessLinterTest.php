<?php

/*
 * This file is part of PHP CS Fixer.
 *
 * (c) Fabien Potencier <fabien@symfony.com>
 *     Dariusz Rumiński <dariusz.ruminski@gmail.com>
 *
 * This source file is subject to the MIT license that is bundled
 * with this source code in the file LICENSE.
 */

namespace PhpCsFixer\Tests\Linter;

use PhpCsFixer\Linter\ProcessLinter;
use PhpCsFixer\Test\AccessibleObject;

/**
 * @author Dariusz Rumiński <dariusz.ruminski@gmail.com>
 *
 * @internal
 *
 * @covers \PhpCsFixer\Linter\ProcessLinter
 * @covers \PhpCsFixer\Linter\ProcessLintingResult
 */
final class ProcessLinterTest extends AbstractLinterTestCase
{
    public function testIsAsync()
    {
        $this->assertTrue($this->createLinter()->isAsync());
    }

    /**
     * @param string $executable
     * @param string $file
     * @param string $expected
     *
     * @testWith ["php", "foo.php", "'php' '-l' 'foo.php'"]
     *           ["C:\\Program Files\\php\\php.exe", "foo bar\\baz.php", "'C:\\Program Files\\php\\php.exe' '-l' 'foo bar\\baz.php'"]
     * @requires OS Linux
     */
    public function testPrepareCommandOnPhpOnLinux($executable, $file, $expected)
    {
        if (defined('HHVM_VERSION')) {
            $this->markTestSkipped('Skip tests for PHP compiler when running on HHVM compiler.');
        }

        $this->assertSame(
            $expected,
            AccessibleObject::create(new ProcessLinter($executable))->prepareProcess($file)->getCommandLine()
        );
    }

    /**
     * @param string $executable
     * @param string $file
     * @param string $expected
     *
     * @testWith ["php", "foo.php", "php -l foo.php"]
     *           ["C:\\Program Files\\php\\php.exe", "foo bar\\baz.php", "\"C:\\Program Files\\php\\php.exe\" -l \"foo bar\\baz.php\""]
     * @requires OS Win
     */
    public function testPrepareCommandOnPhpOnWindows($executable, $file, $expected)
    {
        $this->assertSame(
            $expected,
            AccessibleObject::create(new ProcessLinter($executable))->prepareProcess($file)->getCommandLine()
        );
    }

    public function testPrepareCommandOnHhvm()
    {
        if (!defined('HHVM_VERSION')) {
            $this->markTestSkipped('Skip tests for HHVM compiler when running on PHP compiler.');
        }

        $this->assertSame(
            "'hhvm' '--php' '-l' 'foo.php'",
            AccessibleObject::create(new ProcessLinter('hhvm'))->prepareProcess('foo.php')->getCommandLine()
        );
    }

    /**
     * {@inheritdoc}
     */
    protected function createLinter()
    {
        return new ProcessLinter();
    }
<<<<<<< HEAD

    /**
     * Fix escaping character.
     *
     * Escape character may be different on various environments.
     * This method change used escape character into character that is default
     * for environment.
     *
     * @param string $value          value to be fixed
     * @param string $usedEscapeChar used escape char, may be only ' or "
     *
     * @return string
     */
    private function fixEscape($value, $usedEscapeChar = '"')
    {
        static $escapeChar = null;

        if (null === $escapeChar) {
            $escapeChar = ProcessUtils::escapeArgument('x')[0];
        }

        if ($usedEscapeChar === $escapeChar) {
            return $value;
        }

        return str_replace($usedEscapeChar, $escapeChar, $value);
    }
=======
>>>>>>> 04deed5a
}<|MERGE_RESOLUTION|>--- conflicted
+++ resolved
@@ -87,34 +87,4 @@
     {
         return new ProcessLinter();
     }
-<<<<<<< HEAD
-
-    /**
-     * Fix escaping character.
-     *
-     * Escape character may be different on various environments.
-     * This method change used escape character into character that is default
-     * for environment.
-     *
-     * @param string $value          value to be fixed
-     * @param string $usedEscapeChar used escape char, may be only ' or "
-     *
-     * @return string
-     */
-    private function fixEscape($value, $usedEscapeChar = '"')
-    {
-        static $escapeChar = null;
-
-        if (null === $escapeChar) {
-            $escapeChar = ProcessUtils::escapeArgument('x')[0];
-        }
-
-        if ($usedEscapeChar === $escapeChar) {
-            return $value;
-        }
-
-        return str_replace($usedEscapeChar, $escapeChar, $value);
-    }
-=======
->>>>>>> 04deed5a
 }