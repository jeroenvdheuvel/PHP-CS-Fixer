<?php

declare(strict_types=1);

/*
 * This file is part of PHP CS Fixer.
 *
 * (c) Fabien Potencier <fabien@symfony.com>
 *     Dariusz Rumiński <dariusz.ruminski@gmail.com>
 *
 * This source file is subject to the MIT license that is bundled
 * with this source code in the file LICENSE.
 */

namespace PhpCsFixer\Tests;

use PhpCsFixer\FixerFactory;
use PhpCsFixer\RuleSet\RuleSet;
use PhpCsFixer\RuleSet\RuleSetInterface;
use PhpCsFixer\WhitespacesFixerConfig;
use stdClass;

/**
 * @author Dariusz Rumiński <dariusz.ruminski@gmail.com>
 *
 * @internal
 *
 * @covers \PhpCsFixer\FixerFactory
 */
final class FixerFactoryTest extends TestCase
{
    public function testInterfaceIsFluent(): void
    {
        $factory = new FixerFactory();

        $testInstance = $factory->registerBuiltInFixers();
        static::assertSame($factory, $testInstance);

        $testInstance = $factory->registerCustomFixers(
            [$this->createFixerDouble('Foo/f1'), $this->createFixerDouble('Foo/f2')]
        );
        static::assertSame($factory, $testInstance);

        $testInstance = $factory->registerFixer(
            $this->createFixerDouble('f3'),
            false
        );
        static::assertSame($factory, $testInstance);

        $ruleSetProphecy = $this->prophesize(RuleSetInterface::class);
        $ruleSetProphecy->getRules()->willReturn([]);
        $testInstance = $factory->useRuleSet(
            $ruleSetProphecy->reveal()
        );
        static::assertSame($factory, $testInstance);
    }

    /**
<<<<<<< HEAD
     * @covers \PhpCsFixer\FixerFactory::create
     */
    public function testCreate(): void
    {
        $factory = FixerFactory::create();

        static::assertInstanceOf(\PhpCsFixer\FixerFactory::class, $factory);
    }

    /**
=======
>>>>>>> 283e7312
     * @covers \PhpCsFixer\FixerFactory::registerBuiltInFixers
     */
    public function testRegisterBuiltInFixers(): void
    {
        $factory = new FixerFactory();
        $factory->registerBuiltInFixers();

        static::assertGreaterThan(0, \count($factory->getFixers()));
    }

    /**
     * @covers \PhpCsFixer\FixerFactory::getFixers
     */
    public function testThatFixersAreSorted(): void
    {
        $factory = new FixerFactory();
        $fxs = [
            $this->createFixerDouble('f1', 0),
            $this->createFixerDouble('f2', -10),
            $this->createFixerDouble('f3', 10),
            $this->createFixerDouble('f4', -10),
        ];

        foreach ($fxs as $fx) {
            $factory->registerFixer($fx, false);
        }

        // There are no rules that forces $fxs[1] to be prioritized before $fxs[3]. We should not test against that
        static::assertSame([$fxs[2], $fxs[0]], \array_slice($factory->getFixers(), 0, 2));
    }

    /**
     * @covers \PhpCsFixer\FixerFactory::getFixers
     * @covers \PhpCsFixer\FixerFactory::registerCustomFixers
     * @covers \PhpCsFixer\FixerFactory::registerFixer
     */
    public function testThatCanRegisterAndGetFixers(): void
    {
        $factory = new FixerFactory();

        $f1 = $this->createFixerDouble('f1');
        $f2 = $this->createFixerDouble('Foo/f2');
        $f3 = $this->createFixerDouble('Foo/f3');

        $factory->registerFixer($f1, false);
        $factory->registerCustomFixers([$f2, $f3]);

        static::assertTrue(\in_array($f1, $factory->getFixers(), true));
        static::assertTrue(\in_array($f2, $factory->getFixers(), true));
        static::assertTrue(\in_array($f3, $factory->getFixers(), true));
    }

    /**
     * @covers \PhpCsFixer\FixerFactory::registerFixer
     */
    public function testRegisterFixerWithOccupiedName(): void
    {
        $this->expectException(\UnexpectedValueException::class);
        $this->expectExceptionMessage('Fixer named "non_unique_name" is already registered.');

        $factory = new FixerFactory();

        $f1 = $this->createFixerDouble('non_unique_name');
        $f2 = $this->createFixerDouble('non_unique_name');
        $factory->registerFixer($f1, false);
        $factory->registerFixer($f2, false);
    }

    /**
     * @covers \PhpCsFixer\FixerFactory::useRuleSet
     */
    public function testUseRuleSet(): void
    {
        $factory = (new FixerFactory())
            ->registerBuiltInFixers()
            ->useRuleSet(new RuleSet([]))
        ;
        static::assertCount(0, $factory->getFixers());

        $factory = (new FixerFactory())
            ->registerBuiltInFixers()
            ->useRuleSet(new RuleSet(['strict_comparison' => true, 'blank_line_before_statement' => false]))
        ;
        $fixers = $factory->getFixers();
        static::assertCount(1, $fixers);
        static::assertSame('strict_comparison', $fixers[0]->getName());
    }

    /**
     * @covers \PhpCsFixer\FixerFactory::useRuleSet
     */
    public function testUseRuleSetWithNonExistingRule(): void
    {
        $this->expectException(\UnexpectedValueException::class);
        $this->expectExceptionMessage('Rule "non_existing_rule" does not exist.');

        $factory = (new FixerFactory())
            ->registerBuiltInFixers()
            ->useRuleSet(new RuleSet(['non_existing_rule' => true]))
        ;
        $fixers = $factory->getFixers();
        static::assertCount(1, $fixers);
        static::assertSame('strict_comparison', $fixers[0]->getName());
    }

    public function testHasRule(): void
    {
        $factory = new FixerFactory();

        $f1 = $this->createFixerDouble('f1');
        $f2 = $this->createFixerDouble('Foo/f2');
        $f3 = $this->createFixerDouble('Foo/f3');
        $factory->registerFixer($f1, false);
        $factory->registerCustomFixers([$f2, $f3]);

        static::assertTrue($factory->hasRule('f1'), 'Should have f1 fixer');
        static::assertTrue($factory->hasRule('Foo/f2'), 'Should have f2 fixer');
        static::assertTrue($factory->hasRule('Foo/f3'), 'Should have f3 fixer');
        static::assertFalse($factory->hasRule('dummy'), 'Should not have dummy fixer');
    }

    public function testHasRuleWithChangedRuleSet(): void
    {
        $factory = new FixerFactory();

        $f1 = $this->createFixerDouble('f1');
        $f2 = $this->createFixerDouble('f2');
        $factory->registerFixer($f1, false);
        $factory->registerFixer($f2, false);

        static::assertTrue($factory->hasRule('f1'), 'Should have f1 fixer');
        static::assertTrue($factory->hasRule('f2'), 'Should have f2 fixer');

        $factory->useRuleSet(new RuleSet(['f2' => true]));
        static::assertFalse($factory->hasRule('f1'), 'Should not have f1 fixer');
        static::assertTrue($factory->hasRule('f2'), 'Should have f2 fixer');
    }

    /**
     * @dataProvider provideConflictingFixersCases
     */
    public function testConflictingFixers(RuleSet $ruleSet): void
    {
        $this->expectException(\UnexpectedValueException::class);
        $this->expectExceptionMessageMatches('#^Rule contains conflicting fixers:\n#');

        (new FixerFactory())
            ->registerBuiltInFixers()->useRuleSet($ruleSet);
    }

    public function provideConflictingFixersCases()
    {
        return [
            [new RuleSet(['no_blank_lines_before_namespace' => true, 'single_blank_line_before_namespace' => true])],
            [new RuleSet(['single_blank_line_before_namespace' => true, 'no_blank_lines_before_namespace' => true])],
        ];
    }

    public function testNoDoubleConflictReporting(): void
    {
        $factory = new FixerFactory();
        $method = new \ReflectionMethod($factory, 'generateConflictMessage');
        $method->setAccessible(true);
        static::assertSame(
            'Rule contains conflicting fixers:
- "a" with "b"
- "c" with "d", "e", "f"
- "d" with "g", "h"
- "e" with "a"',
            $method->invoke(
                $factory,
                [
                    'a' => ['b'],
                    'b' => ['a'],
                    'c' => ['d', 'e', 'f'],
                    'd' => ['c', 'g', 'h'],
                    'e' => ['a'],
                ]
            )
        );
    }

    public function testSetWhitespacesConfig(): void
    {
        $factory = new FixerFactory();
        $config = new WhitespacesFixerConfig();

        $fixer = $this->prophesize(\PhpCsFixer\Fixer\WhitespacesAwareFixerInterface::class);
        $fixer->getName()->willReturn('foo');
        $fixer->setWhitespacesConfig($config)->shouldBeCalled();

        $factory->registerFixer($fixer->reveal(), false);

        $factory->setWhitespacesConfig($config);
    }

    public function testRegisterFixerInvalidName(): void
    {
        $factory = new FixerFactory();

        $fixer = $this->createFixerDouble('0');

        $this->expectException(\UnexpectedValueException::class);
        $this->expectExceptionMessage('Fixer named "0" has invalid name.');

        $factory->registerFixer($fixer, false);
    }

    public function testConfigureNonConfigurableFixer(): void
    {
        $factory = new FixerFactory();

        $fixer = $this->createFixerDouble('non_configurable');
        $factory->registerFixer($fixer, false);

        $this->expectException(
            \PhpCsFixer\ConfigurationException\InvalidFixerConfigurationException::class
        );
        $this->expectExceptionMessage(
            '[non_configurable] Is not configurable.'
        );

        $factory->useRuleSet(new RuleSet([
            'non_configurable' => ['bar' => 'baz'],
        ]));
    }

    /**
     * @param mixed $value
     *
     * @dataProvider provideConfigureFixerWithNonArrayCases
     */
    public function testConfigureFixerWithNonArray($value): void
    {
        $factory = new FixerFactory();

        $fixer = $this->prophesize(\PhpCsFixer\Fixer\ConfigurableFixerInterface::class);
        $fixer->getName()->willReturn('foo');

        $factory->registerFixer($fixer->reveal(), false);

        $this->expectException(
            \PhpCsFixer\ConfigurationException\InvalidFixerConfigurationException::class
        );
        $this->expectExceptionMessage(
            '[foo] Rule must be enabled (true), disabled (false) or configured (non-empty, assoc array). Other values are not allowed.'
        );

        $factory->useRuleSet(new RuleSet([
            'foo' => $value,
        ]));
    }

    public function provideConfigureFixerWithNonArrayCases()
    {
        return [
            ['bar'],
            [new stdClass()],
            [5],
            [5.5],
        ];
    }

    public function testConfigurableFixerIsConfigured(): void
    {
        $fixer = $this->prophesize(\PhpCsFixer\Fixer\ConfigurableFixerInterface::class);
        $fixer->getName()->willReturn('foo');
        $fixer->configure(['bar' => 'baz'])->shouldBeCalled();

        $factory = new FixerFactory();

        $factory->registerFixer($fixer->reveal(), false);

        $factory->useRuleSet(new RuleSet([
            'foo' => ['bar' => 'baz'],
        ]));
    }

    private function createFixerDouble(string $name, int $priority = 0)
    {
        $fixer = $this->prophesize(\PhpCsFixer\Fixer\FixerInterface::class);
        $fixer->getName()->willReturn($name);
        $fixer->getPriority()->willReturn($priority);

        return $fixer->reveal();
    }
}<|MERGE_RESOLUTION|>--- conflicted
+++ resolved
@@ -56,19 +56,6 @@
     }
 
     /**
-<<<<<<< HEAD
-     * @covers \PhpCsFixer\FixerFactory::create
-     */
-    public function testCreate(): void
-    {
-        $factory = FixerFactory::create();
-
-        static::assertInstanceOf(\PhpCsFixer\FixerFactory::class, $factory);
-    }
-
-    /**
-=======
->>>>>>> 283e7312
      * @covers \PhpCsFixer\FixerFactory::registerBuiltInFixers
      */
     public function testRegisterBuiltInFixers(): void
