--- conflicted
+++ resolved
@@ -1127,11 +1127,7 @@
         ]);
 
         $this->expectException(\InvalidArgumentException::class);
-<<<<<<< HEAD
-        $this->expectExceptionMessageRegExp('#^"diff\-format" must be any of "null", "udiff", got "XXX"\.$#');
-=======
-        $this->expectExceptionMessageMatches('#^"diff\-format" must be any of "null", "sbd", "udiff", got "XXX"\.$#');
->>>>>>> af4cef98
+        $this->expectExceptionMessageMatches('#^"diff\-format" must be any of "null", "udiff", got "XXX"\.$#');
 
         $resolver->getDiffer();
     }
