<?php

/*
 * This file is part of PHP CS Fixer.
 *
 * (c) Fabien Potencier <fabien@symfony.com>
 *     Dariusz Rumiński <dariusz.ruminski@gmail.com>
 *
 * This source file is subject to the MIT license that is bundled
 * with this source code in the file LICENSE.
 */

namespace PhpCsFixer\Tests\Console;

use PhpCsFixer\Config;
use PhpCsFixer\Console\Command\FixCommand;
use PhpCsFixer\Console\ConfigurationResolver;
use PhpCsFixer\Finder;
use Symfony\Component\Console\Output\OutputInterface;

/**
 * @author Katsuhiro Ogawa <ko.fivestar@gmail.com>
 * @author Dariusz Rumiński <dariusz.ruminski@gmail.com>
 *
 * @internal
 *
 * @covers \PhpCsFixer\Console\ConfigurationResolver
 */
final class ConfigurationResolverTest extends \PHPUnit_Framework_TestCase
{
    /**
     * @var Config
     */
    private $config;

    protected function setUp()
    {
        $this->config = new Config();
    }

    protected function tearDown()
    {
        unset($this->config);
    }

    public function testSetOptionWithUndefinedOption()
    {
        $this->setExpectedExceptionRegExp(
            \PhpCsFixer\ConfigurationException\InvalidConfigurationException::class,
            '/^Unknown option name: "foo"\.$/'
        );

        new ConfigurationResolver(
            $this->config,
            ['foo' => 'bar'],
            ''
        );
    }

    public function testResolveProgressWithPositiveConfigAndPositiveOption()
    {
        $this->config->setHideProgress(true);

        $resolver = new ConfigurationResolver(
            $this->config,
            [
                'format' => 'txt',
                'verbosity' => OutputInterface::VERBOSITY_VERBOSE,
            ],
            ''
        );

        $this->assertSame('none', $resolver->getProgress());
    }

    public function testResolveProgressWithPositiveConfigAndNegativeOption()
    {
        $this->config->setHideProgress(true);

        $resolver = new ConfigurationResolver(
            $this->config,
            [
                'format' => 'txt',
                'verbosity' => OutputInterface::VERBOSITY_NORMAL,
            ],
            ''
        );

        $this->assertSame('none', $resolver->getProgress());
    }

    public function testResolveProgressWithNegativeConfigAndPositiveOption()
    {
        $this->config->setHideProgress(false);

        $resolver = new ConfigurationResolver(
            $this->config,
            [
                'format' => 'txt',
                'verbosity' => OutputInterface::VERBOSITY_VERBOSE,
            ],
            ''
        );

        $this->assertSame('run-in', $resolver->getProgress());
    }

    public function testResolveProgressWithNegativeConfigAndNegativeOption()
    {
        $this->config->setHideProgress(false);

        $resolver = new ConfigurationResolver(
            $this->config,
            [
                'format' => 'txt',
                'verbosity' => OutputInterface::VERBOSITY_NORMAL,
            ],
            ''
        );

        $this->assertSame('none', $resolver->getProgress());
    }

    /**
     * @param string $progressType
     *
     * @dataProvider getProgressTypeCases
     */
    public function testResolveProgressWithPositiveConfigAndExplicitProgress($progressType)
    {
        $this->config->setHideProgress(true);

        $resolver = new ConfigurationResolver(
            $this->config,
            [
                'format' => 'txt',
                'verbosity' => OutputInterface::VERBOSITY_VERBOSE,
                'show-progress' => $progressType,
            ],
            ''
        );

        $this->assertSame($progressType, $resolver->getProgress());
    }

    /**
     * @param string $progressType
     *
     * @dataProvider getProgressTypeCases
     */
    public function testResolveProgressWithNegativeConfigAndExplicitProgress($progressType)
    {
        $this->config->setHideProgress(false);

        $resolver = new ConfigurationResolver(
            $this->config,
            [
                'format' => 'txt',
                'verbosity' => OutputInterface::VERBOSITY_VERBOSE,
                'show-progress' => $progressType,
            ],
            ''
        );

        $this->assertSame($progressType, $resolver->getProgress());
    }

    public function getProgressTypeCases()
    {
        return [
            ['none'],
            ['run-in'],
            ['estimating'],
        ];
    }

    public function testResolveProgressWithInvalidExplicitProgress()
    {
        $resolver = new ConfigurationResolver(
            $this->config,
            [
                'format' => 'txt',
                'verbosity' => OutputInterface::VERBOSITY_VERBOSE,
                'show-progress' => 'foo',
            ],
            ''
        );

        $this->setExpectedException(
            \PhpCsFixer\ConfigurationException\InvalidConfigurationException::class,
            'The progress type "foo" is not defined, supported are "none", "run-in", "estimating".'
        );

        $resolver->getProgress();
    }

    public function testResolveConfigFileDefault()
    {
        $resolver = new ConfigurationResolver(
            $this->config,
            [],
            ''
        );

        $this->assertNull($resolver->getConfigFile());
        $this->assertInstanceOf(\PhpCsFixer\ConfigInterface::class, $resolver->getConfig());
    }

    public function testResolveConfigFileByPathOfFile()
    {
        $dir = __DIR__.'/../Fixtures/ConfigurationResolverConfigFile/case_1';

        $resolver = new ConfigurationResolver(
            $this->config,
            ['path' => [$dir.DIRECTORY_SEPARATOR.'foo.php']],
            ''
        );

        $this->assertSame($dir.DIRECTORY_SEPARATOR.'.php_cs.dist', $resolver->getConfigFile());
        $this->assertInstanceOf('Test1Config', $resolver->getConfig());
    }

    public function testResolveConfigFileSpecified()
    {
        $file = __DIR__.'/../Fixtures/ConfigurationResolverConfigFile/case_4/my.php_cs';

        $resolver = new ConfigurationResolver(
            $this->config,
            ['config' => $file],
            ''
        );

        $this->assertSame($file, $resolver->getConfigFile());
        $this->assertInstanceOf('Test4Config', $resolver->getConfig());
    }

    /**
     * @param string      $expectedFile
     * @param string      $expectedClass
     * @param string      $path
     * @param null|string $cwdPath
     *
     * @dataProvider provideResolveConfigFileDefaultCases
     */
    public function testResolveConfigFileChooseFile($expectedFile, $expectedClass, $path, $cwdPath = null)
    {
        $resolver = new ConfigurationResolver(
            $this->config,
            ['path' => [$path]],
            $cwdPath
        );

        $this->assertSame($expectedFile, $resolver->getConfigFile());
        $this->assertInstanceOf($expectedClass, $resolver->getConfig());
    }

    public function provideResolveConfigFileDefaultCases()
    {
        $dirBase = $this->getFixtureDir();

        return [
            [
                $dirBase.'case_1'.DIRECTORY_SEPARATOR.'.php_cs.dist',
                'Test1Config',
                $dirBase.'case_1',
            ],
            [
                $dirBase.'case_2'.DIRECTORY_SEPARATOR.'.php_cs',
                'Test2Config',
                $dirBase.'case_2',
            ],
            [
                $dirBase.'case_3'.DIRECTORY_SEPARATOR.'.php_cs',
                'Test3Config',
                $dirBase.'case_3',
            ],
            [
                $dirBase.'case_6'.DIRECTORY_SEPARATOR.'.php_cs.dist',
                'Test6Config',
                $dirBase.'case_6'.DIRECTORY_SEPARATOR.'subdir',
                $dirBase.'case_6',
            ],
            [
                $dirBase.'case_6'.DIRECTORY_SEPARATOR.'.php_cs.dist',
                'Test6Config',
                $dirBase.'case_6'.DIRECTORY_SEPARATOR.'subdir/empty_file.php',
                $dirBase.'case_6',
            ],
        ];
    }

    public function testResolveConfigFileChooseFileWithInvalidFile()
    {
        $this->setExpectedExceptionRegExp(
            \PhpCsFixer\ConfigurationException\InvalidConfigurationException::class,
            '#^The config file: ".+[\/\\\]Fixtures[\/\\\]ConfigurationResolverConfigFile[\/\\\]case_5[\/\\\]\.php_cs.dist" does not return a "PhpCsFixer\\\ConfigInterface" instance\. Got: "string"\.$#'
        );

        $dirBase = $this->getFixtureDir();

        $resolver = new ConfigurationResolver(
            $this->config,
            ['path' => [$dirBase.'case_5']],
            ''
        );

        $resolver->getConfig();
    }

    public function testResolveConfigFileChooseFileWithInvalidFormat()
    {
        $this->setExpectedExceptionRegExp(
            \PhpCsFixer\ConfigurationException\InvalidConfigurationException::class,
            '/^The format "xls" is not defined, supported are json, junit, txt, xml.$/'
        );

        $dirBase = $this->getFixtureDir();

        $resolver = new ConfigurationResolver(
            $this->config,
            ['path' => [$dirBase.'case_7']],
            ''
        );

        $resolver->getReporter();
    }

    public function testResolveConfigFileChooseFileWithPathArrayWithoutConfig()
    {
        $this->setExpectedExceptionRegExp(
            \PhpCsFixer\ConfigurationException\InvalidConfigurationException::class,
            '/^For multiple paths config parameter is required.$/'
        );

        $dirBase = $this->getFixtureDir();

        $resolver = new ConfigurationResolver(
            $this->config,
            ['path' => [$dirBase.'case_1/.php_cs.dist', $dirBase.'case_1/foo.php']],
            ''
        );

        $resolver->getConfig();
    }

    public function testResolveConfigFileChooseFileWithPathArrayAndConfig()
    {
        $dirBase = $this->getFixtureDir();

        new ConfigurationResolver(
            $this->config,
            [
                'config' => $dirBase.'case_1/.php_cs.dist',
                'path' => [$dirBase.'case_1/.php_cs.dist', $dirBase.'case_1/foo.php'],
            ],
            ''
        );
    }

    public function testResolvePathRelativeA()
    {
        $resolver = new ConfigurationResolver(
            $this->config,
            ['path' => ['Command']],
            __DIR__
        );

        $this->assertSame([__DIR__.DIRECTORY_SEPARATOR.'Command'], $resolver->getPath());
    }

    public function testResolvePathRelativeB()
    {
        $resolver = new ConfigurationResolver(
            $this->config,
            ['path' => [basename(__DIR__)]],
            dirname(__DIR__)
        );

        $this->assertSame([__DIR__], $resolver->getPath());
    }

    public function testResolvePathWithFileThatIsExcludedDirectlyOverridePathMode()
    {
        $this->config->getFinder()
            ->in(__DIR__)
            ->notPath(basename(__FILE__));

        $resolver = new ConfigurationResolver(
            $this->config,
            ['path' => [__FILE__]],
            ''
        );

        $this->assertCount(1, $resolver->getFinder());
    }

    public function testResolvePathWithFileThatIsExcludedDirectlyIntersectionPathMode()
    {
        $this->config->getFinder()
            ->in(__DIR__)
            ->notPath(basename(__FILE__));

        $resolver = new ConfigurationResolver(
            $this->config,
            [
                'path' => [__FILE__],
                'path-mode' => 'intersection',
            ],
            ''
        );

        $this->assertCount(0, $resolver->getFinder());
    }

    public function testResolvePathWithFileThatIsExcludedByDirOverridePathMode()
    {
        $dir = dirname(__DIR__);
        $this->config->getFinder()
            ->in($dir)
            ->exclude(basename(__DIR__));

        $resolver = new ConfigurationResolver(
            $this->config,
            ['path' => [__FILE__]],
            ''
        );

        $this->assertCount(1, $resolver->getFinder());
    }

    public function testResolvePathWithFileThatIsExcludedByDirIntersectionPathMode()
    {
        $dir = dirname(__DIR__);
        $this->config->getFinder()
            ->in($dir)
            ->exclude(basename(__DIR__));

        $resolver = new ConfigurationResolver(
            $this->config,
            [
                'path-mode' => 'intersection',
                'path' => [__FILE__],
            ],
            ''
        );

        $this->assertCount(0, $resolver->getFinder());
    }

    public function testResolvePathWithFileThatIsNotExcluded()
    {
        $dir = __DIR__;
        $this->config->getFinder()
            ->in($dir)
            ->notPath('foo-'.basename(__FILE__));

        $resolver = new ConfigurationResolver(
            $this->config,
            ['path' => [__FILE__]],
            ''
        );

        $this->assertCount(1, $resolver->getFinder());
    }

    /**
     * @param array|\Exception $expected
     * @param null|Finder      $configFinder
     * @param string           $pathMode
     * @param null|string      $config
     *
     * @dataProvider provideResolveIntersectionOfPathsCases
     */
    public function testResolveIntersectionOfPaths($expected, $configFinder, array $path, $pathMode, $config = null)
    {
        if ($expected instanceof \Exception) {
            $this->setExpectedException(get_class($expected));
        }

        if (null !== $configFinder) {
            $this->config->setFinder($configFinder);
        }

        $resolver = new ConfigurationResolver(
            $this->config,
            [
                'config' => $config,
                'path' => $path,
                'path-mode' => $pathMode,
            ],
            ''
        );

        $intersectionItems = array_map(
            function (\SplFileInfo $file) {
                return $file->getRealPath();
            },
            iterator_to_array($resolver->getFinder(), false)
        );

        sort($expected);
        sort($intersectionItems);

        $this->assertSame($expected, $intersectionItems);
    }

    public function provideResolveIntersectionOfPathsCases()
    {
        $dir = __DIR__.'/../Fixtures/ConfigurationResolverPathsIntersection';
        $cb = function (array $items) use ($dir) {
            return array_map(
                function ($item) use ($dir) {
                    return realpath($dir.'/'.$item);
                },
                $items
            );
        };

        return [
            'no path at all' => [
                new \LogicException(),
                Finder::create(),
                [],
                'override',
            ],
            'configured only by finder' => [
                // don't override if the argument is empty
                $cb(['a1.php', 'a2.php', 'b/b1.php', 'b/b2.php', 'b_b/b_b1.php', 'c/c1.php', 'c/d/cd1.php', 'd/d1.php', 'd/d2.php', 'd/e/de1.php', 'd/f/df1.php']),
                Finder::create()
                    ->in($dir),
                [],
                'override',
            ],
            'configured only by argument' => [
                $cb(['a1.php', 'a2.php', 'b/b1.php', 'b/b2.php', 'b_b/b_b1.php', 'c/c1.php', 'c/d/cd1.php', 'd/d1.php', 'd/d2.php', 'd/e/de1.php', 'd/f/df1.php']),
                Finder::create(),
                [$dir],
                'override',
            ],
            'configured by finder, intersected with empty argument' => [
                [],
                Finder::create()
                    ->in($dir),
                [],
                'intersection',
            ],
            'configured by finder, intersected with dir' => [
                $cb(['c/c1.php', 'c/d/cd1.php']),
                Finder::create()
                    ->in($dir),
                [$dir.'/c'],
                'intersection',
            ],
            'configured by finder, intersected with file' => [
                $cb(['c/c1.php']),
                Finder::create()
                    ->in($dir),
                [$dir.'/c/c1.php'],
                'intersection',
            ],
            'finder points to one dir while argument to another, not connected' => [
                [],
                Finder::create()
                    ->in($dir.'/b'),
                [$dir.'/c'],
                'intersection',
            ],
            'finder with excluded dir, intersected with excluded file' => [
                [],
                Finder::create()
                    ->in($dir)
                    ->exclude('c'),
                [$dir.'/c/d/cd1.php'],
                'intersection',
            ],
            'finder with excluded dir, intersected with dir containing excluded one' => [
                $cb(['c/c1.php']),
                Finder::create()
                    ->in($dir)
                    ->exclude('c/d'),
                [$dir.'/c'],
                'intersection',
            ],
            'finder with excluded file, intersected with dir containing excluded one' => [
                $cb(['c/d/cd1.php']),
                Finder::create()
                    ->in($dir)
                    ->notPath('c/c1.php'),
                [$dir.'/c'],
                'intersection',
            ],
            'configured by finder, intersected with non-existing path' => [
                new \LogicException(),
                Finder::create()
                    ->in($dir),
                ['non_existing_dir'],
                'intersection',
            ],
            'configured by config file, overriden by multiple files' => [
                $cb(['d/d1.php', 'd/d2.php']),
                null,
                [$dir.'/d/d1.php', $dir.'/d/d2.php'],
                'override',
                $dir.'/d/.php_cs',
            ],
            'configured by config file, intersected with multiple files' => [
                $cb(['d/d1.php', 'd/d2.php']),
                null,
                [$dir.'/d/d1.php', $dir.'/d/d2.php'],
                'intersection',
                $dir.'/d/.php_cs',
            ],
            'configured by config file, overriden by non-existing dir' => [
                new \LogicException(),
                null,
                [$dir.'/d/fff'],
                'override',
                $dir.'/d/.php_cs',
            ],
            'configured by config file, intersected with non-existing dir' => [
                new \LogicException(),
                null,
                [$dir.'/d/fff'],
                'intersection',
                $dir.'/d/.php_cs',
            ],
            'configured by config file, overriden by non-existing file' => [
                new \LogicException(),
                null,
                [$dir.'/d/fff.php'],
                'override',
                $dir.'/d/.php_cs',
            ],
            'configured by config file, intersected with non-existing file' => [
                new \LogicException(),
                null,
                [$dir.'/d/fff.php'],
                'intersection',
                $dir.'/d/.php_cs',
            ],
            'configured by config file, overriden by multiple files and dirs' => [
                $cb(['d/d1.php', 'd/e/de1.php', 'd/f/df1.php']),
                null,
                [$dir.'/d/d1.php', $dir.'/d/e', $dir.'/d/f/'],
                'override',
                $dir.'/d/.php_cs',
            ],
            'configured by config file, intersected with multiple files and dirs' => [
                $cb(['d/d1.php', 'd/e/de1.php', 'd/f/df1.php']),
                null,
                [$dir.'/d/d1.php', $dir.'/d/e', $dir.'/d/f/'],
                'intersection',
                $dir.'/d/.php_cs',
            ],
        ];
    }

    public function testResolveIsDryRunViaStdIn()
    {
        $resolver = new ConfigurationResolver(
            $this->config,
            [
                'dry-run' => false,
                'path' => ['-'],
            ],
            ''
        );

        $this->assertTrue($resolver->isDryRun());
    }

    public function testResolveIsDryRunViaNegativeOption()
    {
        $resolver = new ConfigurationResolver(
            $this->config,
            ['dry-run' => false],
            ''
        );

        $this->assertFalse($resolver->isDryRun());
    }

    public function testResolveIsDryRunViaPositiveOption()
    {
        $resolver = new ConfigurationResolver(
            $this->config,
            ['dry-run' => true],
            ''
        );

        $this->assertTrue($resolver->isDryRun());
    }

<<<<<<< HEAD
    public function testResolveUsingCacheWithPositiveConfigAndPositiveOption()
    {
        $this->config->setUsingCache(true);

        $resolver = new ConfigurationResolver(
            $this->config,
            ['using-cache' => 'yes'],
            ''
        );

        $this->assertTrue($resolver->getUsingCache());
    }

    public function testResolveUsingCacheWithPositiveConfigAndNegativeOption()
    {
        $this->config->setUsingCache(true);

        $resolver = new ConfigurationResolver(
            $this->config,
            ['using-cache' => 'no'],
            ''
        );

        $this->assertFalse($resolver->getUsingCache());
    }

    public function testResolveUsingCacheWithNegativeConfigAndPositiveOption()
    {
        $this->config->setUsingCache(false);

        $resolver = new ConfigurationResolver(
            $this->config,
            ['using-cache' => 'yes'],
            ''
        );

        $this->assertTrue($resolver->getUsingCache());
    }

    public function testResolveUsingCacheWithNegativeConfigAndNegativeOption()
=======
    /**
     * @param bool             $expected
     * @param bool             $configValue
     * @param bool|string|null $passed
     *
     * @dataProvider getResolveBooleanOptions
     */
    public function testResolveUsingCacheWithConfigOption($expected, $configValue, $passed)
>>>>>>> 9b847ef2
    {
        $this->config->setUsingCache($configValue);

        $resolver = new ConfigurationResolver(
            $this->config,
<<<<<<< HEAD
            ['using-cache' => 'no'],
=======
            array('using-cache' => $passed),
>>>>>>> 9b847ef2
            ''
        );

        $this->assertSame($expected, $resolver->getUsingCache());
    }

    public function testResolveUsingCacheWithPositiveConfigAndNoOption()
    {
        $this->config->setUsingCache(true);

        $resolver = new ConfigurationResolver(
            $this->config,
            [],
            ''
        );

        $this->assertTrue($resolver->getUsingCache());
    }

    public function testResolveUsingCacheWithNegativeConfigAndNoOption()
    {
        $this->config->setUsingCache(false);

        $resolver = new ConfigurationResolver(
            $this->config,
            [],
            ''
        );

        $this->assertFalse($resolver->getUsingCache());
    }

    public function testResolveCacheFileWithoutConfigAndOption()
    {
        $default = $this->config->getCacheFile();

        $resolver = new ConfigurationResolver(
            $this->config,
            [],
            ''
        );

        $this->assertSame($default, $resolver->getCacheFile());
    }

    public function testResolveCacheFileWithConfig()
    {
        $cacheFile = 'foo/bar.baz';

        $this->config->setCacheFile($cacheFile);

        $resolver = new ConfigurationResolver(
            $this->config,
            [],
            ''
        );

        $this->assertSame($cacheFile, $resolver->getCacheFile());
    }

    public function testResolveCacheFileWithOption()
    {
        $cacheFile = 'bar.baz';

        $this->config->setCacheFile($cacheFile);

        $resolver = new ConfigurationResolver(
            $this->config,
            ['cache-file' => $cacheFile],
            ''
        );

        $this->assertSame($cacheFile, $resolver->getCacheFile());
    }

    public function testResolveCacheFileWithConfigAndOption()
    {
        $configCacheFile = 'foo/bar.baz';
        $optionCacheFile = 'bar.baz';

        $this->config->setCacheFile($configCacheFile);

        $resolver = new ConfigurationResolver(
            $this->config,
            ['cache-file' => $optionCacheFile],
            ''
        );

        $this->assertSame($optionCacheFile, $resolver->getCacheFile());
    }

<<<<<<< HEAD
    public function testResolveAllowRiskyWithPositiveConfigAndPositiveOption()
    {
        $this->config->setRiskyAllowed(true);

        $resolver = new ConfigurationResolver(
            $this->config,
            ['allow-risky' => 'yes'],
            ''
        );

        $this->assertTrue($resolver->getRiskyAllowed());
    }

    public function testResolveAllowRiskyWithPositiveConfigAndNegativeOption()
=======
    /**
     * @param bool             $expected
     * @param bool             $configValue
     * @param bool|string|null $passed
     *
     * @dataProvider getResolveBooleanOptions
     */
    public function testResolveAllowRiskyWithConfigOption($expected, $configValue, $passed)
>>>>>>> 9b847ef2
    {
        $this->config->setRiskyAllowed($configValue);

        $resolver = new ConfigurationResolver(
            $this->config,
<<<<<<< HEAD
            ['allow-risky' => 'no'],
=======
            array('allow-risky' => $passed),
>>>>>>> 9b847ef2
            ''
        );

        $this->assertSame($expected, $resolver->getRiskyAllowed());
    }

    public function testResolveAllowRiskyWithNegativeConfigAndPositiveOption()
    {
        $this->config->setRiskyAllowed(false);

        $resolver = new ConfigurationResolver(
            $this->config,
            ['allow-risky' => 'yes'],
            ''
        );

        $this->assertTrue($resolver->getRiskyAllowed());
    }

    public function testResolveAllowRiskyWithNegativeConfigAndNegativeOption()
    {
        $this->config->setRiskyAllowed(false);

        $resolver = new ConfigurationResolver(
            $this->config,
            ['allow-risky' => 'no'],
            ''
        );

        $this->assertFalse($resolver->getRiskyAllowed());
    }

    public function testResolveAllowRiskyWithPositiveConfigAndNoOption()
    {
        $this->config->setRiskyAllowed(true);

        $resolver = new ConfigurationResolver(
            $this->config,
            [],
            ''
        );

        $this->assertTrue($resolver->getRiskyAllowed());
    }

    public function testResolveAllowRiskyWithNegativeConfigAndNoOption()
    {
        $this->config->setRiskyAllowed(false);

        $resolver = new ConfigurationResolver(
            $this->config,
            [],
            ''
        );

        $this->assertFalse($resolver->getRiskyAllowed());
    }

    public function testResolveRulesWithConfig()
    {
        $this->config->setRules([
            'braces' => true,
            'strict_comparison' => false,
        ]);

        $resolver = new ConfigurationResolver(
            $this->config,
            [],
            ''
        );

        $this->assertSameRules(
            [
                'braces' => true,
            ],
            $resolver->getRules()
        );
    }

    public function testResolveRulesWithOption()
    {
        $resolver = new ConfigurationResolver(
            $this->config,
            ['rules' => 'braces,-strict_comparison'],
            ''
        );

        $this->assertSameRules(
            [
                'braces' => true,
            ],
            $resolver->getRules()
        );
    }

    public function testResolveRulesWithUnknownRules()
    {
        $this->setExpectedException(
            \PhpCsFixer\ConfigurationException\InvalidConfigurationException::class,
            'The rules contain unknown fixers (bar).'
        );

        $resolver = new ConfigurationResolver(
            $this->config,
            ['rules' => 'braces,-bar'],
            ''
        );

        $resolver->getRules();
    }

    public function testResolveRulesWithConfigAndOption()
    {
        $this->config->setRules([
            'braces' => true,
            'strict_comparison' => false,
        ]);

        $resolver = new ConfigurationResolver(
            $this->config,
            ['rules' => 'blank_line_before_return'],
            ''
        );

        $this->assertSameRules(
            [
                'blank_line_before_return' => true,
            ],
            $resolver->getRules()
        );
    }

    public function testResolveCommandLineInputOverridesDefault()
    {
        $command = new FixCommand();
        $definition = $command->getDefinition();
        $arguments = $definition->getArguments();
        $this->assertCount(1, $arguments, 'Expected one argument, possibly test needs updating.');
        $this->assertArrayHasKey('path', $arguments);

        $options = $definition->getOptions();
        $this->assertSame(
            ['path-mode', 'allow-risky', 'config', 'dry-run', 'rules', 'using-cache', 'cache-file', 'diff', 'format', 'stop-on-violation', 'show-progress'],
            array_keys($options),
            'Expected options mismatch, possibly test needs updating.'
        );

        $resolver = new ConfigurationResolver(
            $this->config,
            [
                'path-mode' => 'intersection',
                'allow-risky' => 'yes',
                'config' => null,
                'dry-run' => true,
                'rules' => 'php_unit_construct',
                'using-cache' => false,
                'diff' => true,
                'format' => 'json',
                'stop-on-violation' => true,
            ],
            ''
        );

        $this->assertTrue($resolver->shouldStopOnViolation());
        $this->assertTrue($resolver->getRiskyAllowed());
        $this->assertTrue($resolver->isDryRun());
        $this->assertSame(['php_unit_construct' => true], $resolver->getRules());
        $this->assertFalse($resolver->getUsingCache());
        $this->assertNull($resolver->getCacheFile());
        $this->assertInstanceOf(\PhpCsFixer\Differ\SebastianBergmannDiffer::class, $resolver->getDiffer());
        $this->assertSame('json', $resolver->getReporter()->getFormat());
    }

    /**
     * @param string      $expected
     * @param string|bool $differConfig
     *
     * @dataProvider provideDifferCases
     */
    public function testResolveDiffer($expected, $differConfig)
    {
        $resolver = new ConfigurationResolver(
            $this->config,
            ['diff' => $differConfig],
            ''
        );

        $this->assertInstanceOf($expected, $resolver->getDiffer());
    }

    public function provideDifferCases()
    {
        return [
            [
                \PhpCsFixer\Differ\NullDiffer::class,
                false,
            ],
            [
                \PhpCsFixer\Differ\SebastianBergmannDiffer::class,
                true,
            ],
            [
                \PhpCsFixer\Differ\SebastianBergmannDiffer::class,
                'sbd',
            ],
            [
                \PhpCsFixer\Differ\SebastianBergmannShortDiffer::class,
                'sbd-short',
            ],
        ];
    }

    public function testUnknownDiffConfiguration()
    {
        $resolver = new ConfigurationResolver(
            $this->config,
            ['diff' => '_unknown_'],
            ''
        );

        $this->setExpectedExceptionRegExp(
            \PhpCsFixer\ConfigurationException\InvalidConfigurationException::class,
            '#^Differ must be "sbd" or "sbd-short", got "_unknown_"\.$#'
        );

        $resolver->getDiffer();
    }

    public function testResolveConfigFileOverridesDefault()
    {
        $dir = __DIR__.'/../Fixtures/ConfigurationResolverConfigFile/case_8';

        $resolver = new ConfigurationResolver(
            $this->config,
            ['path' => [$dir.DIRECTORY_SEPARATOR.'.php_cs']],
            ''
        );

        $this->assertTrue($resolver->getRiskyAllowed());
        $this->assertSame(['php_unit_construct' => true], $resolver->getRules());
        $this->assertFalse($resolver->getUsingCache());
        $this->assertNull($resolver->getCacheFile());
        $this->assertSame('xml', $resolver->getReporter()->getFormat());
    }

    /**
     * @group legacy
     * @expectedDeprecation Expected "yes" or "no" for option "allow-risky", other values are deprecated and support will be removed in 3.0. Got "yes please", this implicitly set the option to "false".
     */
    public function testDeprecationOfPassingOtherThanNoOrYes()
    {
        $resolver = new ConfigurationResolver(
            $this->config,
            array('allow-risky' => 'yes please'),
            ''
        );

        $this->assertFalse($resolver->getRiskyAllowed());
    }

    public function getResolveBooleanOptions()
    {
        return array(
            array(true, true, 'yes'),
            array(true, true, true),
            array(true, false, 'yes'),
            array(true, false, true),
            array(false, true, 'no'),
            array(false, true, false),
            array(false, false, 'no'),
            array(false, false, false),
            array(true, true, null),
            array(false, false, null),
        );
    }

    private function assertSameRules(array $expected, array $actual, $message = '')
    {
        ksort($expected);
        ksort($actual);

        $this->assertSame($expected, $actual, $message);
    }

    private function getFixtureDir()
    {
        return realpath(__DIR__.DIRECTORY_SEPARATOR.'..'.DIRECTORY_SEPARATOR.'Fixtures'.DIRECTORY_SEPARATOR.'ConfigurationResolverConfigFile'.DIRECTORY_SEPARATOR).'/';
    }
}<|MERGE_RESOLUTION|>--- conflicted
+++ resolved
@@ -691,48 +691,6 @@
         $this->assertTrue($resolver->isDryRun());
     }
 
-<<<<<<< HEAD
-    public function testResolveUsingCacheWithPositiveConfigAndPositiveOption()
-    {
-        $this->config->setUsingCache(true);
-
-        $resolver = new ConfigurationResolver(
-            $this->config,
-            ['using-cache' => 'yes'],
-            ''
-        );
-
-        $this->assertTrue($resolver->getUsingCache());
-    }
-
-    public function testResolveUsingCacheWithPositiveConfigAndNegativeOption()
-    {
-        $this->config->setUsingCache(true);
-
-        $resolver = new ConfigurationResolver(
-            $this->config,
-            ['using-cache' => 'no'],
-            ''
-        );
-
-        $this->assertFalse($resolver->getUsingCache());
-    }
-
-    public function testResolveUsingCacheWithNegativeConfigAndPositiveOption()
-    {
-        $this->config->setUsingCache(false);
-
-        $resolver = new ConfigurationResolver(
-            $this->config,
-            ['using-cache' => 'yes'],
-            ''
-        );
-
-        $this->assertTrue($resolver->getUsingCache());
-    }
-
-    public function testResolveUsingCacheWithNegativeConfigAndNegativeOption()
-=======
     /**
      * @param bool             $expected
      * @param bool             $configValue
@@ -741,17 +699,12 @@
      * @dataProvider getResolveBooleanOptions
      */
     public function testResolveUsingCacheWithConfigOption($expected, $configValue, $passed)
->>>>>>> 9b847ef2
     {
         $this->config->setUsingCache($configValue);
 
         $resolver = new ConfigurationResolver(
             $this->config,
-<<<<<<< HEAD
-            ['using-cache' => 'no'],
-=======
-            array('using-cache' => $passed),
->>>>>>> 9b847ef2
+            ['using-cache' => $passed],
             ''
         );
 
@@ -843,22 +796,6 @@
         $this->assertSame($optionCacheFile, $resolver->getCacheFile());
     }
 
-<<<<<<< HEAD
-    public function testResolveAllowRiskyWithPositiveConfigAndPositiveOption()
-    {
-        $this->config->setRiskyAllowed(true);
-
-        $resolver = new ConfigurationResolver(
-            $this->config,
-            ['allow-risky' => 'yes'],
-            ''
-        );
-
-        $this->assertTrue($resolver->getRiskyAllowed());
-    }
-
-    public function testResolveAllowRiskyWithPositiveConfigAndNegativeOption()
-=======
     /**
      * @param bool             $expected
      * @param bool             $configValue
@@ -867,17 +804,12 @@
      * @dataProvider getResolveBooleanOptions
      */
     public function testResolveAllowRiskyWithConfigOption($expected, $configValue, $passed)
->>>>>>> 9b847ef2
     {
         $this->config->setRiskyAllowed($configValue);
 
         $resolver = new ConfigurationResolver(
             $this->config,
-<<<<<<< HEAD
-            ['allow-risky' => 'no'],
-=======
-            array('allow-risky' => $passed),
->>>>>>> 9b847ef2
+            ['allow-risky' => $passed],
             ''
         );
 
@@ -1131,7 +1063,7 @@
     {
         $resolver = new ConfigurationResolver(
             $this->config,
-            array('allow-risky' => 'yes please'),
+            ['allow-risky' => 'yes please'],
             ''
         );
 
@@ -1140,18 +1072,18 @@
 
     public function getResolveBooleanOptions()
     {
-        return array(
-            array(true, true, 'yes'),
-            array(true, true, true),
-            array(true, false, 'yes'),
-            array(true, false, true),
-            array(false, true, 'no'),
-            array(false, true, false),
-            array(false, false, 'no'),
-            array(false, false, false),
-            array(true, true, null),
-            array(false, false, null),
-        );
+        return [
+            [true, true, 'yes'],
+            [true, true, true],
+            [true, false, 'yes'],
+            [true, false, true],
+            [false, true, 'no'],
+            [false, true, false],
+            [false, false, 'no'],
+            [false, false, false],
+            [true, true, null],
+            [false, false, null],
+        ];
     }
 
     private function assertSameRules(array $expected, array $actual, $message = '')
