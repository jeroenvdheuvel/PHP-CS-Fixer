--- conflicted
+++ resolved
@@ -312,15 +312,8 @@
 
     public function testResolveConfigFileChooseFileWithInvalidFormat()
     {
-<<<<<<< HEAD
-        $this->setExpectedExceptionRegExp(
-            \PhpCsFixer\ConfigurationException\InvalidConfigurationException::class,
-            '/^The format "xls" is not defined, supported are "checkstyle", "json", "junit", "txt", "xml"\.$/'
-        );
-=======
         $this->expectException(InvalidConfigurationException::class);
-        $this->expectExceptionMessageRegExp('/^The format "xls" is not defined, supported are "json", "junit", "txt", "xml"\.$/');
->>>>>>> 07c63569
+        $this->expectExceptionMessageRegExp('/^The format "xls" is not defined, supported are "checkstyle", "json", "junit", "txt", "xml"\.$/');
 
         $dirBase = $this->getFixtureDir();
 
