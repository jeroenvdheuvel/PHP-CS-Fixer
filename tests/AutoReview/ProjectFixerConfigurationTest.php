--- conflicted
+++ resolved
@@ -36,16 +36,13 @@
         $this->assertNotEmpty($config->getRules());
 
         // call so the fixers get configured to reveal issue (like deprecated configuration used etc.)
-<<<<<<< HEAD
-        $resolver = new ConfigurationResolver($config, [], __DIR__);
-=======
         $resolver = new ConfigurationResolver(
             $config,
-            array(),
+            [],
             __DIR__,
             new ToolInfo()
         );
->>>>>>> e5c2abb7
+
         $resolver->getFixers();
     }
 }