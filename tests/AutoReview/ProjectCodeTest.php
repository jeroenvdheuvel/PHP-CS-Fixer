--- conflicted
+++ resolved
@@ -34,14 +34,15 @@
      *
      * @var string[]
      */
-<<<<<<< HEAD
     private static $classesWithoutTests = [
+        \PhpCsFixer\ConfigurationException\InvalidForEnvFixerConfigurationException::class,
         \PhpCsFixer\Console\Command\SelfUpdateCommand::class,
         \PhpCsFixer\Console\Output\NullOutput::class,
         \PhpCsFixer\Differ\DiffConsoleFormatter::class,
         \PhpCsFixer\Doctrine\Annotation\Tokens::class,
         \PhpCsFixer\FileRemoval::class,
         \PhpCsFixer\FixerConfiguration\FixerOptionValidatorGenerator::class,
+        \PhpCsFixer\FixerConfiguration\InvalidOptionsForEnvException::class,
         \PhpCsFixer\FixerFileProcessedEvent::class,
         \PhpCsFixer\Fixer\Operator\AlignDoubleArrowFixerHelper::class,
         \PhpCsFixer\Fixer\Operator\AlignEqualsFixerHelper::class,
@@ -56,30 +57,6 @@
         \PhpCsFixer\StdinFileInfo::class,
         \PhpCsFixer\Tokenizer\Transformers::class,
     ];
-=======
-    private static $classesWithoutTests = array(
-        'PhpCsFixer\ConfigurationException\InvalidForEnvFixerConfigurationException',
-        'PhpCsFixer\Console\Command\SelfUpdateCommand',
-        'PhpCsFixer\Console\Output\NullOutput',
-        'PhpCsFixer\Differ\DiffConsoleFormatter',
-        'PhpCsFixer\Doctrine\Annotation\Tokens',
-        'PhpCsFixer\FileRemoval',
-        'PhpCsFixer\FixerConfiguration\FixerOptionValidatorGenerator',
-        'PhpCsFixer\FixerConfiguration\InvalidOptionsForEnvException',
-        'PhpCsFixer\FixerFileProcessedEvent',
-        'PhpCsFixer\Fixer\Operator\AlignDoubleArrowFixerHelper',
-        'PhpCsFixer\Fixer\Operator\AlignEqualsFixerHelper',
-        'PhpCsFixer\Fixer\Phpdoc\GeneralPhpdocAnnotationRemoveFixer',
-        'PhpCsFixer\Linter\ProcessLintingResult',
-        'PhpCsFixer\Linter\TokenizerLintingResult',
-        'PhpCsFixer\Report\ReportSummary',
-        'PhpCsFixer\Runner\FileCachingLintingIterator',
-        'PhpCsFixer\Runner\FileFilterIterator',
-        'PhpCsFixer\Runner\FileLintingIterator',
-        'PhpCsFixer\StdinFileInfo',
-        'PhpCsFixer\Tokenizer\Transformers',
-    );
->>>>>>> 1313d23e
 
     public function testThatClassesWithoutTestsVarIsProper()
     {
