<?php

/*
 * This file is part of PHP CS Fixer.
 *
 * (c) Fabien Potencier <fabien@symfony.com>
 *     Dariusz Rumiński <dariusz.ruminski@gmail.com>
 *
 * This source file is subject to the MIT license that is bundled
 * with this source code in the file LICENSE.
 */

namespace PhpCsFixer\Tests\AutoReview;

if (!class_exists(\PHPUnit\Runner\Version::class)) {
    class_alias('PHPUnit_Runner_Version', \PHPUnit\Runner\Version::class);
}

use PhpCsFixer\DocBlock\DocBlock;
use PhpCsFixer\Tests\TestCase;
use PhpCsFixer\Tokenizer\Token;
use PhpCsFixer\Tokenizer\Tokens;
use Symfony\Component\Finder\Finder;
use Symfony\Component\Finder\SplFileInfo;

/**
 * @author Dariusz Rumiński <dariusz.ruminski@gmail.com>
 *
 * @internal
 *
 * @coversNothing
 * @group auto-review
 * @group covers-nothing
 */
final class ProjectCodeTest extends TestCase
{
    /**
     * This structure contains older classes that are not yet covered by tests.
     *
     * It may only shrink, never add anything to it.
     *
     * @var string[]
     */
<<<<<<< HEAD
    private static $classesWithoutTests = [
        \PhpCsFixer\Console\SelfUpdate\GithubClient::class,
        \PhpCsFixer\Console\WarningsDetector::class,
        \PhpCsFixer\Doctrine\Annotation\Tokens::class,
        \PhpCsFixer\FileReader::class,
        \PhpCsFixer\FileRemoval::class,
        \PhpCsFixer\Fixer\Operator\AlignDoubleArrowFixerHelper::class,
        \PhpCsFixer\Fixer\Operator\AlignEqualsFixerHelper::class,
        \PhpCsFixer\Fixer\Whitespace\NoExtraConsecutiveBlankLinesFixer::class,
        \PhpCsFixer\Indicator\PhpUnitTestCaseIndicator::class,
        \PhpCsFixer\Runner\FileCachingLintingIterator::class,
        \PhpCsFixer\Runner\FileLintingIterator::class,
        \PhpCsFixer\StdinFileInfo::class,
        \PhpCsFixer\Test\AccessibleObject::class,
        \PhpCsFixer\Tokenizer\Transformers::class,
    ];
=======
    private static $classesWithoutTests = array(
        'PhpCsFixer\Console\SelfUpdate\GithubClient',
        'PhpCsFixer\Console\WarningsDetector',
        'PhpCsFixer\Doctrine\Annotation\Tokens',
        'PhpCsFixer\FileReader',
        'PhpCsFixer\FileRemoval',
        'PhpCsFixer\Fixer\Operator\AlignDoubleArrowFixerHelper',
        'PhpCsFixer\Fixer\Operator\AlignEqualsFixerHelper',
        'PhpCsFixer\Linter\CachingLinter',
        'PhpCsFixer\Runner\FileCachingLintingIterator',
        'PhpCsFixer\Runner\FileLintingIterator',
        'PhpCsFixer\StdinFileInfo',
        'PhpCsFixer\Tokenizer\Transformers',
    );
>>>>>>> b056a23d

    public function testThatClassesWithoutTestsVarIsProper()
    {
        $unknownClasses = array_filter(
            self::$classesWithoutTests,
            static function ($class) { return !class_exists($class) && !trait_exists($class); }
        );

        $this->assertSame([], $unknownClasses);
    }

    /**
     * @param string $className
     *
     * @dataProvider provideSrcConcreteClassCases
     */
    public function testThatSrcClassHaveTestClass($className)
    {
        $testClassName = str_replace('PhpCsFixer', 'PhpCsFixer\\Tests', $className).'Test';

        if (in_array($className, self::$classesWithoutTests, true)) {
            $this->assertFalse(class_exists($testClassName), sprintf('Class "%s" already has tests, so it should be removed from "%s::$classesWithoutTests".', $className, __CLASS__));
            $this->markTestIncomplete(sprintf('Class "%s" has no tests yet, please help and add it.', $className));
        }

        $this->assertTrue(class_exists($testClassName), sprintf('Expected test class "%s" for "%s" not found.', $testClassName, $className));
        $this->assertTrue(is_subclass_of($testClassName, TestCase::class), sprintf('Expected test class "%s" to be a subclass of "\PhpCsFixer\Tests\TestCase".', $testClassName));
    }

    /**
     * @param string $className
     *
     * @dataProvider provideSrcClassesNotAbuseInterfacesCases
     */
    public function testThatSrcClassesNotAbuseInterfaces($className)
    {
        $rc = new \ReflectionClass($className);

        $allowedMethods = array_map(
            function (\ReflectionClass $interface) {
                return $this->getPublicMethodNames($interface);
            },
            $rc->getInterfaces()
        );

        if (count($allowedMethods)) {
            $allowedMethods = array_unique(array_merge(...array_values($allowedMethods)));
        }

        $allowedMethods[] = '__construct';
        $allowedMethods[] = '__destruct';
        $allowedMethods[] = '__wakeup';

        $exceptionMethods = [
            'configure', // due to AbstractFixer::configure
            'getConfigurationDefinition', // due to AbstractFixer::getConfigurationDefinition
            'getDefaultConfiguration', // due to AbstractFixer::getDefaultConfiguration
            'setWhitespacesConfig', // due to AbstractFixer::setWhitespacesConfig
        ];

        // @TODO: 3.0 should be removed
        $exceptionMethodsPerClass = [
            \PhpCsFixer\Config::class => ['create'],
            \PhpCsFixer\Fixer\FunctionNotation\MethodArgumentSpaceFixer::class => ['fixSpace'],
        ];

        $definedMethods = $this->getPublicMethodNames($rc);

        $extraMethods = array_diff(
            $definedMethods,
            $allowedMethods,
            $exceptionMethods,
            isset($exceptionMethodsPerClass[$className]) ? $exceptionMethodsPerClass[$className] : []
        );

        sort($extraMethods);

        $this->assertEmpty(
            $extraMethods,
            sprintf(
                "Class '%s' should not have public methods that are not part of implemented interfaces.\nViolations:\n%s",
                $className,
                implode("\n", array_map(static function ($item) {
                    return " * ${item}";
                }, $extraMethods))
            )
        );
    }

    /**
     * @param string $className
     *
     * @dataProvider provideSrcClassCases
     */
    public function testThatSrcClassesNotExposeProperties($className)
    {
        $rc = new \ReflectionClass($className);

        if (\PhpCsFixer\Fixer\Alias\NoMixedEchoPrintFixer::class === $className) {
            $this->markTestIncomplete(sprintf(
                'Public properties of fixer `%s` will be removed on 3.0.',
                \PhpCsFixer\Fixer\Alias\NoMixedEchoPrintFixer::class
            ));
        }

        $this->assertEmpty(
            $rc->getProperties(\ReflectionProperty::IS_PUBLIC),
            sprintf('Class \'%s\' should not have public properties.', $className)
        );

        if ($rc->isFinal()) {
            return;
        }

        $allowedProps = [];
        $definedProps = $rc->getProperties(\ReflectionProperty::IS_PROTECTED);

        if (false !== $rc->getParentClass()) {
            $allowedProps = $rc->getParentClass()->getProperties(\ReflectionProperty::IS_PROTECTED);
        }

        $allowedProps = array_map(static function (\ReflectionProperty $item) {
            return $item->getName();
        }, $allowedProps);
        $definedProps = array_map(static function (\ReflectionProperty $item) {
            return $item->getName();
        }, $definedProps);

        $exceptionPropsPerClass = [
            \PhpCsFixer\AbstractPhpdocTypesFixer::class => ['tags'],
            \PhpCsFixer\AbstractAlignFixerHelper::class => ['deepestLevel'],
            \PhpCsFixer\AbstractFixer::class => ['configuration', 'configurationDefinition', 'whitespacesConfig'],
            \PhpCsFixer\AbstractProxyFixer::class => ['proxyFixers'],
            \PhpCsFixer\Test\AbstractFixerTestCase::class => ['fixer', 'linter'],
            \PhpCsFixer\Test\AbstractIntegrationTestCase::class => ['linter'],
        ];

        $extraProps = array_diff(
            $definedProps,
            $allowedProps,
            isset($exceptionPropsPerClass[$className]) ? $exceptionPropsPerClass[$className] : []
        );

        sort($extraProps);

        $this->assertEmpty(
            $extraProps,
            sprintf(
                "Class '%s' should not have protected properties.\nViolations:\n%s",
                $className,
                implode("\n", array_map(static function ($item) {
                    return " * ${item}";
                }, $extraProps))
            )
        );
    }

    /**
     * @param string $className
     *
     * @dataProvider provideTestClassCases
     */
    public function testThatTestClassesAreTraitOrAbstractOrFinal($className)
    {
        $rc = new \ReflectionClass($className);

        $this->assertTrue(
            $rc->isTrait() || $rc->isAbstract() || $rc->isFinal(),
            sprintf('Test class %s should be trait, abstract or final.', $className)
        );
    }

    /**
     * @param string $className
     *
     * @dataProvider provideTestClassCases
     */
    public function testThatTestClassesAreInternal($className)
    {
        $rc = new \ReflectionClass($className);
        $doc = new DocBlock($rc->getDocComment());

        $this->assertNotEmpty(
            $doc->getAnnotationsOfType('internal'),
            sprintf('Test class %s should have internal annotation.', $className)
        );
    }

    /**
     * @dataProvider provideDataProviderMethodNameCases
     *
     * @param string $testClassName
     * @param string $dataProviderMethodName
     */
    public function testThatDataProvidersAreCorrectlyNamed($testClassName, $dataProviderMethodName)
    {
        $this->assertRegExp('/^provide[A-Z]\S+Cases$/', $dataProviderMethodName, sprintf(
            'Data provider in "%s" with name "%s" is not correctly named.',
            $testClassName,
            $dataProviderMethodName
        ));
    }

    /**
     * @dataProvider provideClassesWherePregFunctionsAreForbiddenCases
     *
     * @param string $className
     */
    public function testThereIsNoPregFunctionUsedDirectly($className)
    {
        $rc = new \ReflectionClass($className);
        $tokens = Tokens::fromCode(file_get_contents($rc->getFileName()));
        $stringTokens = array_filter(
            $tokens->toArray(),
            function (Token $token) {
                return $token->isGivenKind(T_STRING);
            }
        );
        $strings = array_map(
            function (Token $token) {
                return $token->getContent();
            },
            $stringTokens
        );
        $strings = array_unique($strings);
        $message = sprintf('Class %s must not use preg_*, it shall use Preg::* instead.', $className);
        $this->assertNotContains('preg_filter', $strings, $message);
        $this->assertNotContains('preg_grep', $strings, $message);
        $this->assertNotContains('preg_match', $strings, $message);
        $this->assertNotContains('preg_match_all', $strings, $message);
        $this->assertNotContains('preg_replace', $strings, $message);
        $this->assertNotContains('preg_replace_callback', $strings, $message);
        $this->assertNotContains('preg_split', $strings, $message);
    }

    public function provideSrcClassCases()
    {
        return array_map(
            static function ($item) {
                return [$item];
            },
            $this->getSrcClasses()
        );
    }

    public function provideSrcClassesNotAbuseInterfacesCases()
    {
        return array_map(
            static function ($item) {
                return [$item];
            },
            array_filter($this->getSrcClasses(), static function ($className) {
                $rc = new \ReflectionClass($className);

                $doc = false !== $rc->getDocComment()
                    ? new DocBlock($rc->getDocComment())
                    : null;

                if (
                    $rc->isInterface()
                    || ($doc && count($doc->getAnnotationsOfType('internal')))
                    || 0 === count($rc->getInterfaces())
                    || in_array($className, [
                        \PhpCsFixer\Finder::class,
                        \PhpCsFixer\Test\AbstractFixerTestCase::class,
                        \PhpCsFixer\Test\AbstractIntegrationTestCase::class,
                        \PhpCsFixer\Tests\Test\AbstractFixerTestCase::class,
                        \PhpCsFixer\Tests\Test\AbstractIntegrationTestCase::class,
                        \PhpCsFixer\Tokenizer\Tokens::class,
                    ], true)
                ) {
                    return false;
                }

                return true;
            })
        );
    }

    public function provideSrcConcreteClassCases()
    {
        return array_map(
            static function ($item) { return [$item]; },
            array_filter(
                $this->getSrcClasses(),
                static function ($className) {
                    $rc = new \ReflectionClass($className);

                    return !$rc->isAbstract() && !$rc->isInterface();
                }
            )
        );
    }

    public function provideTestClassCases()
    {
        return array_map(
            static function ($item) {
                return [$item];
            },
            $this->getTestClasses()
        );
    }

    public function provideDataProviderMethodNameCases()
    {
        if (extension_loaded('xdebug') && false === getenv('CI')) {
            $this->markTestSkipped('Data provider too slow when Xdebug is loaded.');
        }

        $data = [];

        $testClassNames = $this->getTestClasses();

        foreach ($testClassNames as $testClassName) {
            $dataProviderMethodNames = [];
            $tokens = Tokens::fromCode(file_get_contents(
                str_replace('\\', DIRECTORY_SEPARATOR, preg_replace('#^PhpCsFixer\\\Tests#', 'tests', $testClassName)).'.php'
            ));

            foreach ($tokens as $token) {
                if ($token->isGivenKind(T_DOC_COMMENT)) {
                    $docBlock = new DocBlock($token->getContent());
                    $dataProviderAnnotations = $docBlock->getAnnotationsOfType('dataProvider');

                    foreach ($dataProviderAnnotations as $dataProviderAnnotation) {
                        if (1 === preg_match('/@dataProvider\s+(?P<methodName>\w+)/', $dataProviderAnnotation->getContent(), $matches)) {
                            $dataProviderMethodNames[] = $matches['methodName'];
                        }
                    }
                }
            }

            $dataProviderMethodNames = array_unique($dataProviderMethodNames);

            foreach ($dataProviderMethodNames as $dataProviderMethodName) {
                $data[] = [
                    $testClassName,
                    $dataProviderMethodName,
                ];
            }
        }

        return $data;
    }

    public function provideClassesWherePregFunctionsAreForbiddenCases()
    {
        if (extension_loaded('xdebug') && false === getenv('CI')) {
            $this->markTestSkipped('Test too slow when Xdebug is loaded.');
        }

        return array_map(
            function ($item) {
                return [$item];
            },
            array_filter(
                $this->getSrcClasses(),
                function ($className) {
                    return 'PhpCsFixer\\Preg' !== $className;
                }
            )
        );
    }

    private function getSrcClasses()
    {
        static $classes;

        if (null !== $classes) {
            return $classes;
        }

        $finder = Finder::create()
            ->files()
            ->name('*.php')
            ->in(__DIR__.'/../../src')
            ->exclude([
                'Resources',
            ])
        ;

        $classes = array_map(
            static function (SplFileInfo $file) {
                return sprintf(
                    '%s\\%s%s%s',
                    'PhpCsFixer',
                    strtr($file->getRelativePath(), DIRECTORY_SEPARATOR, '\\'),
                    $file->getRelativePath() ? '\\' : '',
                    $file->getBasename('.'.$file->getExtension())
                );
            },
            iterator_to_array($finder, false)
        );

        sort($classes);

        return $classes;
    }

    private function getTestClasses()
    {
        static $classes;

        if (null !== $classes) {
            return $classes;
        }

        $finder = Finder::create()
            ->files()
            ->name('*.php')
            ->in(__DIR__.'/..')
            ->exclude([
                'Fixtures',
            ])
        ;

        $classes = array_map(
            static function (SplFileInfo $file) {
                return sprintf(
                    'PhpCsFixer\\Tests\\%s%s%s',
                    strtr($file->getRelativePath(), DIRECTORY_SEPARATOR, '\\'),
                    $file->getRelativePath() ? '\\' : '',
                    $file->getBasename('.'.$file->getExtension())
                );
            },
            iterator_to_array($finder, false)
        );

        $incomatibleClasses = version_compare(\PHPUnit\Runner\Version::id(), '7.0.0') < 0 ? [
            \PhpCsFixer\Tests\Test\Constraint\SameStringsConstraintForV7::class,
            \PhpCsFixer\Tests\Test\Constraint\XmlMatchesXsdConstraintForV7::class,
        ] : [
            \PhpCsFixer\Tests\Test\Constraint\SameStringsConstraintForV5::class,
            \PhpCsFixer\Tests\Test\Constraint\XmlMatchesXsdConstraintForV5::class,
        ];

        $classes = array_filter($classes, function ($className) use ($incomatibleClasses) {
            return !in_array($className, $incomatibleClasses, true);
        });

        sort($classes);

        return $classes;
    }

    /**
     * @param \ReflectionClass $rc
     *
     * @return string[]
     */
    private function getPublicMethodNames(\ReflectionClass $rc)
    {
        return array_map(
            static function (\ReflectionMethod $rm) {
                return $rm->getName();
            },
            $rc->getMethods(\ReflectionMethod::IS_PUBLIC)
        );
    }
}<|MERGE_RESOLUTION|>--- conflicted
+++ resolved
@@ -41,7 +41,6 @@
      *
      * @var string[]
      */
-<<<<<<< HEAD
     private static $classesWithoutTests = [
         \PhpCsFixer\Console\SelfUpdate\GithubClient::class,
         \PhpCsFixer\Console\WarningsDetector::class,
@@ -52,28 +51,13 @@
         \PhpCsFixer\Fixer\Operator\AlignEqualsFixerHelper::class,
         \PhpCsFixer\Fixer\Whitespace\NoExtraConsecutiveBlankLinesFixer::class,
         \PhpCsFixer\Indicator\PhpUnitTestCaseIndicator::class,
+        \PhpCsFixer\Linter\CachingLinter::class,
         \PhpCsFixer\Runner\FileCachingLintingIterator::class,
         \PhpCsFixer\Runner\FileLintingIterator::class,
         \PhpCsFixer\StdinFileInfo::class,
         \PhpCsFixer\Test\AccessibleObject::class,
         \PhpCsFixer\Tokenizer\Transformers::class,
     ];
-=======
-    private static $classesWithoutTests = array(
-        'PhpCsFixer\Console\SelfUpdate\GithubClient',
-        'PhpCsFixer\Console\WarningsDetector',
-        'PhpCsFixer\Doctrine\Annotation\Tokens',
-        'PhpCsFixer\FileReader',
-        'PhpCsFixer\FileRemoval',
-        'PhpCsFixer\Fixer\Operator\AlignDoubleArrowFixerHelper',
-        'PhpCsFixer\Fixer\Operator\AlignEqualsFixerHelper',
-        'PhpCsFixer\Linter\CachingLinter',
-        'PhpCsFixer\Runner\FileCachingLintingIterator',
-        'PhpCsFixer\Runner\FileLintingIterator',
-        'PhpCsFixer\StdinFileInfo',
-        'PhpCsFixer\Tokenizer\Transformers',
-    );
->>>>>>> b056a23d
 
     public function testThatClassesWithoutTestsVarIsProper()
     {
