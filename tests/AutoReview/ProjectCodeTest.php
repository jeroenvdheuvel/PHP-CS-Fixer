<?php

/*
 * This file is part of PHP CS Fixer.
 *
 * (c) Fabien Potencier <fabien@symfony.com>
 *     Dariusz Rumiński <dariusz.ruminski@gmail.com>
 *
 * This source file is subject to the MIT license that is bundled
 * with this source code in the file LICENSE.
 */

namespace PhpCsFixer\Tests\AutoReview;

use PhpCsFixer\DocBlock\DocBlock;
use PhpCsFixer\Event\Event;
use PhpCsFixer\FixerFactory;
use PhpCsFixer\Preg;
use PhpCsFixer\Tests\TestCase;
use PhpCsFixer\Tokenizer\Token;
use PhpCsFixer\Tokenizer\Tokens;
use Symfony\Component\Finder\Finder;
use Symfony\Component\Finder\SplFileInfo;

/**
 * @author Dariusz Rumiński <dariusz.ruminski@gmail.com>
 *
 * @internal
 *
 * @coversNothing
 * @group auto-review
 * @group covers-nothing
 */
final class ProjectCodeTest extends TestCase
{
    /**
     * This structure contains older classes that are not yet covered by tests.
     *
     * It may only shrink, never add anything to it.
     *
     * @var string[]
     */
    private static $classesWithoutTests = [
        \PhpCsFixer\Console\SelfUpdate\GithubClient::class,
        \PhpCsFixer\Console\Command\DocumentationCommand::class,
        \PhpCsFixer\Doctrine\Annotation\Tokens::class,
<<<<<<< HEAD
=======
        \PhpCsFixer\Documentation\DocumentationGenerator::class,
        \PhpCsFixer\Fixer\Operator\AlignDoubleArrowFixerHelper::class,
        \PhpCsFixer\Fixer\Operator\AlignEqualsFixerHelper::class,
        \PhpCsFixer\Fixer\Whitespace\NoExtraConsecutiveBlankLinesFixer::class,
>>>>>>> c20fb1cc
        \PhpCsFixer\Runner\FileCachingLintingIterator::class,
    ];

    public function testThatClassesWithoutTestsVarIsProper()
    {
        $unknownClasses = array_filter(
            self::$classesWithoutTests,
            static function ($class) { return !class_exists($class) && !trait_exists($class); }
        );

        static::assertSame([], $unknownClasses);
    }

    /**
     * @param string $className
     *
     * @dataProvider provideSrcConcreteClassCases
     */
    public function testThatSrcClassHaveTestClass($className)
    {
        $testClassName = str_replace('PhpCsFixer', 'PhpCsFixer\\Tests', $className).'Test';

        if (\in_array($className, self::$classesWithoutTests, true)) {
            static::assertFalse(class_exists($testClassName), sprintf('Class "%s" already has tests, so it should be removed from "%s::$classesWithoutTests".', $className, __CLASS__));
            static::markTestIncomplete(sprintf('Class "%s" has no tests yet, please help and add it.', $className));
        }

        static::assertTrue(class_exists($testClassName), sprintf('Expected test class "%s" for "%s" not found.', $testClassName, $className));
        static::assertTrue(is_subclass_of($testClassName, TestCase::class), sprintf('Expected test class "%s" to be a subclass of "\PhpCsFixer\Tests\TestCase".', $testClassName));
    }

    /**
     * @param string $className
     *
     * @dataProvider provideSrcClassesNotAbuseInterfacesCases
     */
    public function testThatSrcClassesNotAbuseInterfaces($className)
    {
        $rc = new \ReflectionClass($className);

        $allowedMethods = array_map(
            function (\ReflectionClass $interface) {
                return $this->getPublicMethodNames($interface);
            },
            $rc->getInterfaces()
        );

        if (\count($allowedMethods)) {
            $allowedMethods = array_unique(array_merge(...array_values($allowedMethods)));
        }

        $allowedMethods[] = '__construct';
        $allowedMethods[] = '__destruct';
        $allowedMethods[] = '__wakeup';

        $exceptionMethods = [
            'configure', // due to AbstractFixer::configure
            'getConfigurationDefinition', // due to AbstractFixer::getConfigurationDefinition
            'getDefaultConfiguration', // due to AbstractFixer::getDefaultConfiguration
            'setWhitespacesConfig', // due to AbstractFixer::setWhitespacesConfig
        ];

        // @TODO: 3.0 should be removed
        $exceptionMethodsPerClass = [
            \PhpCsFixer\Event\Event::class => ['stopPropagation'],
        ];

        $definedMethods = $this->getPublicMethodNames($rc);

        $extraMethods = array_diff(
            $definedMethods,
            $allowedMethods,
            $exceptionMethods,
            isset($exceptionMethodsPerClass[$className]) ? $exceptionMethodsPerClass[$className] : []
        );

        sort($extraMethods);

        static::assertEmpty(
            $extraMethods,
            sprintf(
                "Class '%s' should not have public methods that are not part of implemented interfaces.\nViolations:\n%s",
                $className,
                implode("\n", array_map(static function ($item) {
                    return " * {$item}";
                }, $extraMethods))
            )
        );
    }

    /**
     * @param string $className
     *
     * @dataProvider provideSrcClassCases
     */
    public function testThatSrcClassesNotExposeProperties($className)
    {
        $rc = new \ReflectionClass($className);

        if (\PhpCsFixer\Fixer\Alias\NoMixedEchoPrintFixer::class === $className) {
            static::markTestIncomplete(sprintf(
                'Public properties of fixer `%s` will be removed on 3.0.',
                \PhpCsFixer\Fixer\Alias\NoMixedEchoPrintFixer::class
            ));
        }

        static::assertEmpty(
            $rc->getProperties(\ReflectionProperty::IS_PUBLIC),
            sprintf('Class \'%s\' should not have public properties.', $className)
        );

        if ($rc->isFinal()) {
            return;
        }

        $allowedProps = [];
        $definedProps = $rc->getProperties(\ReflectionProperty::IS_PROTECTED);

        if (false !== $rc->getParentClass()) {
            $allowedProps = $rc->getParentClass()->getProperties(\ReflectionProperty::IS_PROTECTED);
        }

        $allowedProps = array_map(static function (\ReflectionProperty $item) {
            return $item->getName();
        }, $allowedProps);
        $definedProps = array_map(static function (\ReflectionProperty $item) {
            return $item->getName();
        }, $definedProps);

        $exceptionPropsPerClass = [
            \PhpCsFixer\AbstractPhpdocTypesFixer::class => ['tags'],
            \PhpCsFixer\AbstractFixer::class => ['configuration', 'configurationDefinition', 'whitespacesConfig'],
            \PhpCsFixer\AbstractProxyFixer::class => ['proxyFixers'],
            \PhpCsFixer\Test\AbstractFixerTestCase::class => ['fixer', 'linter'],
            \PhpCsFixer\Test\AbstractIntegrationTestCase::class => ['linter'],
        ];

        $extraProps = array_diff(
            $definedProps,
            $allowedProps,
            isset($exceptionPropsPerClass[$className]) ? $exceptionPropsPerClass[$className] : []
        );

        sort($extraProps);

        static::assertEmpty(
            $extraProps,
            sprintf(
                "Class '%s' should not have protected properties.\nViolations:\n%s",
                $className,
                implode("\n", array_map(static function ($item) {
                    return " * {$item}";
                }, $extraProps))
            )
        );
    }

    /**
     * @dataProvider provideTestClassCases
     *
     * @param string $testClassName
     */
    public function testThatTestClassesAreTraitOrAbstractOrFinal($testClassName)
    {
        $rc = new \ReflectionClass($testClassName);

        static::assertTrue(
            $rc->isTrait() || $rc->isAbstract() || $rc->isFinal(),
            sprintf('Test class %s should be trait, abstract or final.', $testClassName)
        );
    }

    /**
     * @dataProvider provideTestClassCases
     *
     * @param string $testClassName
     */
    public function testThatTestClassesAreInternal($testClassName)
    {
        $rc = new \ReflectionClass($testClassName);
        $doc = new DocBlock($rc->getDocComment());

        static::assertNotEmpty(
            $doc->getAnnotationsOfType('internal'),
            sprintf('Test class %s should have internal annotation.', $testClassName)
        );
    }

    /**
     * @dataProvider provideTestClassCases
     *
     * @param string $testClassName
     */
    public function testThatPublicMethodsAreCorrectlyNamed($testClassName)
    {
        $reflectionClass = new \ReflectionClass($testClassName);

        $publicMethods = array_filter(
            $reflectionClass->getMethods(\ReflectionMethod::IS_PUBLIC),
            static function (\ReflectionMethod $reflectionMethod) use ($reflectionClass) {
                return $reflectionMethod->getDeclaringClass()->getName() === $reflectionClass->getName();
            }
        );

        if ([] === $publicMethods) {
            $this->addToAssertionCount(1); // no methods to test, all good!
        }

        foreach ($publicMethods as $method) {
            static::assertRegExp(
                '/^(test|provide|setUpBeforeClass$|tearDownAfterClass$)/',
                $method->getName(),
                sprintf('Public method "%s::%s" is not properly named.', $reflectionClass->getName(), $method->getName())
            );
        }
    }

    /**
     * @dataProvider provideTestClassCases
     *
     * @param string $testClassName
     */
    public function testThatDataProvidersAreCorrectlyNamed($testClassName)
    {
        $usedDataProviderMethodNames = $this->getUsedDataProviderMethodNames($testClassName);

        if (empty($usedDataProviderMethodNames)) {
            $this->addToAssertionCount(1); // no data providers to test, all good!

            return;
        }

        foreach ($usedDataProviderMethodNames as $dataProviderMethodName) {
            static::assertRegExp('/^provide[A-Z]\S+Cases$/', $dataProviderMethodName, sprintf(
                'Data provider in "%s" with name "%s" is not correctly named.',
                $testClassName,
                $dataProviderMethodName
            ));
        }
    }

    /**
     * @dataProvider provideTestClassCases
     *
     * @param string $testClassName
     */
    public function testThatDataProvidersAreUsed($testClassName)
    {
        $reflectionClass = new \ReflectionClass($testClassName);

        $definedDataProviders = array_filter(
            $reflectionClass->getMethods(\ReflectionMethod::IS_PUBLIC),
            static function (\ReflectionMethod $reflectionMethod) use ($reflectionClass) {
                return $reflectionMethod->getDeclaringClass()->getName() === $reflectionClass->getName()
                    && 'provide' === substr($reflectionMethod->getName(), 0, 7);
            }
        );

        if ([] === $definedDataProviders) {
            $this->addToAssertionCount(1); // no methods to test, all good!
        }

        $usedDataProviderMethodNames = $this->getUsedDataProviderMethodNames($testClassName);

        foreach ($definedDataProviders as $definedDataProvider) {
            static::assertContains(
                $definedDataProvider->getName(),
                $usedDataProviderMethodNames,
                sprintf('Data provider in "%s" with name "%s" is not used.', $definedDataProvider->getDeclaringClass()->getName(), $definedDataProvider->getName())
            );
        }
    }

    /**
     * @dataProvider provideTestClassCases
     *
     * @param string $testClassName
     */
    public function testThatTestClassCoversAreCorrect($testClassName)
    {
        $reflectionClass = new \ReflectionClass($testClassName);

        if ($reflectionClass->isAbstract() || $reflectionClass->isInterface()) {
            self::addToAssertionCount(1);

            return;
        }

        $doc = $reflectionClass->getDocComment();
        static::assertNotFalse($doc);

        if (1 === Preg::match('/@coversNothing/', $doc, $matches)) {
            self::addToAssertionCount(1);

            return;
        }

        $covers = Preg::match('/@covers (\S*)/', $doc, $matches);
        static::assertNotFalse($covers, sprintf('Missing @covers in PHPDoc of test class "%s".', $testClassName));

        array_shift($matches);
        $class = '\\'.str_replace('PhpCsFixer\Tests\\', 'PhpCsFixer\\', substr($testClassName, 0, -4));
        $parentClass = (new \ReflectionClass($class))->getParentClass();
        $parentClassName = false === $parentClass ? null : '\\'.$parentClass->getName();

        foreach ($matches as $match) {
            if ($match === $class || $parentClassName === $match) {
                $this->addToAssertionCount(1);

                continue;
            }

            static::fail(sprintf('Unexpected @covers "%s" for "%s".', $match, $testClassName));
        }
    }

    /**
     * @dataProvider provideClassesWherePregFunctionsAreForbiddenCases
     *
     * @param string $className
     */
    public function testThereIsNoPregFunctionUsedDirectly($className)
    {
        $rc = new \ReflectionClass($className);
        $tokens = Tokens::fromCode(file_get_contents($rc->getFileName()));
        $stringTokens = array_filter(
            $tokens->toArray(),
            static function (Token $token) {
                return $token->isGivenKind(T_STRING);
            }
        );
        $strings = array_map(
            static function (Token $token) {
                return $token->getContent();
            },
            $stringTokens
        );
        $strings = array_unique($strings);
        $message = sprintf('Class %s must not use preg_*, it shall use Preg::* instead.', $className);
        static::assertNotContains('preg_filter', $strings, $message);
        static::assertNotContains('preg_grep', $strings, $message);
        static::assertNotContains('preg_match', $strings, $message);
        static::assertNotContains('preg_match_all', $strings, $message);
        static::assertNotContains('preg_replace', $strings, $message);
        static::assertNotContains('preg_replace_callback', $strings, $message);
        static::assertNotContains('preg_split', $strings, $message);
    }

    /**
     * @dataProvider provideTestClassCases
     *
     * @param string $testClassName
     */
    public function testExpectedInputOrder($testClassName)
    {
        $reflectionClass = new \ReflectionClass($testClassName);

        $publicMethods = array_filter(
            $reflectionClass->getMethods(\ReflectionMethod::IS_PUBLIC),
            static function (\ReflectionMethod $reflectionMethod) use ($reflectionClass) {
                return $reflectionMethod->getDeclaringClass()->getName() === $reflectionClass->getName();
            }
        );

        if ([] === $publicMethods) {
            $this->addToAssertionCount(1); // no methods to test, all good!

            return;
        }

        /** @var \ReflectionMethod $method */
        foreach ($publicMethods as $method) {
            $parameters = $method->getParameters();

            if (\count($parameters) < 2) {
                $this->addToAssertionCount(1); // not enough parameters to test, all good!

                continue;
            }

            $expected = [
                'expected' => false,
                'input' => false,
            ];

            for ($i = \count($parameters) - 1; $i >= 0; --$i) {
                $name = $parameters[$i]->getName();

                if (isset($expected[$name])) {
                    $expected[$name] = $i;
                }
            }

            $expected = array_filter($expected);

            if (\count($expected) < 2) {
                $this->addToAssertionCount(1); // not enough parameters to test, all good!

                continue;
            }

            static::assertLessThan(
                $expected['input'],
                $expected['expected'],
                sprintf('Public method "%s::%s" has parameter \'input\' before \'expected\'.', $reflectionClass->getName(), $method->getName())
            );
        }
    }

    /**
     * @dataProvider provideSrcClassCases
     * @dataProvider provideTestClassCases
     *
     * @param string $className
     */
    public function testAllCodeContainSingleClassy($className)
    {
        $headerTypes = [
            T_ABSTRACT,
            T_AS,
            T_COMMENT,
            T_DECLARE,
            T_DOC_COMMENT,
            T_FINAL,
            T_LNUMBER,
            T_NAMESPACE,
            T_NS_SEPARATOR,
            T_OPEN_TAG,
            T_STRING,
            T_USE,
            T_WHITESPACE,
        ];

        $rc = new \ReflectionClass($className);
        $file = $rc->getFileName();
        $tokens = Tokens::fromCode(file_get_contents($file));
        $isEvent = Event::class === $rc->getName(); // remove this exception when no longer needed
        $classyIndex = null;

        static::assertTrue($tokens->isAnyTokenKindsFound(Token::getClassyTokenKinds()), sprintf('File "%s" should contains a classy.', $file));

        foreach ($tokens as $index => $token) {
            if ($token->isClassy()) {
                $classyIndex = $index;

                break;
            }

            if (!$token->isGivenKind($headerTypes) && !$token->equalsAny([';', '=', '(', ')']) && !$isEvent) {
                static::fail(sprintf('File "%s" should only contains single classy, found "%s" @ %d.', $file, $token->toJson(), $index));
            }
        }

        static::assertNotNull($classyIndex, sprintf('File "%s" does not contain a classy.', $file));

        $nextTokenOfKind = $tokens->getNextTokenOfKind($classyIndex, ['{']);

        if (!\is_int($nextTokenOfKind)) {
            throw new \UnexpectedValueException('Classy without {} - braces.');
        }

        $classyEndIndex = $tokens->findBlockEnd(Tokens::BLOCK_TYPE_CURLY_BRACE, $nextTokenOfKind);

        if ($isEvent) {
            static::assertNotNull($tokens->getNextNonWhitespace($classyEndIndex), sprintf('File "%s" should not only contains a single classy.', $file));
        } else {
            static::assertNull($tokens->getNextNonWhitespace($classyEndIndex), sprintf('File "%s" should only contains a single classy.', $file));
        }
    }

    public function provideSrcClassCases()
    {
        return array_map(
            static function ($item) {
                return [$item];
            },
            $this->getSrcClasses()
        );
    }

    public function provideSrcClassesNotAbuseInterfacesCases()
    {
        return array_map(
            static function ($item) {
                return [$item];
            },
            array_filter($this->getSrcClasses(), static function ($className) {
                $rc = new \ReflectionClass($className);

                $doc = false !== $rc->getDocComment()
                    ? new DocBlock($rc->getDocComment())
                    : null;

                if (
                    $rc->isInterface()
                    || ($doc && \count($doc->getAnnotationsOfType('internal')))
                    || \in_array($className, [
                        \PhpCsFixer\Finder::class,
                        \PhpCsFixer\Test\AbstractFixerTestCase::class,
                        \PhpCsFixer\Test\AbstractIntegrationTestCase::class,
                        \PhpCsFixer\Tests\Test\AbstractFixerTestCase::class,
                        \PhpCsFixer\Tests\Test\AbstractIntegrationTestCase::class,
                        \PhpCsFixer\Tokenizer\Tokens::class,
                    ], true)
                ) {
                    return false;
                }

                $interfaces = $rc->getInterfaces();
                $interfacesCount = \count($interfaces);

                if (0 === $interfacesCount) {
                    return false;
                }

                if (1 === $interfacesCount) {
                    $interface = reset($interfaces);

                    if ('Stringable' === $interface->getName()) {
                        return false;
                    }
                }

                return true;
            })
        );
    }

    public function provideSrcConcreteClassCases()
    {
        return array_map(
            static function ($item) { return [$item]; },
            array_filter(
                $this->getSrcClasses(),
                static function ($className) {
                    $rc = new \ReflectionClass($className);

                    return !$rc->isAbstract() && !$rc->isInterface();
                }
            )
        );
    }

    public function provideTestClassCases()
    {
        return array_map(
            static function ($item) {
                return [$item];
            },
            $this->getTestClasses()
        );
    }

    public function provideClassesWherePregFunctionsAreForbiddenCases()
    {
        return array_map(
            static function ($item) {
                return [$item];
            },
            array_filter(
                $this->getSrcClasses(),
                static function ($className) {
                    return Preg::class !== $className;
                }
            )
        );
    }

    /**
     * @param string $className
     *
     * @dataProvider providePhpUnitFixerExtendsAbstractPhpUnitFixerCases
     */
    public function testPhpUnitFixerExtendsAbstractPhpUnitFixer($className)
    {
        $reflection = new \ReflectionClass($className);

        static::assertTrue($reflection->isSubclassOf(\PhpCsFixer\Fixer\AbstractPhpUnitFixer::class));
    }

    public function providePhpUnitFixerExtendsAbstractPhpUnitFixerCases()
    {
        $factory = new FixerFactory();
        $factory->registerBuiltInFixers();

        foreach ($factory->getFixers() as $fixer) {
            if (0 !== strpos($fixer->getName(), 'php_unit_')) {
                continue;
            }

            // this one fixes usage of PHPUnit classes
            if ($fixer instanceof \PhpCsFixer\Fixer\PhpUnit\PhpUnitNamespacedFixer) {
                continue;
            }

            if ($fixer instanceof \PhpCsFixer\AbstractProxyFixer) {
                continue;
            }

            yield [\get_class($fixer)];
        }
    }

    private function getUsedDataProviderMethodNames($testClassName)
    {
        $dataProviderMethodNames = [];
        $tokens = Tokens::fromCode(file_get_contents(
            str_replace('\\', \DIRECTORY_SEPARATOR, preg_replace('#^PhpCsFixer\\\Tests#', 'tests', $testClassName)).'.php'
        ));

        foreach ($tokens as $token) {
            if ($token->isGivenKind(T_DOC_COMMENT)) {
                $docBlock = new DocBlock($token->getContent());
                $dataProviderAnnotations = $docBlock->getAnnotationsOfType('dataProvider');

                foreach ($dataProviderAnnotations as $dataProviderAnnotation) {
                    if (1 === preg_match('/@dataProvider\s+(?P<methodName>\w+)/', $dataProviderAnnotation->getContent(), $matches)) {
                        $dataProviderMethodNames[] = $matches['methodName'];
                    }
                }
            }
        }

        return array_unique($dataProviderMethodNames);
    }

    private function getSrcClasses()
    {
        static $classes;

        if (null !== $classes) {
            return $classes;
        }

        $finder = Finder::create()
            ->files()
            ->name('*.php')
            ->in(__DIR__.'/../../src')
            ->exclude([
                'Resources',
            ])
        ;

        $classes = array_map(
            static function (SplFileInfo $file) {
                return sprintf(
                    '%s\\%s%s%s',
                    'PhpCsFixer',
                    strtr($file->getRelativePath(), \DIRECTORY_SEPARATOR, '\\'),
                    $file->getRelativePath() ? '\\' : '',
                    $file->getBasename('.'.$file->getExtension())
                );
            },
            iterator_to_array($finder, false)
        );

        sort($classes);

        return $classes;
    }

    private function getTestClasses()
    {
        static $classes;

        if (null !== $classes) {
            return $classes;
        }

        $finder = Finder::create()
            ->files()
            ->name('*.php')
            ->in(__DIR__.'/..')
            ->exclude([
                'Fixtures',
            ])
        ;

        $classes = array_map(
            static function (SplFileInfo $file) {
                return sprintf(
                    'PhpCsFixer\\Tests\\%s%s%s',
                    strtr($file->getRelativePath(), \DIRECTORY_SEPARATOR, '\\'),
                    $file->getRelativePath() ? '\\' : '',
                    $file->getBasename('.'.$file->getExtension())
                );
            },
            iterator_to_array($finder, false)
        );

        $classes = array_filter($classes, static function ($class) {
            return is_subclass_of($class, TestCase::class);
        });

        sort($classes);

        return $classes;
    }

    /**
     * @return string[]
     */
    private function getPublicMethodNames(\ReflectionClass $rc)
    {
        return array_map(
            static function (\ReflectionMethod $rm) {
                return $rm->getName();
            },
            $rc->getMethods(\ReflectionMethod::IS_PUBLIC)
        );
    }
}<|MERGE_RESOLUTION|>--- conflicted
+++ resolved
@@ -41,17 +41,12 @@
      * @var string[]
      */
     private static $classesWithoutTests = [
+        \PhpCsFixer\Console\Command\DocumentationCommand::class,
         \PhpCsFixer\Console\SelfUpdate\GithubClient::class,
-        \PhpCsFixer\Console\Command\DocumentationCommand::class,
         \PhpCsFixer\Doctrine\Annotation\Tokens::class,
-<<<<<<< HEAD
-=======
+        \PhpCsFixer\Runner\FileCachingLintingIterator::class,
         \PhpCsFixer\Documentation\DocumentationGenerator::class,
-        \PhpCsFixer\Fixer\Operator\AlignDoubleArrowFixerHelper::class,
-        \PhpCsFixer\Fixer\Operator\AlignEqualsFixerHelper::class,
-        \PhpCsFixer\Fixer\Whitespace\NoExtraConsecutiveBlankLinesFixer::class,
->>>>>>> c20fb1cc
-        \PhpCsFixer\Runner\FileCachingLintingIterator::class,
+
     ];
 
     public function testThatClassesWithoutTestsVarIsProper()
