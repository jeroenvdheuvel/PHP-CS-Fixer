--- conflicted
+++ resolved
@@ -35,7 +35,6 @@
      *
      * @var string[]
      */
-<<<<<<< HEAD
     private static $classesWithoutTests = [
         \PhpCsFixer\Console\SelfUpdate\GithubClient::class,
         \PhpCsFixer\Console\WarningsDetector::class,
@@ -44,7 +43,6 @@
         \PhpCsFixer\FileRemoval::class,
         \PhpCsFixer\Fixer\Operator\AlignDoubleArrowFixerHelper::class,
         \PhpCsFixer\Fixer\Operator\AlignEqualsFixerHelper::class,
-        \PhpCsFixer\Fixer\Phpdoc\GeneralPhpdocAnnotationRemoveFixer::class,
         \PhpCsFixer\Fixer\Whitespace\NoExtraConsecutiveBlankLinesFixer::class,
         \PhpCsFixer\Indicator\PhpUnitTestCaseIndicator::class,
         \PhpCsFixer\Runner\FileCachingLintingIterator::class,
@@ -53,21 +51,6 @@
         \PhpCsFixer\Test\AccessibleObject::class,
         \PhpCsFixer\Tokenizer\Transformers::class,
     ];
-=======
-    private static $classesWithoutTests = array(
-        'PhpCsFixer\Console\SelfUpdate\GithubClient',
-        'PhpCsFixer\Console\WarningsDetector',
-        'PhpCsFixer\Doctrine\Annotation\Tokens',
-        'PhpCsFixer\FileReader',
-        'PhpCsFixer\FileRemoval',
-        'PhpCsFixer\Fixer\Operator\AlignDoubleArrowFixerHelper',
-        'PhpCsFixer\Fixer\Operator\AlignEqualsFixerHelper',
-        'PhpCsFixer\Runner\FileCachingLintingIterator',
-        'PhpCsFixer\Runner\FileLintingIterator',
-        'PhpCsFixer\StdinFileInfo',
-        'PhpCsFixer\Tokenizer\Transformers',
-    );
->>>>>>> ee96a397
 
     public function testThatClassesWithoutTestsVarIsProper()
     {
