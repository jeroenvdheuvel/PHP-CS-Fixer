--- conflicted
+++ resolved
@@ -114,14 +114,9 @@
             [$fixers['list_syntax'], $fixers['binary_operator_spaces']],
             [$fixers['list_syntax'], $fixers['ternary_operator_spaces']],
             [$fixers['method_chaining_indentation'], $fixers['array_indentation']],
-<<<<<<< HEAD
-=======
-            [$fixers['method_separation'], $fixers['braces']],
-            [$fixers['method_separation'], $fixers['indentation_type']],
             [$fixers['multiline_whitespace_before_semicolons'], $fixers['space_after_semicolon']],
             [$fixers['native_constant_invocation'], $fixers['global_namespace_import']],
             [$fixers['native_function_invocation'], $fixers['global_namespace_import']],
->>>>>>> e5a3dd67
             [$fixers['no_alias_functions'], $fixers['implode_call']],
             [$fixers['no_alias_functions'], $fixers['php_unit_dedicate_assert']],
             [$fixers['no_alternative_syntax'], $fixers['braces']],
