--- conflicted
+++ resolved
@@ -247,12 +247,8 @@
             'class_attributes_separation,indentation_type.test',
             'indentation_type,phpdoc_indent.test',
             'line_ending,single_blank_line_at_eof.test',
-<<<<<<< HEAD
-            'no_empty_statement,braces.test',
-=======
             'method_separation,braces.test',
             'method_separation,indentation_type.test',
->>>>>>> ab52d96c
             'no_empty_statement,multiline_whitespace_before_semicolons.test',
             'no_empty_statement,no_multiline_whitespace_before_semicolons.test',
             'no_empty_statement,no_singleline_whitespace_before_semicolons.test',
