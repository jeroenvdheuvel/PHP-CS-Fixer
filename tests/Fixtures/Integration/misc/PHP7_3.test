--TEST--
PHP 7.3 test.
--RULESET--
{
    "@PHP71Migration": true,
    "@PHP71Migration:risky": true,
    "@Symfony": true,
    "@Symfony:risky": true,
    "list_syntax": {"syntax": "short"},
    "mb_str_functions": true,
    "method_chaining_indentation": true,
    "multiline_whitespace_before_semicolons": true,
    "native_function_invocation": {"include": ["get_class"]},
<<<<<<< HEAD
    "php_unit_dedicate_assert": true,
    "php_unit_expectation": true,
=======
    "php_unit_mock": true,
>>>>>>> 7d2e747a
    "php_unit_test_case_static_method_calls": {"call_type": "this"},
    "strict_param": true
}
--REQUIREMENTS--
{"php": 70300}
--EXPECT--
<?php

declare(strict_types=1);

function foo($a = true): void // In PHP 8.0: true, false and null are converted from special-cased constants into reserved keywords.
{
}

$firstKey = array_key_first($items);
$lastKey = array_key_last($items);
is_countable($foo);

// https://wiki.php.net/rfc/list_reference_assignment
[$a, &$b] = $array; // `list_syntax` rule

// https://wiki.php.net/rfc/trailing-comma-function-calls Trailing commas in function and method calls are now allowed.
foo(
    $arg,
    $arg2,
);
__DIR__; // `dir_constant` rule
null === $var; // `is_null` rule
mb_strpos($a, $b, ); // `mb_str_functions` rule
sample('foo', 'foobarbaz', 'baz', ); // `method_argument_space` rule
$user->setEmail('voff.web@gmail.com', ) // `method_chaining_indentation` rule
    ->setPassword('233434', );
$a = (int) $b; // `modernize_types_casting` rule
$this->method1() // `multiline_whitespace_before_semicolons` rule
    ->method2(3, );
mb_strlen($str, ); // `native_function_casing` rule
$c = \get_class($d, ); // `native_function_invocation` rule
$a = rtrim($b, ); // `no_alias_functions` rule
$foo->bar($arg1, $arg2, ); // `no_spaces_inside_parenthesis` rule
$this->assertTrue($a, ); // `php_unit_construct` rule
$this->assertNan($a, ); // `php_unit_dedicate_assert` rule
final class MyTest extends \PHPUnit_Framework_TestCase
{
    public function testFoo(): void
    {
<<<<<<< HEAD
        $this->expectException('RuntimeException');
        $this->expectExceptionMessage('Msg');
        $this->expectExceptionCode(123); // `php_unit_expectation` rule
=======
        $this->createMock('Foo', ); // `php_unit_mock` rule
>>>>>>> 7d2e747a
        $this->assertSame(1, 2, ); // `php_unit_test_case_static_method_calls` rule
    }
}
$a ** 1; // `pow_to_exponentiation` rule
random_int($a, $b, ); // `random_api_migration` rule
$foo = (int) $foo; // `set_type_to_cast` rule
in_array($b, $c, true, ); // `strict_param` rule
@trigger_error('Warning.', E_USER_DEPRECATED, ); // `error_suppression` rule
foo(null === $a, ); // `yoda_style` rule

--INPUT--
<?php

function foo($a = TRUE) // In PHP 8.0: true, false and null are converted from special-cased constants into reserved keywords.
{
}

$firstKey = ARRAY_KEY_FIRST($items);
$lastKey = ARRAY_Key_last($items);
IS_COUNTABLE($foo);

// https://wiki.php.net/rfc/list_reference_assignment
list($a, &$b) = $array; // `list_syntax` rule

// https://wiki.php.net/rfc/trailing-comma-function-calls Trailing commas in function and method calls are now allowed.
foo(
    $arg,
    $arg2,
);
dirname(__FILE__, ); // `dir_constant` rule
is_null($var, ); // `is_null` rule
strpos($a, $b, ); // `mb_str_functions` rule
sample('foo',    'foobarbaz', 'baz'   , ); // `method_argument_space` rule
$user->setEmail('voff.web@gmail.com', ) // `method_chaining_indentation` rule
               ->setPassword('233434', );
$a = intval($b, ); // `modernize_types_casting` rule
$this->method1() // `multiline_whitespace_before_semicolons` rule
    ->method2(3, )
;
STRLEN($str, ); // `native_function_casing` rule
$c = get_class($d, ); // `native_function_invocation` rule
$a = chop($b, ); // `no_alias_functions` rule
$foo->bar(  $arg1, $arg2,   );// `no_spaces_inside_parenthesis` rule
$this->assertSame(true, $a, ); // `php_unit_construct` rule
$this->assertTrue(is_nan($a, ), ); // `php_unit_dedicate_assert` rule
final class MyTest extends \PHPUnit_Framework_TestCase
{
    public function testFoo(): void
    {
<<<<<<< HEAD
        $this->setExpectedException('RuntimeException', 'Msg', 123, ); // `php_unit_expectation` rule
=======
        $this->getMock('Foo', ); // `php_unit_mock` rule
>>>>>>> 7d2e747a
        static::assertSame(1, 2, ); // `php_unit_test_case_static_method_calls` rule
    }
}
pow($a, 1, ); // `pow_to_exponentiation` rule
rand($a, $b, ); // `random_api_migration` rule
settype($foo, "integer", ); // `set_type_to_cast` rule
in_array($b, $c, ); // `strict_param` rule
trigger_error('Warning.', E_USER_DEPRECATED, ); // `error_suppression` rule
foo($a === null, ); // `yoda_style` rule<|MERGE_RESOLUTION|>--- conflicted
+++ resolved
@@ -11,12 +11,9 @@
     "method_chaining_indentation": true,
     "multiline_whitespace_before_semicolons": true,
     "native_function_invocation": {"include": ["get_class"]},
-<<<<<<< HEAD
     "php_unit_dedicate_assert": true,
     "php_unit_expectation": true,
-=======
     "php_unit_mock": true,
->>>>>>> 7d2e747a
     "php_unit_test_case_static_method_calls": {"call_type": "this"},
     "strict_param": true
 }
@@ -62,13 +59,10 @@
 {
     public function testFoo(): void
     {
-<<<<<<< HEAD
         $this->expectException('RuntimeException');
         $this->expectExceptionMessage('Msg');
         $this->expectExceptionCode(123); // `php_unit_expectation` rule
-=======
         $this->createMock('Foo', ); // `php_unit_mock` rule
->>>>>>> 7d2e747a
         $this->assertSame(1, 2, ); // `php_unit_test_case_static_method_calls` rule
     }
 }
@@ -118,11 +112,8 @@
 {
     public function testFoo(): void
     {
-<<<<<<< HEAD
         $this->setExpectedException('RuntimeException', 'Msg', 123, ); // `php_unit_expectation` rule
-=======
         $this->getMock('Foo', ); // `php_unit_mock` rule
->>>>>>> 7d2e747a
         static::assertSame(1, 2, ); // `php_unit_test_case_static_method_calls` rule
     }
 }
