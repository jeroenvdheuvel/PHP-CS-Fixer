--TEST--
PHP 7.3 test.
--RULESET--
{
    "@PHP71Migration": true,
    "@PHP71Migration:risky": true,
    "@Symfony": true,
    "@Symfony:risky": true,
    "list_syntax": {"syntax": "short"},
    "mb_str_functions": true,
    "method_chaining_indentation": true,
    "multiline_whitespace_before_semicolons": true,
    "native_function_invocation": {"include": ["get_class"]},
<<<<<<< HEAD
    "php_unit_dedicate_assert": true,
    "php_unit_expectation": true,
    "php_unit_mock": true,
=======
    "php_unit_strict": true,
>>>>>>> 8657be05
    "php_unit_test_case_static_method_calls": {"call_type": "this"},
    "strict_param": true
}
--REQUIREMENTS--
{"php": 70300}
--EXPECT--
<?php

declare(strict_types=1);

function foo($a = true): void // In PHP 8.0: true, false and null are converted from special-cased constants into reserved keywords.
{
}

$firstKey = array_key_first($items);
$lastKey = array_key_last($items);
is_countable($foo);

// https://wiki.php.net/rfc/list_reference_assignment
[$a, &$b] = $array; // `list_syntax` rule

// https://wiki.php.net/rfc/trailing-comma-function-calls Trailing commas in function and method calls are now allowed.
foo(
    $arg,
    $arg2,
);
__DIR__; // `dir_constant` rule
null === $var; // `is_null` rule
mb_strpos($a, $b, ); // `mb_str_functions` rule
sample('foo', 'foobarbaz', 'baz', ); // `method_argument_space` rule
$user->setEmail('voff.web@gmail.com', ) // `method_chaining_indentation` rule
    ->setPassword('233434', );
$a = (int) $b; // `modernize_types_casting` rule
$this->method1() // `multiline_whitespace_before_semicolons` rule
    ->method2(3, );
mb_strlen($str, ); // `native_function_casing` rule
$c = \get_class($d, ); // `native_function_invocation` rule
$a = rtrim($b, ); // `no_alias_functions` rule
$foo->bar($arg1, $arg2, ); // `no_spaces_inside_parenthesis` rule
$this->assertTrue($a, ); // `php_unit_construct` rule
$this->assertNan($a, ); // `php_unit_dedicate_assert` rule
final class MyTest extends \PHPUnit_Framework_TestCase
{
    public function testFoo(): void
    {
        $this->expectException('RuntimeException');
        $this->expectExceptionMessage('Msg');
        $this->expectExceptionCode(123); // `php_unit_expectation` rule
        $this->createMock('Foo', ); // `php_unit_mock` rule
        $this->assertSame(1, 2, ); // `php_unit_test_case_static_method_calls` rule
        $this->assertSame(1, $a, '', ); // `php_unit_strict` rule
    }
}
$a ** 1; // `pow_to_exponentiation` rule
random_int($a, $b, ); // `random_api_migration` rule
$foo = (int) $foo; // `set_type_to_cast` rule
in_array($b, $c, true, ); // `strict_param` rule
@trigger_error('Warning.', E_USER_DEPRECATED, ); // `error_suppression` rule
foo(null === $a, ); // `yoda_style` rule

--INPUT--
<?php

function foo($a = TRUE) // In PHP 8.0: true, false and null are converted from special-cased constants into reserved keywords.
{
}

$firstKey = ARRAY_KEY_FIRST($items);
$lastKey = ARRAY_Key_last($items);
IS_COUNTABLE($foo);

// https://wiki.php.net/rfc/list_reference_assignment
list($a, &$b) = $array; // `list_syntax` rule

// https://wiki.php.net/rfc/trailing-comma-function-calls Trailing commas in function and method calls are now allowed.
foo(
    $arg,
    $arg2,
);
dirname(__FILE__, ); // `dir_constant` rule
is_null($var, ); // `is_null` rule
strpos($a, $b, ); // `mb_str_functions` rule
sample('foo',    'foobarbaz', 'baz'   , ); // `method_argument_space` rule
$user->setEmail('voff.web@gmail.com', ) // `method_chaining_indentation` rule
               ->setPassword('233434', );
$a = intval($b, ); // `modernize_types_casting` rule
$this->method1() // `multiline_whitespace_before_semicolons` rule
    ->method2(3, )
;
STRLEN($str, ); // `native_function_casing` rule
$c = get_class($d, ); // `native_function_invocation` rule
$a = chop($b, ); // `no_alias_functions` rule
$foo->bar(  $arg1, $arg2,   );// `no_spaces_inside_parenthesis` rule
$this->assertSame(true, $a, ); // `php_unit_construct` rule
$this->assertTrue(is_nan($a, ), ); // `php_unit_dedicate_assert` rule
final class MyTest extends \PHPUnit_Framework_TestCase
{
    public function testFoo(): void
    {
        $this->setExpectedException('RuntimeException', 'Msg', 123, ); // `php_unit_expectation` rule
        $this->getMock('Foo', ); // `php_unit_mock` rule
        static::assertSame(1, 2, ); // `php_unit_test_case_static_method_calls` rule
        self::assertEquals(1, $a, '', ); // `php_unit_strict` rule
    }
}
pow($a, 1, ); // `pow_to_exponentiation` rule
rand($a, $b, ); // `random_api_migration` rule
settype($foo, "integer", ); // `set_type_to_cast` rule
in_array($b, $c, ); // `strict_param` rule
trigger_error('Warning.', E_USER_DEPRECATED, ); // `error_suppression` rule
foo($a === null, ); // `yoda_style` rule<|MERGE_RESOLUTION|>--- conflicted
+++ resolved
@@ -11,13 +11,10 @@
     "method_chaining_indentation": true,
     "multiline_whitespace_before_semicolons": true,
     "native_function_invocation": {"include": ["get_class"]},
-<<<<<<< HEAD
     "php_unit_dedicate_assert": true,
     "php_unit_expectation": true,
     "php_unit_mock": true,
-=======
     "php_unit_strict": true,
->>>>>>> 8657be05
     "php_unit_test_case_static_method_calls": {"call_type": "this"},
     "strict_param": true
 }
