--- conflicted
+++ resolved
@@ -12,15 +12,12 @@
     "method_chaining_indentation": true,
     "multiline_whitespace_before_semicolons": true,
     "native_function_invocation": {"include": ["get_class"]},
-<<<<<<< HEAD
     "no_unset_cast": true,
-=======
     "no_unset_on_property": true,
     "php_unit_dedicate_assert": true,
     "php_unit_expectation": true,
     "php_unit_mock": true,
     "php_unit_strict": true,
->>>>>>> 38d31f7f
     "php_unit_test_case_static_method_calls": {"call_type": "this"},
     "strict_param": true
 }
@@ -84,17 +81,14 @@
 in_array($b, $c, true, ); // `strict_param` rule
 @trigger_error('Warning.', E_USER_DEPRECATED, ); // `error_suppression` rule
 foo(null === $a, ); // `yoda_style` rule
-<<<<<<< HEAD
 $a = null; // `no_unset_cast` rule
+$foo->bar = null; // `no_unset_on_property` rule
 // `heredoc_indentation` rule
     $a = <<<'EOD'
         abc
             def
             ghi
         EOD;
-=======
-$foo->bar = null; // `no_unset_on_property` rule
->>>>>>> 38d31f7f
 
 --INPUT--
 <?php
@@ -151,14 +145,11 @@
 in_array($b, $c, ); // `strict_param` rule
 trigger_error('Warning.', E_USER_DEPRECATED, ); // `error_suppression` rule
 foo($a === null, ); // `yoda_style` rule
-<<<<<<< HEAD
 $a =(unset)$z; // `no_unset_cast` rule
+unset($foo->bar,); // `no_unset_on_property` rule
 // `heredoc_indentation` rule
     $a = <<<'EOD'
 abc
     def
     ghi
-EOD;
-=======
-unset($foo->bar,); // `no_unset_on_property` rule
->>>>>>> 38d31f7f
+EOD;