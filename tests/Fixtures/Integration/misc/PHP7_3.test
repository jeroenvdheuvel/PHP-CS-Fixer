--- conflicted
+++ resolved
@@ -6,16 +6,12 @@
     "@PHP71Migration:risky": true,
     "@Symfony": true,
     "@Symfony:risky": true,
-<<<<<<< HEAD
-    "list_syntax": {"syntax":"short"}
-=======
     "list_syntax": {"syntax":"short"},
     "mb_str_functions": true,
     "multiline_whitespace_before_semicolons": true,
     "php_unit_test_case_static_method_calls": {"call_type": "this"},
     "silenced_deprecation_error": true,
     "strict_param": true
->>>>>>> dd0e25c3
 }
 --REQUIREMENTS--
 {"php": 70300}
@@ -40,11 +36,9 @@
     $arg,
     $arg2,
 );
-<<<<<<< HEAD
+__DIR__; // `dir_constant` rule
 implode('', $pieces, ); // `implode_call` rule
 implode('', $pieces, ); // `implode_call` rule
-=======
-__DIR__; // `dir_constant` rule
 mb_strpos($a, $b, ); // `mb_str_functions` rule
 sample('foo', 'foobarbaz', 'baz', ); // `method_argument_space` rule
 mb_strlen($str, ); // `native_function_casing` rule
@@ -60,7 +54,6 @@
 }
 random_int($a, $b, ); // `random_api_migration` rule
 foo(null === $a, ); // `yoda_style` rule
->>>>>>> dd0e25c3
 
 --INPUT--
 <?php
@@ -81,11 +74,9 @@
     $arg,
     $arg2,
 );
-<<<<<<< HEAD
+dirname(__FILE__, ); // `dir_constant` rule
 implode($pieces, '', ); // `implode_call` rule
 implode($pieces, ); // `implode_call` rule
-=======
-dirname(__FILE__, ); // `dir_constant` rule
 strpos($a, $b, ); // `mb_str_functions` rule
 sample('foo',    'foobarbaz', 'baz'   , ); // `method_argument_space` rule
 STRLEN($str, ); // `native_function_casing` rule
@@ -100,5 +91,4 @@
     }
 }
 rand($a, $b, ); // `random_api_migration` rule
-foo($a === null, ); // `yoda_style` rule
->>>>>>> dd0e25c3
+foo($a === null, ); // `yoda_style` rule