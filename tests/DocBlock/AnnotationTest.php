<?php

/*
 * This file is part of PHP CS Fixer.
 *
 * (c) Fabien Potencier <fabien@symfony.com>
 *     Dariusz Rumiński <dariusz.ruminski@gmail.com>
 *
 * This source file is subject to the MIT license that is bundled
 * with this source code in the file LICENSE.
 */

namespace PhpCsFixer\Tests\DocBlock;

use PhpCsFixer\DocBlock\Annotation;
use PhpCsFixer\DocBlock\DocBlock;
use PhpCsFixer\DocBlock\Line;
use PHPUnit\Framework\TestCase;

/**
 * @author Graham Campbell <graham@alt-three.com>
 * @author Dariusz Rumiński <dariusz.ruminski@gmail.com>
 *
 * @internal
 *
 * @covers \PhpCsFixer\DocBlock\Annotation
 */
final class AnnotationTest extends TestCase
{
    /**
     * This represents the content an entire docblock.
     *
     * @var string
     */
    private static $sample = '/**
     * Test docblock.
     *
     * @param string $hello
     * @param bool $test Description
     *        extends over many lines
     *
     * @param adkjbadjasbdand $asdnjkasd
     *
     * @throws \Exception asdnjkasd
     *
     * asdasdasdasdasdasdasdasd
     * kasdkasdkbasdasdasdjhbasdhbasjdbjasbdjhb
     *
     * @return void
     */';

    /**
     * This represents the content of each annotation.
     *
     * @var string[]
     */
    private static $content = [
        "     * @param string \$hello\n",
        "     * @param bool \$test Description\n     *        extends over many lines\n",
        "     * @param adkjbadjasbdand \$asdnjkasd\n",
        "     * @throws \Exception asdnjkasd\n     *\n     * asdasdasdasdasdasdasdasd\n     * kasdkasdkbasdasdasdjhbasdhbasjdbjasbdjhb\n",
        "     * @return void\n",
    ];

    /**
     * This represents the start indexes of each annotation.
     *
     * @var int[]
     */
    private static $start = [3, 4, 7, 9, 14];

    /**
     * This represents the start indexes of each annotation.
     *
     * @var int[]
     */
    private static $end = [3, 5, 7, 12, 14];

    /**
     * This represents the tag type of each annotation.
     *
     * @var string[]
     */
    private static $tags = ['param', 'param', 'param', 'throws', 'return'];

    /**
     * @param int    $index
     * @param string $content
     *
     * @dataProvider provideContent
     */
    public function testGetContent($index, $content)
    {
        $doc = new DocBlock(self::$sample);
        $annotation = $doc->getAnnotation($index);

        $this->assertSame($content, $annotation->getContent());
        $this->assertSame($content, (string) $annotation);
    }

    public function provideContent()
    {
        $cases = [];

        foreach (self::$content as $index => $content) {
            $cases[] = [$index, $content];
        }

        return $cases;
    }

    /**
     * @param int $index
     * @param int $start
     *
     * @dataProvider provideStartCases
     */
    public function testStart($index, $start)
    {
        $doc = new DocBlock(self::$sample);
        $annotation = $doc->getAnnotation($index);

        $this->assertSame($start, $annotation->getStart());
    }

    public function provideStartCases()
    {
        $cases = [];

        foreach (self::$start as $index => $start) {
            $cases[] = [$index, $start];
        }

        return $cases;
    }

    /**
     * @param int $index
     * @param int $end
     *
     * @dataProvider provideEndCases
     */
    public function testEnd($index, $end)
    {
        $doc = new DocBlock(self::$sample);
        $annotation = $doc->getAnnotation($index);

        $this->assertSame($end, $annotation->getEnd());
    }

    public function provideEndCases()
    {
        $cases = [];

        foreach (self::$end as $index => $end) {
            $cases[] = [$index, $end];
        }

        return $cases;
    }

    /**
     * @param int    $index
     * @param string $tag
     *
     * @dataProvider provideTags
     */
    public function testGetTag($index, $tag)
    {
        $doc = new DocBlock(self::$sample);
        $annotation = $doc->getAnnotation($index);

        $this->assertSame($tag, $annotation->getTag()->getName());
    }

    public function provideTags()
    {
        $cases = [];

        foreach (self::$tags as $index => $tag) {
            $cases[] = [$index, $tag];
        }

        return $cases;
    }

    /**
     * @param int $index
     * @param int $start
     * @param int $end
     *
     * @dataProvider provideRemoveCases
     */
    public function testRemove($index, $start, $end)
    {
        $doc = new DocBlock(self::$sample);
        $annotation = $doc->getAnnotation($index);

        $annotation->remove();
        $this->assertSame('', $annotation->getContent());
        $this->assertSame('', $doc->getLine($start)->getContent());
        $this->assertSame('', $doc->getLine($end)->getContent());
    }

    public function provideRemoveCases()
    {
        $cases = [];

        foreach (self::$start as $index => $start) {
            $cases[] = [$index, $start, self::$end[$index]];
        }

        return $cases;
    }

    /**
     * @param string   $input
     * @param string[] $expected
     *
     * @dataProvider provideTypeParsingCases
     */
    public function testTypeParsing($input, array $expected)
    {
        $tag = new Annotation([new Line($input)]);

        $this->assertSame($expected, $tag->getTypes());
    }

    public function provideTypeParsingCases()
    {
        return [
            [
                ' * @method int method()',
                ['int'],
            ],
            [
                ' * @method int[] method()',
                ['int[]'],
            ],
            [
                ' * @method int[]|null method()',
                ['int[]', 'null'],
            ],
            [
                ' * @method int[]|null|?int|array method()',
                ['int[]', 'null', '?int', 'array'],
            ],
            [
                ' * @method null|Foo\Bar|\Baz\Bax|int[] method()',
                ['null', 'Foo\Bar', '\Baz\Bax', 'int[]'],
            ],
            [
                ' * @method gen<int> method()',
                ['gen<int>'],
            ],
            [
                ' * @method int|gen<int> method()',
                ['int', 'gen<int>'],
            ],
            [
                ' * @method \int|\gen<\int, \bool> method()',
                ['\int', '\gen<\int, \bool>'],
            ],
            [
                ' * @method gen<int,  int> method()',
                ['gen<int,  int>'],
            ],
            [
                ' * @method gen<int,  bool|string> method()',
                ['gen<int,  bool|string>'],
            ],
            [
                ' * @method gen<int,  string[]> method() <> a',
                ['gen<int,  string[]>'],
            ],
            [
                ' * @method gen<int,  gener<string, bool>> method() foo <a >',
                ['gen<int,  gener<string, bool>>'],
            ],
            [
                ' * @method gen<int,  gener<string, null|bool>> method()',
                ['gen<int,  gener<string, null|bool>>'],
            ],
            [
                ' * @method null|gen<int,  gener<string, bool>>|int|string[] method() foo <a >',
                ['null', 'gen<int,  gener<string, bool>>', 'int', 'string[]'],
            ],
            [
                ' * @method null|gen<int,  gener<string, bool>>|int|array<int, string>|string[] method() foo <a >',
                ['null', 'gen<int,  gener<string, bool>>', 'int', 'array<int, string>', 'string[]'],
            ],
            [
                '/** @return    this */',
                ['this'],
            ],
            [
                '/** @return    @this */',
                ['@this'],
            ],
            [
                '/** @return $SELF|int */',
<<<<<<< HEAD
                ['$SELF', 'int'],
            ],
        ];
=======
                array('$SELF', 'int'),
            ),
            array(
                '/** @var array<string|int, string>',
                array('array<string|int, string>'),
            ),
        );
>>>>>>> 963cf628
    }

    /**
     * @param string[] $expected
     * @param string[] $new
     * @param string   $input
     * @param string   $output
     *
     * @dataProvider provideTypesCases
     */
    public function testTypes($expected, $new, $input, $output)
    {
        $line = new Line($input);
        $tag = new Annotation([$line]);

        $this->assertSame($expected, $tag->getTypes());

        $tag->setTypes($new);

        $this->assertSame($new, $tag->getTypes());

        $this->assertSame($output, $line->getContent());
    }

    public function provideTypesCases()
    {
        return [
            [['Foo', 'null'], ['Bar[]'], '     * @param Foo|null $foo', '     * @param Bar[] $foo'],
            [['false'], ['bool'], '*   @return            false', '*   @return            bool'],
            [['RUNTIMEEEEeXCEPTION'], ['Throwable'], "* \t@throws\t  \t RUNTIMEEEEeXCEPTION\t\t\t\t\t\t\t\n\n\n", "* \t@throws\t  \t Throwable\t\t\t\t\t\t\t\n\n\n"],
            [['RUNTIMEEEEeXCEPTION'], ['Throwable'], "*\t@throws\t  \t RUNTIMEEEEeXCEPTION\t\t\t\t\t\t\t\n\n\n", "*\t@throws\t  \t Throwable\t\t\t\t\t\t\t\n\n\n"],
            [['RUNTIMEEEEeXCEPTION'], ['Throwable'], "*@throws\t  \t RUNTIMEEEEeXCEPTION\t\t\t\t\t\t\t\n\n\n", "*@throws\t  \t Throwable\t\t\t\t\t\t\t\n\n\n"],
            [['string'], ['string', 'null'], ' * @method string getString()', ' * @method string|null getString()'],
        ];
    }

    public function testGetTypesOnBadTag()
    {
        $this->setExpectedException(
            \RuntimeException::class,
            'This tag does not support types'
        );

        $tag = new Annotation([new Line(' * @deprecated since 1.2')]);

        $tag->getTypes();
    }

    public function testSetTypesOnBadTag()
    {
        $this->setExpectedException(
            \RuntimeException::class,
            'This tag does not support types'
        );

        $tag = new Annotation([new Line(' * @author Chuck Norris')]);

        $tag->setTypes(['string']);
    }

    public function testGetTagsWithTypes()
    {
        $tags = Annotation::getTagsWithTypes();
        $this->assertInternalType('array', $tags);
        foreach ($tags as $tag) {
            $this->assertInternalType('string', $tag);
            $this->assertNotEmpty($tag);
        }
    }
}<|MERGE_RESOLUTION|>--- conflicted
+++ resolved
@@ -299,19 +299,13 @@
             ],
             [
                 '/** @return $SELF|int */',
-<<<<<<< HEAD
                 ['$SELF', 'int'],
             ],
+            [
+                '/** @var array<string|int, string>',
+                ['array<string|int, string>'],
+            ],
         ];
-=======
-                array('$SELF', 'int'),
-            ),
-            array(
-                '/** @var array<string|int, string>',
-                array('array<string|int, string>'),
-            ),
-        );
->>>>>>> 963cf628
     }
 
     /**
