--- conflicted
+++ resolved
@@ -136,15 +136,10 @@
         }
     }
 
-<<<<<<< HEAD
-    public function testIsGivenKind(): void
-=======
-    /**
-     * @param bool $isObjectOperator
-     *
+    /**
      * @dataProvider provideIsObjectOperatorCases
      */
-    public function testIsObjectOperator(Token $token, $isObjectOperator)
+    public function testIsObjectOperator(Token $token, bool $isObjectOperator): void
     {
         static::assertSame($isObjectOperator, $token->isObjectOperator());
     }
@@ -168,24 +163,7 @@
         }
     }
 
-    /**
-     * @group legacy
-     * @expectedDeprecation PhpCsFixer\Tokenizer\Token::isEmpty is deprecated and will be removed in 3.0.
-     */
-    public function testIsEmpty()
-    {
-        $braceToken = $this->getBraceToken();
-        static::assertFalse($braceToken->isEmpty());
-
-        $emptyToken = new Token('');
-        static::assertTrue($emptyToken->isEmpty());
-
-        $whitespaceToken = new Token([T_WHITESPACE, ' ']);
-        static::assertFalse($whitespaceToken->isEmpty());
-    }
-
-    public function testIsGivenKind()
->>>>>>> 44380306
+    public function testIsGivenKind(): void
     {
         $braceToken = $this->getBraceToken();
         $foreachToken = $this->getForeachToken();
