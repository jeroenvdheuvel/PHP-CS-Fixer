<?php

/*
 * This file is part of PHP CS Fixer.
 *
 * (c) Fabien Potencier <fabien@symfony.com>
 *     Dariusz Rumiński <dariusz.ruminski@gmail.com>
 *
 * This source file is subject to the MIT license that is bundled
 * with this source code in the file LICENSE.
 */

namespace PhpCsFixer\Tests\Tokenizer\Transformer;

use PhpCsFixer\Tests\Test\AbstractTransformerTestCase;
use PhpCsFixer\Tokenizer\CT;

/**
 * @author Sebastiaans Stok <s.stok@rollerscapes.net>
 *
 * @internal
 *
 * @covers \PhpCsFixer\Tokenizer\Transformer\BraceClassInstantiationTransformer
 */
final class BraceClassInstantiationTransformerTest extends AbstractTransformerTestCase
{
    /**
     * @param string $source
     *
     * @dataProvider provideProcessCases
     */
    public function testProcess($source, array $expectedTokens, array $observedKinds = array())
    {
        $this->doTest(
            $source,
            $expectedTokens,
<<<<<<< HEAD
            [
                CT::T_BRACE_CLASS_INSTANTIATION_OPEN,
                CT::T_BRACE_CLASS_INSTANTIATION_CLOSE,
            ]
=======
            $observedKinds
>>>>>>> 3aea0158
        );
    }

    public function provideProcessCases()
    {
        return [
            [
                '<?php echo (new Process())->getOutput();',
                [
                    3 => CT::T_BRACE_CLASS_INSTANTIATION_OPEN,
                    9 => CT::T_BRACE_CLASS_INSTANTIATION_CLOSE,
<<<<<<< HEAD
                ],
            ],
            [
=======
                ),
                array(
                    CT::T_BRACE_CLASS_INSTANTIATION_OPEN,
                    CT::T_BRACE_CLASS_INSTANTIATION_CLOSE,
                ),
            ),
            array(
>>>>>>> 3aea0158
                '<?php echo (new Process())::getOutput();',
                [
                    3 => CT::T_BRACE_CLASS_INSTANTIATION_OPEN,
                    9 => CT::T_BRACE_CLASS_INSTANTIATION_CLOSE,
<<<<<<< HEAD
                ],
            ],
        ];
=======
                ),
                array(
                    CT::T_BRACE_CLASS_INSTANTIATION_OPEN,
                    CT::T_BRACE_CLASS_INSTANTIATION_CLOSE,
                ),
            ),
            array(
                '<?php return foo()->bar(new Foo())->bar();',
                array(
                    4 => '(',
                    5 => ')',
                    8 => '(',
                    12 => '(',
                    13 => ')',
                    14 => ')',
                    17 => '(',
                    18 => ')',
                ),
                array(
                    '(',
                    ')',
                    CT::T_BRACE_CLASS_INSTANTIATION_OPEN,
                    CT::T_BRACE_CLASS_INSTANTIATION_CLOSE,
                ),
            ),
            array(
                '<?php $foo[0](new Foo())->bar();',
                array(
                    5 => '(',
                    9 => '(',
                    10 => ')',
                    11 => ')',
                    14 => '(',
                    15 => ')',
                ),
                array(
                    '(',
                    ')',
                    CT::T_BRACE_CLASS_INSTANTIATION_OPEN,
                    CT::T_BRACE_CLASS_INSTANTIATION_CLOSE,
                ),
            ),
            array(
                '<?php $foo{0}(new Foo())->bar();',
                array(
                    5 => '(',
                    9 => '(',
                    10 => ')',
                    11 => ')',
                    14 => '(',
                    15 => ')',
                ),
                array(
                    '(',
                    ')',
                    CT::T_BRACE_CLASS_INSTANTIATION_OPEN,
                    CT::T_BRACE_CLASS_INSTANTIATION_CLOSE,
                ),
            ),
            array(
                '<?php $foo(new Foo())->bar();',
                array(
                    2 => '(',
                    6 => '(',
                    7 => ')',
                    8 => ')',
                    11 => '(',
                    12 => ')',
                ),
                array(
                    '(',
                    ')',
                    CT::T_BRACE_CLASS_INSTANTIATION_OPEN,
                    CT::T_BRACE_CLASS_INSTANTIATION_CLOSE,
                ),
            ),
            array(
                '<?php $$foo(new Foo())->bar();',
                array(
                    3 => '(',
                    7 => '(',
                    8 => ')',
                    9 => ')',
                    12 => '(',
                    13 => ')',
                ),
                array(
                    '(',
                    ')',
                    CT::T_BRACE_CLASS_INSTANTIATION_OPEN,
                    CT::T_BRACE_CLASS_INSTANTIATION_CLOSE,
                ),
            ),
            array(
                '<?php if ($foo){}(new Foo)->foo();',
                array(
                    8 => CT::T_BRACE_CLASS_INSTANTIATION_OPEN,
                    12 => CT::T_BRACE_CLASS_INSTANTIATION_CLOSE,
                ),
                array(
                    CT::T_BRACE_CLASS_INSTANTIATION_OPEN,
                    CT::T_BRACE_CLASS_INSTANTIATION_CLOSE,
                ),
            ),
            array(
                '<?php echo (((new \stdClass()))->a);',
                array(
                    5 => CT::T_BRACE_CLASS_INSTANTIATION_OPEN,
                    12 => CT::T_BRACE_CLASS_INSTANTIATION_CLOSE,
                ),
                array(
                    CT::T_BRACE_CLASS_INSTANTIATION_OPEN,
                    CT::T_BRACE_CLASS_INSTANTIATION_CLOSE,
                ),
            ),
            array(
                '<?php $foo = array(new Foo());',
                array(
                    6 => '(',
                    10 => '(',
                    11 => ')',
                    12 => ')',
                ),
                array(
                    '(',
                    ')',
                    CT::T_BRACE_CLASS_INSTANTIATION_OPEN,
                    CT::T_BRACE_CLASS_INSTANTIATION_CLOSE,
                ),
            ),
        );
    }

    /**
     * @param string $source
     *
     * @dataProvider provideProcessPhp70Cases
     */
    public function testProcessPhp70($source, array $expectedTokens, array $observedKinds = array())
    {
        $this->doTest(
            $source,
            $expectedTokens,
            $observedKinds
        );
    }

    public function provideProcessPhp70Cases()
    {
        return array(
            array(
                '<?php $foo = new class(new \stdClass()) {};',
                array(
                    8 => '(',
                    13 => '(',
                    14 => ')',
                    15 => ')',
                ),
                array(
                    '(',
                    ')',
                    CT::T_BRACE_CLASS_INSTANTIATION_OPEN,
                    CT::T_BRACE_CLASS_INSTANTIATION_CLOSE,
                ),
            ),
            array(
                '<?php $foo = (new class(new \stdClass()) {});',
                array(
                    5 => CT::T_BRACE_CLASS_INSTANTIATION_OPEN,
                    20 => CT::T_BRACE_CLASS_INSTANTIATION_CLOSE,
                ),
                array(
                    CT::T_BRACE_CLASS_INSTANTIATION_OPEN,
                    CT::T_BRACE_CLASS_INSTANTIATION_CLOSE,
                ),
            ),
        );
>>>>>>> 3aea0158
    }
}<|MERGE_RESOLUTION|>--- conflicted
+++ resolved
@@ -29,19 +29,12 @@
      *
      * @dataProvider provideProcessCases
      */
-    public function testProcess($source, array $expectedTokens, array $observedKinds = array())
+    public function testProcess($source, array $expectedTokens, array $observedKinds = [])
     {
         $this->doTest(
             $source,
             $expectedTokens,
-<<<<<<< HEAD
-            [
-                CT::T_BRACE_CLASS_INSTANTIATION_OPEN,
-                CT::T_BRACE_CLASS_INSTANTIATION_CLOSE,
-            ]
-=======
             $observedKinds
->>>>>>> 3aea0158
         );
     }
 
@@ -53,37 +46,26 @@
                 [
                     3 => CT::T_BRACE_CLASS_INSTANTIATION_OPEN,
                     9 => CT::T_BRACE_CLASS_INSTANTIATION_CLOSE,
-<<<<<<< HEAD
-                ],
-            ],
-            [
-=======
-                ),
-                array(
-                    CT::T_BRACE_CLASS_INSTANTIATION_OPEN,
-                    CT::T_BRACE_CLASS_INSTANTIATION_CLOSE,
-                ),
-            ),
-            array(
->>>>>>> 3aea0158
+                ],
+                [
+                    CT::T_BRACE_CLASS_INSTANTIATION_OPEN,
+                    CT::T_BRACE_CLASS_INSTANTIATION_CLOSE,
+                ],
+            ],
+            [
                 '<?php echo (new Process())::getOutput();',
                 [
                     3 => CT::T_BRACE_CLASS_INSTANTIATION_OPEN,
                     9 => CT::T_BRACE_CLASS_INSTANTIATION_CLOSE,
-<<<<<<< HEAD
-                ],
-            ],
-        ];
-=======
-                ),
-                array(
-                    CT::T_BRACE_CLASS_INSTANTIATION_OPEN,
-                    CT::T_BRACE_CLASS_INSTANTIATION_CLOSE,
-                ),
-            ),
-            array(
+                ],
+                [
+                    CT::T_BRACE_CLASS_INSTANTIATION_OPEN,
+                    CT::T_BRACE_CLASS_INSTANTIATION_CLOSE,
+                ],
+            ],
+            [
                 '<?php return foo()->bar(new Foo())->bar();',
-                array(
+                [
                     4 => '(',
                     5 => ')',
                     8 => '(',
@@ -92,120 +74,120 @@
                     14 => ')',
                     17 => '(',
                     18 => ')',
-                ),
-                array(
-                    '(',
-                    ')',
-                    CT::T_BRACE_CLASS_INSTANTIATION_OPEN,
-                    CT::T_BRACE_CLASS_INSTANTIATION_CLOSE,
-                ),
-            ),
-            array(
+                ],
+                [
+                    '(',
+                    ')',
+                    CT::T_BRACE_CLASS_INSTANTIATION_OPEN,
+                    CT::T_BRACE_CLASS_INSTANTIATION_CLOSE,
+                ],
+            ],
+            [
                 '<?php $foo[0](new Foo())->bar();',
-                array(
+                [
                     5 => '(',
                     9 => '(',
                     10 => ')',
                     11 => ')',
                     14 => '(',
                     15 => ')',
-                ),
-                array(
-                    '(',
-                    ')',
-                    CT::T_BRACE_CLASS_INSTANTIATION_OPEN,
-                    CT::T_BRACE_CLASS_INSTANTIATION_CLOSE,
-                ),
-            ),
-            array(
+                ],
+                [
+                    '(',
+                    ')',
+                    CT::T_BRACE_CLASS_INSTANTIATION_OPEN,
+                    CT::T_BRACE_CLASS_INSTANTIATION_CLOSE,
+                ],
+            ],
+            [
                 '<?php $foo{0}(new Foo())->bar();',
-                array(
+                [
                     5 => '(',
                     9 => '(',
                     10 => ')',
                     11 => ')',
                     14 => '(',
                     15 => ')',
-                ),
-                array(
-                    '(',
-                    ')',
-                    CT::T_BRACE_CLASS_INSTANTIATION_OPEN,
-                    CT::T_BRACE_CLASS_INSTANTIATION_CLOSE,
-                ),
-            ),
-            array(
+                ],
+                [
+                    '(',
+                    ')',
+                    CT::T_BRACE_CLASS_INSTANTIATION_OPEN,
+                    CT::T_BRACE_CLASS_INSTANTIATION_CLOSE,
+                ],
+            ],
+            [
                 '<?php $foo(new Foo())->bar();',
-                array(
+                [
                     2 => '(',
                     6 => '(',
                     7 => ')',
                     8 => ')',
                     11 => '(',
                     12 => ')',
-                ),
-                array(
-                    '(',
-                    ')',
-                    CT::T_BRACE_CLASS_INSTANTIATION_OPEN,
-                    CT::T_BRACE_CLASS_INSTANTIATION_CLOSE,
-                ),
-            ),
-            array(
+                ],
+                [
+                    '(',
+                    ')',
+                    CT::T_BRACE_CLASS_INSTANTIATION_OPEN,
+                    CT::T_BRACE_CLASS_INSTANTIATION_CLOSE,
+                ],
+            ],
+            [
                 '<?php $$foo(new Foo())->bar();',
-                array(
+                [
                     3 => '(',
                     7 => '(',
                     8 => ')',
                     9 => ')',
                     12 => '(',
                     13 => ')',
-                ),
-                array(
-                    '(',
-                    ')',
-                    CT::T_BRACE_CLASS_INSTANTIATION_OPEN,
-                    CT::T_BRACE_CLASS_INSTANTIATION_CLOSE,
-                ),
-            ),
-            array(
+                ],
+                [
+                    '(',
+                    ')',
+                    CT::T_BRACE_CLASS_INSTANTIATION_OPEN,
+                    CT::T_BRACE_CLASS_INSTANTIATION_CLOSE,
+                ],
+            ],
+            [
                 '<?php if ($foo){}(new Foo)->foo();',
-                array(
+                [
                     8 => CT::T_BRACE_CLASS_INSTANTIATION_OPEN,
                     12 => CT::T_BRACE_CLASS_INSTANTIATION_CLOSE,
-                ),
-                array(
-                    CT::T_BRACE_CLASS_INSTANTIATION_OPEN,
-                    CT::T_BRACE_CLASS_INSTANTIATION_CLOSE,
-                ),
-            ),
-            array(
+                ],
+                [
+                    CT::T_BRACE_CLASS_INSTANTIATION_OPEN,
+                    CT::T_BRACE_CLASS_INSTANTIATION_CLOSE,
+                ],
+            ],
+            [
                 '<?php echo (((new \stdClass()))->a);',
-                array(
+                [
                     5 => CT::T_BRACE_CLASS_INSTANTIATION_OPEN,
                     12 => CT::T_BRACE_CLASS_INSTANTIATION_CLOSE,
-                ),
-                array(
-                    CT::T_BRACE_CLASS_INSTANTIATION_OPEN,
-                    CT::T_BRACE_CLASS_INSTANTIATION_CLOSE,
-                ),
-            ),
-            array(
+                ],
+                [
+                    CT::T_BRACE_CLASS_INSTANTIATION_OPEN,
+                    CT::T_BRACE_CLASS_INSTANTIATION_CLOSE,
+                ],
+            ],
+            [
                 '<?php $foo = array(new Foo());',
-                array(
+                [
                     6 => '(',
                     10 => '(',
                     11 => ')',
                     12 => ')',
-                ),
-                array(
-                    '(',
-                    ')',
-                    CT::T_BRACE_CLASS_INSTANTIATION_OPEN,
-                    CT::T_BRACE_CLASS_INSTANTIATION_CLOSE,
-                ),
-            ),
-        );
+                ],
+                [
+                    '(',
+                    ')',
+                    CT::T_BRACE_CLASS_INSTANTIATION_OPEN,
+                    CT::T_BRACE_CLASS_INSTANTIATION_CLOSE,
+                ],
+            ],
+        ];
     }
 
     /**
@@ -213,7 +195,7 @@
      *
      * @dataProvider provideProcessPhp70Cases
      */
-    public function testProcessPhp70($source, array $expectedTokens, array $observedKinds = array())
+    public function testProcessPhp70($source, array $expectedTokens, array $observedKinds = [])
     {
         $this->doTest(
             $source,
@@ -224,34 +206,33 @@
 
     public function provideProcessPhp70Cases()
     {
-        return array(
-            array(
+        return [
+            [
                 '<?php $foo = new class(new \stdClass()) {};',
-                array(
+                [
                     8 => '(',
                     13 => '(',
                     14 => ')',
                     15 => ')',
-                ),
-                array(
-                    '(',
-                    ')',
-                    CT::T_BRACE_CLASS_INSTANTIATION_OPEN,
-                    CT::T_BRACE_CLASS_INSTANTIATION_CLOSE,
-                ),
-            ),
-            array(
+                ],
+                [
+                    '(',
+                    ')',
+                    CT::T_BRACE_CLASS_INSTANTIATION_OPEN,
+                    CT::T_BRACE_CLASS_INSTANTIATION_CLOSE,
+                ],
+            ],
+            [
                 '<?php $foo = (new class(new \stdClass()) {});',
-                array(
+                [
                     5 => CT::T_BRACE_CLASS_INSTANTIATION_OPEN,
                     20 => CT::T_BRACE_CLASS_INSTANTIATION_CLOSE,
-                ),
-                array(
-                    CT::T_BRACE_CLASS_INSTANTIATION_OPEN,
-                    CT::T_BRACE_CLASS_INSTANTIATION_CLOSE,
-                ),
-            ),
-        );
->>>>>>> 3aea0158
+                ],
+                [
+                    CT::T_BRACE_CLASS_INSTANTIATION_OPEN,
+                    CT::T_BRACE_CLASS_INSTANTIATION_CLOSE,
+                ],
+            ],
+        ];
     }
 }