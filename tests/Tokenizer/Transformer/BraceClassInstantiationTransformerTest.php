<?php

/*
 * This file is part of PHP CS Fixer.
 *
 * (c) Fabien Potencier <fabien@symfony.com>
 *     Dariusz Rumiński <dariusz.ruminski@gmail.com>
 *
 * This source file is subject to the MIT license that is bundled
 * with this source code in the file LICENSE.
 */

namespace PhpCsFixer\Tests\Tokenizer\Transformer;

use PhpCsFixer\Tests\Test\AbstractTransformerTestCase;
use PhpCsFixer\Tokenizer\CT;

/**
 * @author Sebastiaans Stok <s.stok@rollerscapes.net>
 *
 * @internal
 *
 * @covers \PhpCsFixer\Tokenizer\Transformer\BraceClassInstantiationTransformer
 */
final class BraceClassInstantiationTransformerTest extends AbstractTransformerTestCase
{
    /**
     * @param string $source
     *
     * @dataProvider provideProcessCases
     */
    public function testProcess($source, array $expectedTokens, array $observedKinds = [])
    {
        $this->doTest(
            $source,
            $expectedTokens,
            $observedKinds
        );
    }

    public function provideProcessCases()
    {
        return [
            [
                '<?php echo (new Process())->getOutput();',
                [
                    3 => CT::T_BRACE_CLASS_INSTANTIATION_OPEN,
                    9 => CT::T_BRACE_CLASS_INSTANTIATION_CLOSE,
                ],
                [
                    CT::T_BRACE_CLASS_INSTANTIATION_OPEN,
                    CT::T_BRACE_CLASS_INSTANTIATION_CLOSE,
                ],
            ],
            [
                '<?php echo (new Process())::getOutput();',
                [
                    3 => CT::T_BRACE_CLASS_INSTANTIATION_OPEN,
                    9 => CT::T_BRACE_CLASS_INSTANTIATION_CLOSE,
                ],
                [
                    CT::T_BRACE_CLASS_INSTANTIATION_OPEN,
                    CT::T_BRACE_CLASS_INSTANTIATION_CLOSE,
                ],
            ],
            [
                '<?php return foo()->bar(new Foo())->bar();',
                [
                    4 => '(',
                    5 => ')',
                    8 => '(',
                    12 => '(',
                    13 => ')',
                    14 => ')',
                    17 => '(',
                    18 => ')',
                ],
                [
                    '(',
                    ')',
                    CT::T_BRACE_CLASS_INSTANTIATION_OPEN,
                    CT::T_BRACE_CLASS_INSTANTIATION_CLOSE,
                ],
            ],
            [
                '<?php $foo[0](new Foo())->bar();',
                [
                    5 => '(',
                    9 => '(',
                    10 => ')',
                    11 => ')',
                    14 => '(',
                    15 => ')',
                ],
                [
                    '(',
                    ')',
                    CT::T_BRACE_CLASS_INSTANTIATION_OPEN,
                    CT::T_BRACE_CLASS_INSTANTIATION_CLOSE,
                ],
            ],
            [
                '<?php $foo{0}(new Foo())->bar();',
                [
                    5 => '(',
                    9 => '(',
                    10 => ')',
                    11 => ')',
                    14 => '(',
                    15 => ')',
                ],
                [
                    '(',
                    ')',
                    CT::T_BRACE_CLASS_INSTANTIATION_OPEN,
                    CT::T_BRACE_CLASS_INSTANTIATION_CLOSE,
                ],
            ],
            [
                '<?php $foo(new Foo())->bar();',
                [
                    2 => '(',
                    6 => '(',
                    7 => ')',
                    8 => ')',
                    11 => '(',
                    12 => ')',
                ],
                [
                    '(',
                    ')',
                    CT::T_BRACE_CLASS_INSTANTIATION_OPEN,
                    CT::T_BRACE_CLASS_INSTANTIATION_CLOSE,
                ],
            ],
            [
                '<?php $$foo(new Foo())->bar();',
                [
                    3 => '(',
                    7 => '(',
                    8 => ')',
                    9 => ')',
                    12 => '(',
                    13 => ')',
                ],
                [
                    '(',
                    ')',
                    CT::T_BRACE_CLASS_INSTANTIATION_OPEN,
                    CT::T_BRACE_CLASS_INSTANTIATION_CLOSE,
                ],
            ],
            [
                '<?php if ($foo){}(new Foo)->foo();',
                [
                    8 => CT::T_BRACE_CLASS_INSTANTIATION_OPEN,
                    12 => CT::T_BRACE_CLASS_INSTANTIATION_CLOSE,
                ],
                [
                    CT::T_BRACE_CLASS_INSTANTIATION_OPEN,
                    CT::T_BRACE_CLASS_INSTANTIATION_CLOSE,
                ],
            ],
            [
                '<?php echo (((new \stdClass()))->a);',
                [
                    5 => CT::T_BRACE_CLASS_INSTANTIATION_OPEN,
                    12 => CT::T_BRACE_CLASS_INSTANTIATION_CLOSE,
                ],
                [
                    CT::T_BRACE_CLASS_INSTANTIATION_OPEN,
                    CT::T_BRACE_CLASS_INSTANTIATION_CLOSE,
                ],
            ],
            [
                '<?php $foo = array(new Foo());',
                [
                    6 => '(',
                    10 => '(',
                    11 => ')',
                    12 => ')',
                ],
                [
                    '(',
                    ')',
                    CT::T_BRACE_CLASS_INSTANTIATION_OPEN,
                    CT::T_BRACE_CLASS_INSTANTIATION_CLOSE,
<<<<<<< HEAD
                ],
            ],
        ];
=======
                ),
            ),
            array(
                '<?php if (new Foo()) { } elseif (new Bar()) { } else if (new Baz()) { }',
                array(
                    3 => '(',
                    7 => '(',
                    8 => ')',
                    9 => ')',
                    17 => '(',
                    21 => '(',
                    22 => ')',
                    23 => ')',
                    33 => '(',
                    37 => '(',
                    38 => ')',
                    39 => ')',
                ),
                array(
                    '(',
                    ')',
                    CT::T_BRACE_CLASS_INSTANTIATION_OPEN,
                    CT::T_BRACE_CLASS_INSTANTIATION_CLOSE,
                ),
            ),
            array(
                '<?php switch (new Foo()) { }',
                array(
                    3 => '(',
                    7 => '(',
                    8 => ')',
                    9 => ')',
                ),
                array(
                    '(',
                    ')',
                    CT::T_BRACE_CLASS_INSTANTIATION_OPEN,
                    CT::T_BRACE_CLASS_INSTANTIATION_CLOSE,
                ),
            ),
            array(
                '<?php for (new Foo();;) { }',
                array(
                    3 => '(',
                    7 => '(',
                    8 => ')',
                    11 => ')',
                ),
                array(
                    '(',
                    ')',
                    CT::T_BRACE_CLASS_INSTANTIATION_OPEN,
                    CT::T_BRACE_CLASS_INSTANTIATION_CLOSE,
                ),
            ),
            array(
                '<?php foreach (new Foo() as $foo) { }',
                array(
                    3 => '(',
                    7 => '(',
                    8 => ')',
                    13 => ')',
                ),
                array(
                    '(',
                    ')',
                    CT::T_BRACE_CLASS_INSTANTIATION_OPEN,
                    CT::T_BRACE_CLASS_INSTANTIATION_CLOSE,
                ),
            ),
            array(
                '<?php while (new Foo()) { }',
                array(
                    3 => '(',
                    7 => '(',
                    8 => ')',
                    9 => ')',
                ),
                array(
                    '(',
                    ')',
                    CT::T_BRACE_CLASS_INSTANTIATION_OPEN,
                    CT::T_BRACE_CLASS_INSTANTIATION_CLOSE,
                ),
            ),
            array(
                '<?php do { } while (new Foo());',
                array(
                    9 => '(',
                    13 => '(',
                    14 => ')',
                    15 => ')',
                ),
                array(
                    '(',
                    ')',
                    CT::T_BRACE_CLASS_INSTANTIATION_OPEN,
                    CT::T_BRACE_CLASS_INSTANTIATION_CLOSE,
                ),
            ),
            array(
                '<?php $static = new static(new \SplFileInfo(__FILE__));',
                array(
                    8 => '(',
                    13 => '(',
                    15 => ')',
                    16 => ')',
                ),
                array(
                    '(',
                    ')',
                    '(',
                    ')',
                ),
            ),
        );
>>>>>>> 910c3a57
    }

    /**
     * @param string $source
     *
     * @dataProvider provideProcessPhp70Cases
     */
    public function testProcessPhp70($source, array $expectedTokens, array $observedKinds = [])
    {
        $this->doTest(
            $source,
            $expectedTokens,
            $observedKinds
        );
    }

    public function provideProcessPhp70Cases()
    {
        return [
            [
                '<?php $foo = new class(new \stdClass()) {};',
                [
                    8 => '(',
                    13 => '(',
                    14 => ')',
                    15 => ')',
                ],
                [
                    '(',
                    ')',
                    CT::T_BRACE_CLASS_INSTANTIATION_OPEN,
                    CT::T_BRACE_CLASS_INSTANTIATION_CLOSE,
                ],
            ],
            [
                '<?php $foo = (new class(new \stdClass()) {});',
                [
                    5 => CT::T_BRACE_CLASS_INSTANTIATION_OPEN,
                    20 => CT::T_BRACE_CLASS_INSTANTIATION_CLOSE,
                ],
                [
                    CT::T_BRACE_CLASS_INSTANTIATION_OPEN,
                    CT::T_BRACE_CLASS_INSTANTIATION_CLOSE,
                ],
            ],
        ];
    }
}<|MERGE_RESOLUTION|>--- conflicted
+++ resolved
@@ -185,16 +185,11 @@
                     ')',
                     CT::T_BRACE_CLASS_INSTANTIATION_OPEN,
                     CT::T_BRACE_CLASS_INSTANTIATION_CLOSE,
-<<<<<<< HEAD
-                ],
-            ],
-        ];
-=======
-                ),
-            ),
-            array(
+                ],
+            ],
+            [
                 '<?php if (new Foo()) { } elseif (new Bar()) { } else if (new Baz()) { }',
-                array(
+                [
                     3 => '(',
                     7 => '(',
                     8 => ')',
@@ -207,106 +202,105 @@
                     37 => '(',
                     38 => ')',
                     39 => ')',
-                ),
-                array(
-                    '(',
-                    ')',
-                    CT::T_BRACE_CLASS_INSTANTIATION_OPEN,
-                    CT::T_BRACE_CLASS_INSTANTIATION_CLOSE,
-                ),
-            ),
-            array(
+                ],
+                [
+                    '(',
+                    ')',
+                    CT::T_BRACE_CLASS_INSTANTIATION_OPEN,
+                    CT::T_BRACE_CLASS_INSTANTIATION_CLOSE,
+                ],
+            ],
+            [
                 '<?php switch (new Foo()) { }',
-                array(
+                [
                     3 => '(',
                     7 => '(',
                     8 => ')',
                     9 => ')',
-                ),
-                array(
-                    '(',
-                    ')',
-                    CT::T_BRACE_CLASS_INSTANTIATION_OPEN,
-                    CT::T_BRACE_CLASS_INSTANTIATION_CLOSE,
-                ),
-            ),
-            array(
+                ],
+                [
+                    '(',
+                    ')',
+                    CT::T_BRACE_CLASS_INSTANTIATION_OPEN,
+                    CT::T_BRACE_CLASS_INSTANTIATION_CLOSE,
+                ],
+            ],
+            [
                 '<?php for (new Foo();;) { }',
-                array(
+                [
                     3 => '(',
                     7 => '(',
                     8 => ')',
                     11 => ')',
-                ),
-                array(
-                    '(',
-                    ')',
-                    CT::T_BRACE_CLASS_INSTANTIATION_OPEN,
-                    CT::T_BRACE_CLASS_INSTANTIATION_CLOSE,
-                ),
-            ),
-            array(
+                ],
+                [
+                    '(',
+                    ')',
+                    CT::T_BRACE_CLASS_INSTANTIATION_OPEN,
+                    CT::T_BRACE_CLASS_INSTANTIATION_CLOSE,
+                ],
+            ],
+            [
                 '<?php foreach (new Foo() as $foo) { }',
-                array(
+                [
                     3 => '(',
                     7 => '(',
                     8 => ')',
                     13 => ')',
-                ),
-                array(
-                    '(',
-                    ')',
-                    CT::T_BRACE_CLASS_INSTANTIATION_OPEN,
-                    CT::T_BRACE_CLASS_INSTANTIATION_CLOSE,
-                ),
-            ),
-            array(
+                ],
+                [
+                    '(',
+                    ')',
+                    CT::T_BRACE_CLASS_INSTANTIATION_OPEN,
+                    CT::T_BRACE_CLASS_INSTANTIATION_CLOSE,
+                ],
+            ],
+            [
                 '<?php while (new Foo()) { }',
-                array(
+                [
                     3 => '(',
                     7 => '(',
                     8 => ')',
                     9 => ')',
-                ),
-                array(
-                    '(',
-                    ')',
-                    CT::T_BRACE_CLASS_INSTANTIATION_OPEN,
-                    CT::T_BRACE_CLASS_INSTANTIATION_CLOSE,
-                ),
-            ),
-            array(
+                ],
+                [
+                    '(',
+                    ')',
+                    CT::T_BRACE_CLASS_INSTANTIATION_OPEN,
+                    CT::T_BRACE_CLASS_INSTANTIATION_CLOSE,
+                ],
+            ],
+            [
                 '<?php do { } while (new Foo());',
-                array(
+                [
                     9 => '(',
                     13 => '(',
                     14 => ')',
                     15 => ')',
-                ),
-                array(
-                    '(',
-                    ')',
-                    CT::T_BRACE_CLASS_INSTANTIATION_OPEN,
-                    CT::T_BRACE_CLASS_INSTANTIATION_CLOSE,
-                ),
-            ),
-            array(
+                ],
+                [
+                    '(',
+                    ')',
+                    CT::T_BRACE_CLASS_INSTANTIATION_OPEN,
+                    CT::T_BRACE_CLASS_INSTANTIATION_CLOSE,
+                ],
+            ],
+            [
                 '<?php $static = new static(new \SplFileInfo(__FILE__));',
-                array(
+                [
                     8 => '(',
                     13 => '(',
                     15 => ')',
                     16 => ')',
-                ),
-                array(
-                    '(',
-                    ')',
-                    '(',
-                    ')',
-                ),
-            ),
-        );
->>>>>>> 910c3a57
+                ],
+                [
+                    '(',
+                    ')',
+                    '(',
+                    ')',
+                ],
+            ],
+        ];
     }
 
     /**
