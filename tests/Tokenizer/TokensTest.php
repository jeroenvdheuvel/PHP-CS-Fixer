<?php

/*
 * This file is part of PHP CS Fixer.
 *
 * (c) Fabien Potencier <fabien@symfony.com>
 *     Dariusz Rumiński <dariusz.ruminski@gmail.com>
 *
 * This source file is subject to the MIT license that is bundled
 * with this source code in the file LICENSE.
 */

namespace PhpCsFixer\Tests\Tokenizer;

use PhpCsFixer\Tests\Test\Assert\AssertTokensTrait;
use PhpCsFixer\Tokenizer\Token;
use PhpCsFixer\Tokenizer\Tokens;
use PHPUnit\Framework\TestCase;

/**
 * @author Dariusz Rumiński <dariusz.ruminski@gmail.com>
 * @author SpacePossum
 *
 * @internal
 *
 * @covers \PhpCsFixer\Tokenizer\Tokens
 */
final class TokensTest extends TestCase
{
    use AssertTokensTrait;

    public function testReadFromCacheAfterClearing()
    {
        $code = '<?php echo 1;';
        $tokens = Tokens::fromCode($code);

        $countBefore = $tokens->count();

        for ($i = 0; $i < $countBefore; ++$i) {
            $tokens->clearAt($i);
        }

        $tokens = Tokens::fromCode($code);

        $this->assertSame($countBefore, $tokens->count());
    }

    /**
     * @param string     $source
     * @param null|array $expected
     * @param Token[]    $sequence
     * @param int        $start
     * @param null|int   $end
     * @param array|bool $caseSensitive
     *
     * @dataProvider provideFindSequenceCases
     */
    public function testFindSequence(
        $source,
        array $expected = null,
        array $sequence,
        $start = 0,
        $end = null,
        $caseSensitive = true
    ) {
        $tokens = Tokens::fromCode($source);

        $this->assertEqualsTokensArray(
            $expected,
            $tokens->findSequence(
                $sequence,
                $start,
                $end,
                $caseSensitive
            )
        );
    }

    public function provideFindSequenceCases()
    {
        return [
            [
                '<?php $x = 1;',
                null,
                [
                    new Token(';'),
                ],
                7,
            ],
            [
                '<?php $x = 2;',
                null,
                [
                    [T_OPEN_TAG],
                    [T_VARIABLE, '$y'],
                ],
            ],
            [
                '<?php $x = 3;',
                [
                    0 => new Token([T_OPEN_TAG, '<?php ']),
                    1 => new Token([T_VARIABLE, '$x']),
                ],
                [
                    [T_OPEN_TAG],
                    [T_VARIABLE, '$x'],
                ],
            ],
            [
                '<?php $x = 4;',
                [
                    3 => new Token('='),
                    5 => new Token([T_LNUMBER, '4']),
                    6 => new Token(';'),
                ],
                [
                    '=',
                    [T_LNUMBER, '4'],
                    ';',
                ],
            ],
            [
                '<?php $x = 5;',
                [
                    0 => new Token([T_OPEN_TAG, '<?php ']),
                    1 => new Token([T_VARIABLE, '$x']),
                ],
                [
                    [T_OPEN_TAG],
                    [T_VARIABLE, '$x'],
                ],
                0,
            ],
            [
                '<?php $x = 6;',
                null,
                [
                    [T_OPEN_TAG],
                    [T_VARIABLE, '$x'],
                ],
                1,
            ],
            [
                '<?php $x = 7;',
                [
                    3 => new Token('='),
                    5 => new Token([T_LNUMBER, '7']),
                    6 => new Token(';'),
                ],
                [
                    '=',
                    [T_LNUMBER, '7'],
                    ';',
                ],
                3,
                6,
            ],
            [
                '<?php $x = 8;',
                null,
                [
                    '=',
                    [T_LNUMBER, '8'],
                    ';',
                ],
                4,
                6,
            ],
            [
                '<?php $x = 9;',
                null,
                [
                    '=',
                    [T_LNUMBER, '9'],
                    ';',
                ],
                3,
                5,
            ],
            [
                '<?php $x = 10;',
                [
                    0 => new Token([T_OPEN_TAG, '<?php ']),
                    1 => new Token([T_VARIABLE, '$x']),
                ],
                [
                    [T_OPEN_TAG],
                    [T_VARIABLE, '$x'],
                ],
                0,
                1,
                true,
            ],
            [
                '<?php $x = 11;',
                null,
                [
                    [T_OPEN_TAG],
                    [T_VARIABLE, '$X'],
                ],
                0,
                1,
                true,
            ],
            [
                '<?php $x = 12;',
                null,
                [
                    [T_OPEN_TAG],
                    [T_VARIABLE, '$X'],
                ],
                0,
                1,
                [1, true],
            ],
            [
                '<?php $x = 13;',
                [
                    0 => new Token([T_OPEN_TAG, '<?php ']),
                    1 => new Token([T_VARIABLE, '$x']),
                ],
                [
                    [T_OPEN_TAG],
                    [T_VARIABLE, '$X'],
                ],
                0,
                1,
                false,
            ],
            [
                '<?php $x = 14;',
                [
                    0 => new Token([T_OPEN_TAG, '<?php ']),
                    1 => new Token([T_VARIABLE, '$x']),
                ],
                [
                    [T_OPEN_TAG],
                    [T_VARIABLE, '$X'],
                ],
                0,
                1,
                [1, false],
            ],
            [
                '<?php $x = 15;',
                [
                    0 => new Token([T_OPEN_TAG, '<?php ']),
                    1 => new Token([T_VARIABLE, '$x']),
                ],
                [
                    [T_OPEN_TAG],
                    [T_VARIABLE, '$X'],
                ],
                0,
                1,
                [1 => false],
            ],
            [
                '<?php $x = 16;',
                null,
                [
                    [T_OPEN_TAG],
                    [T_VARIABLE, '$X'],
                ],
                0,
                1,
                [2 => false],
            ],
            [
                '<?php $x = 17;',
                null,
                [
                    [T_VARIABLE, '$X'],
                    '=',
                ],
                0,
                10,
            ],
        ];
    }

    /**
     * @param string $message
     * @param array  $sequence
     *
     * @dataProvider provideFindSequenceExceptionCases
     */
    public function testFindSequenceException($message, array $sequence)
    {
        $this->setExpectedException(
            \InvalidArgumentException::class,
            $message
        );

        $tokens = Tokens::fromCode('<?php $x = 1;');
        $tokens->findSequence($sequence);
    }

    public function provideFindSequenceExceptionCases()
    {
        $emptyToken = new Token('');

        return [
            ['Invalid sequence.', []],
            ['Non-meaningful token at position: 0.', [
                [T_WHITESPACE, '   '],
            ]],
            ['Non-meaningful token at position: 1.', [
                '{', [T_COMMENT, '// Foo'], '}',
            ]],
            ['Non-meaningful token at position: 2.', [
                '{', '!', $emptyToken, '}',
            ]],
        ];
    }

    public function testClearRange()
    {
        $source = <<<'PHP'
<?php
class FooBar
{
    public function foo()
    {
        return 'bar';
    }

    public function bar()
    {
        return 'foo';
    }
}
PHP;

        $tokens = Tokens::fromCode($source);
        list($fooIndex, $barIndex) = array_keys($tokens->findGivenKind(T_PUBLIC));

        $tokens->clearRange($fooIndex, $barIndex - 1);

        $newPublicIndexes = array_keys($tokens->findGivenKind(T_PUBLIC));
        $this->assertSame($barIndex, reset($newPublicIndexes));

        for ($i = $fooIndex; $i < $barIndex; ++$i) {
            $this->assertTrue($tokens[$i]->isWhitespace());
        }
    }

    /**
     * @dataProvider provideMonolithicPhpDetectionCases
     *
     * @param string $source
     * @param bool   $isMonolithic
     */
    public function testMonolithicPhpDetection($source, $isMonolithic)
    {
        $tokens = Tokens::fromCode($source);
        $this->assertSame($isMonolithic, $tokens->isMonolithicPhp());
    }

    public function provideMonolithicPhpDetectionCases()
    {
        return [
            ["<?php\n", true],
            ["<?php\n?>", true],
            ['', false],
            [' ', false],
            ["#!/usr/bin/env php\n<?php\n", false],
            [" <?php\n", false],
            ["<?php\n?> ", false],
            ["<?php\n?><?php\n", false],
        ];
    }

    /**
     * @dataProvider provideShortOpenTagMonolithicPhpDetectionCases
     *
     * @param string $source
     * @param bool   $monolithic
     */
    public function testShortOpenTagMonolithicPhpDetection($source, $monolithic)
    {
        if (!ini_get('short_open_tag')) {
            $monolithic = false;
        }

        $tokens = Tokens::fromCode($source);
        $this->assertSame($monolithic, $tokens->isMonolithicPhp());
    }

    public function provideShortOpenTagMonolithicPhpDetectionCases()
    {
        return [
            ["<?\n", true],
            ["<?\n?>", true],
            [" <?\n", false],
            ["<?\n?> ", false],
            ["<?\n?><?\n", false],
            ["<?\n?><?php\n", false],
            ["<?\n?><?=' ';\n", false],
            ["<?php\n?><?\n", false],
            ["<?=' '\n?><?\n", false],
        ];
    }

    /**
     * @dataProvider provideShortOpenTagEchoMonolithicPhpDetectionCases
     *
     * @param string $source
     * @param bool   $monolithic
     */
    public function testShortOpenTagEchoMonolithicPhpDetection($source, $monolithic)
    {
        $tokens = Tokens::fromCode($source);
        $this->assertSame($monolithic, $tokens->isMonolithicPhp());
    }

    public function provideShortOpenTagEchoMonolithicPhpDetectionCases()
    {
        return [
            ["<?=' ';\n", true],
            ["<?=' '?>", true],
            [" <?=' ';\n", false],
            ["<?=' '?> ", false],
            ["<?php\n?><?=' ';\n", false],
            ["<?=' '\n?><?php\n", false],
            ["<?=' '\n?><?=' ';\n", false],
        ];
    }

    public function testTokenKindsFound()
    {
        $code = <<<'EOF'
<?php

class Foo
{
    public $foo;
}

if (!function_exists('bar')) {
    function bar()
    {
        return 'bar';
    }
}
EOF;

        $tokens = Tokens::fromCode($code);

        $this->assertTrue($tokens->isTokenKindFound(T_CLASS));
        $this->assertTrue($tokens->isTokenKindFound(T_RETURN));
        $this->assertFalse($tokens->isTokenKindFound(T_INTERFACE));
        $this->assertFalse($tokens->isTokenKindFound(T_ARRAY));

        $this->assertTrue($tokens->isAllTokenKindsFound([T_CLASS, T_RETURN]));
        $this->assertFalse($tokens->isAllTokenKindsFound([T_CLASS, T_INTERFACE]));

        $this->assertTrue($tokens->isAnyTokenKindsFound([T_CLASS, T_RETURN]));
        $this->assertTrue($tokens->isAnyTokenKindsFound([T_CLASS, T_INTERFACE]));
        $this->assertFalse($tokens->isAnyTokenKindsFound([T_INTERFACE, T_ARRAY]));
    }

    public function testFindGivenKind()
    {
        $source = <<<'PHP'
<?php
class FooBar
{
    public function foo()
    {
        return 'bar';
    }

    public function bar()
    {
        return 'foo';
    }
}
PHP;
        $tokens = Tokens::fromCode($source);
        /** @var Token[] $found */
        $found = $tokens->findGivenKind(T_CLASS);
        $this->assertInternalType('array', $found);
        $this->assertCount(1, $found);
        $this->assertArrayHasKey(1, $found);
        $this->assertSame(T_CLASS, $found[1]->getId());

        /** @var array $found */
        $found = $tokens->findGivenKind([T_CLASS, T_FUNCTION]);
        $this->assertCount(2, $found);
        $this->assertArrayHasKey(T_CLASS, $found);
        $this->assertInternalType('array', $found[T_CLASS]);
        $this->assertCount(1, $found[T_CLASS]);
        $this->assertArrayHasKey(1, $found[T_CLASS]);
        $this->assertSame(T_CLASS, $found[T_CLASS][1]->getId());

        $this->assertArrayHasKey(T_FUNCTION, $found);
        $this->assertInternalType('array', $found[T_FUNCTION]);
        $this->assertCount(2, $found[T_FUNCTION]);
        $this->assertArrayHasKey(9, $found[T_FUNCTION]);
        $this->assertSame(T_FUNCTION, $found[T_FUNCTION][9]->getId());
        $this->assertArrayHasKey(26, $found[T_FUNCTION]);
        $this->assertSame(T_FUNCTION, $found[T_FUNCTION][26]->getId());

        // test offset and limits of the search
        $found = $tokens->findGivenKind([T_CLASS, T_FUNCTION], 10);
        $this->assertCount(0, $found[T_CLASS]);
        $this->assertCount(1, $found[T_FUNCTION]);
        $this->assertArrayHasKey(26, $found[T_FUNCTION]);

        $found = $tokens->findGivenKind([T_CLASS, T_FUNCTION], 2, 10);
        $this->assertCount(0, $found[T_CLASS]);
        $this->assertCount(1, $found[T_FUNCTION]);
        $this->assertArrayHasKey(9, $found[T_FUNCTION]);
    }

    /**
     * @param string  $source
     * @param Token[] $expected tokens
     * @param int[]   $indexes  to clear
     *
     * @dataProvider provideGetClearTokenAndMergeSurroundingWhitespaceCases
     */
    public function testClearTokenAndMergeSurroundingWhitespace($source, array $indexes, array $expected)
    {
        $this->doTestClearTokens($source, $indexes, $expected);
        if (count($indexes) > 1) {
            $this->doTestClearTokens($source, array_reverse($indexes), $expected);
        }
    }

    public function provideGetClearTokenAndMergeSurroundingWhitespaceCases()
    {
        $clearToken = new Token('');

        return [
            [
                '<?php if($a){}else{}',
                [7, 8, 9],
                [
                    new Token([T_OPEN_TAG, '<?php ']),
                    new Token([T_IF, 'if']),
                    new Token('('),
                    new Token([T_VARIABLE, '$a']),
                    new Token(')'),
                    new Token('{'),
                    new Token('}'),
                    $clearToken,
                    $clearToken,
                    $clearToken,
                ],
            ],
            [
                '<?php $a;/**/;',
                [2],
                [
                    // <?php $a /**/;
                    new Token([T_OPEN_TAG, '<?php ']),
                    new Token([T_VARIABLE, '$a']),
                    $clearToken,
                    new Token([T_COMMENT, '/**/']),
                    new Token(';'),
                ],
            ],
            [
                '<?php ; ; ;',
                [3],
                [
                    // <?php ;  ;
                    new Token([T_OPEN_TAG, '<?php ']),
                    new Token(';'),
                    new Token([T_WHITESPACE, '  ']),
                    $clearToken,
                    $clearToken,
                    new Token(';'),
                ],
            ],
            [
                '<?php ; ; ;',
                [1, 5],
                [
                    // <?php  ;
                    new Token([T_OPEN_TAG, '<?php ']),
                    new Token([T_WHITESPACE, ' ']),
                    $clearToken,
                    new Token(';'),
                    new Token([T_WHITESPACE, ' ']),
                    $clearToken,
                ],
            ],
            [
                '<?php ; ; ;',
                [1, 3],
                [
                    // <?php   ;
                    new Token([T_OPEN_TAG, '<?php ']),
                    new Token([T_WHITESPACE, '  ']),
                    $clearToken,
                    $clearToken,
                    $clearToken,
                    new Token(';'),
                ],
            ],
            [
                '<?php ; ; ;',
                [1],
                [
                    // <?php  ; ;
                    new Token([T_OPEN_TAG, '<?php ']),
                    new Token([T_WHITESPACE, ' ']),
                    $clearToken,
                    new Token(';'),
                    new Token([T_WHITESPACE, ' ']),
                    new Token(';'),
                ],
            ],
        ];
    }

    /**
     * @param int   $expectedIndex
     * @param int   $direction
     * @param int   $index
     * @param array $findTokens
     * @param bool  $caseSensitive
     *
     * @dataProvider provideTokenOfKindSiblingCases
     */
    public function testTokenOfKindSibling(
        $expectedIndex,
        $direction,
        $index,
        array $findTokens,
        $caseSensitive = true
    ) {
        $source =
            '<?php
                $a = function ($b) {
                    return $b;
                };

                echo $a(1);
                // test
                return 123;';

        Tokens::clearCache();
        $tokens = Tokens::fromCode($source);
        if (1 === $direction) {
            $this->assertSame($expectedIndex, $tokens->getNextTokenOfKind($index, $findTokens, $caseSensitive));
        } else {
            $this->assertSame($expectedIndex, $tokens->getPrevTokenOfKind($index, $findTokens, $caseSensitive));
        }

        $this->assertSame($expectedIndex, $tokens->getTokenOfKindSibling($index, $direction, $findTokens, $caseSensitive));
    }

    public function provideTokenOfKindSiblingCases()
    {
        return [
            // find next cases
            [
                35, 1, 34, [';'],
            ],
            [
                14, 1, 0, [[T_RETURN]],
            ],
            [
                32, 1, 14, [[T_RETURN]],
            ],
            [
                6, 1, 0, [[T_RETURN], [T_FUNCTION]],
            ],
            // find previous cases
            [
                14, -1, 32, [[T_RETURN], [T_FUNCTION]],
            ],
            [
                6, -1, 7, [[T_FUNCTION]],
            ],
            [
                null, -1, 6, [[T_FUNCTION]],
            ],
        ];
    }

    /**
     * @param int    $expectedIndex
     * @param string $source
     * @param int    $type
     * @param int    $searchIndex
     *
     * @dataProvider provideFindBlockEndCases
     */
    public function testFindBlockEnd($expectedIndex, $source, $type, $searchIndex)
    {
        $this->assertFindBlockEnd($expectedIndex, $source, $type, $searchIndex);
    }

    public function provideFindBlockEndCases()
    {
<<<<<<< HEAD
        return [
            [4, '<?php ${$bar};', Tokens::BLOCK_TYPE_DYNAMIC_VAR_BRACE, 2],
            [4, '<?php test(1);', Tokens::BLOCK_TYPE_PARENTHESIS_BRACE, 2],
            [4, '<?php $a{1};', Tokens::BLOCK_TYPE_ARRAY_INDEX_CURLY_BRACE, 2],
            [4, '<?php $a[1];', Tokens::BLOCK_TYPE_INDEX_SQUARE_BRACE, 2],
            [6, '<?php [1, "foo"];', Tokens::BLOCK_TYPE_ARRAY_SQUARE_BRACE, 1],
            [5, '<?php $foo->{$bar};', Tokens::BLOCK_TYPE_DYNAMIC_PROP_BRACE, 3],
            [4, '<?php list($a) = $b;', Tokens::BLOCK_TYPE_PARENTHESIS_BRACE, 2],
            [6, '<?php if($a){}?>', Tokens::BLOCK_TYPE_CURLY_BRACE, 5],
        ];
=======
        return array(
            array(4, '<?php ${$bar};', Tokens::BLOCK_TYPE_DYNAMIC_VAR_BRACE, 2),
            array(4, '<?php test(1);', Tokens::BLOCK_TYPE_PARENTHESIS_BRACE, 2),
            array(4, '<?php $a{1};', Tokens::BLOCK_TYPE_ARRAY_INDEX_CURLY_BRACE, 2),
            array(4, '<?php $a[1];', Tokens::BLOCK_TYPE_INDEX_SQUARE_BRACE, 2),
            array(6, '<?php [1, "foo"];', Tokens::BLOCK_TYPE_ARRAY_SQUARE_BRACE, 1),
            array(5, '<?php $foo->{$bar};', Tokens::BLOCK_TYPE_DYNAMIC_PROP_BRACE, 3),
            array(4, '<?php list($a) = $b;', Tokens::BLOCK_TYPE_PARENTHESIS_BRACE, 2),
            array(6, '<?php if($a){}?>', Tokens::BLOCK_TYPE_CURLY_BRACE, 5),
            array(11, '<?php $foo = (new Foo());', Tokens::BLOCK_TYPE_BRACE_CLASS_INSTANTIATION, 5),
        );
    }

    /**
     * @param int    $expectedIndex
     * @param string $source
     * @param int    $type
     * @param int    $searchIndex
     *
     * @requires PHP 7.0
     * @dataProvider provideFindBlockEnd70Cases
     */
    public function testFindBlockEnd70($expectedIndex, $source, $type, $searchIndex)
    {
        $this->assertFindBlockEnd($expectedIndex, $source, $type, $searchIndex);
    }

    public function provideFindBlockEnd70Cases()
    {
        return array(
            array(19, '<?php $foo = (new class () implements Foo {});', Tokens::BLOCK_TYPE_BRACE_CLASS_INSTANTIATION, 5),
        );
>>>>>>> 3aea0158
    }

    /**
     * @param int    $expectedIndex
     * @param string $source
     * @param int    $type
     * @param int    $searchIndex
     *
     * @requires PHP 7.1
     * @dataProvider provideFindBlockEnd71Cases
     */
    public function testFindBlockEnd71($expectedIndex, $source, $type, $searchIndex)
    {
        $this->assertFindBlockEnd($expectedIndex, $source, $type, $searchIndex);
    }

    public function provideFindBlockEnd71Cases()
    {
        return [
            [10, '<?php use a\{ClassA, ClassB};', Tokens::BLOCK_TYPE_GROUP_IMPORT_BRACE, 5],
            [3, '<?php [$a] = $array;', Tokens::BLOCK_TYPE_DESTRUCTURING_SQUARE_BRACE, 1],
        ];
    }

    public function testFindBlockEndInvalidType()
    {
        $this->setExpectedExceptionRegExp(
            \InvalidArgumentException::class,
            '/^Invalid param type: -1\.$/'
        );

        Tokens::clearCache();
        $tokens = Tokens::fromCode('<?php ');
        $tokens->findBlockEnd(-1, 0);
    }

    public function testFindBlockEndInvalidStart()
    {
        $this->setExpectedExceptionRegExp(
            \InvalidArgumentException::class,
            '/^Invalid param \$startIndex - not a proper block start\.$/'
        );

        Tokens::clearCache();
        $tokens = Tokens::fromCode('<?php ');
        $tokens->findBlockEnd(Tokens::BLOCK_TYPE_DYNAMIC_VAR_BRACE, 0);
    }

    public function testEmptyTokens()
    {
        $code = '';
        $tokens = Tokens::fromCode($code);

        $this->assertCount(0, $tokens);
        $this->assertFalse($tokens->isTokenKindFound(T_OPEN_TAG));
    }

    public function testEmptyTokensMultiple()
    {
        $code = '';

        $tokens = Tokens::fromCode($code);
        $tokens->insertAt(0, new Token([T_WHITESPACE, ' ']));
        $this->assertCount(1, $tokens);
        $this->assertFalse($tokens->isTokenKindFound(T_OPEN_TAG));

        $tokens2 = Tokens::fromCode($code);
        $this->assertCount(0, $tokens2);
        $this->assertFalse($tokens->isTokenKindFound(T_OPEN_TAG));
    }

    public function testFromArray()
    {
        $code = '<?php echo 1;';

        $tokens1 = Tokens::fromCode($code);
        $tokens2 = Tokens::fromArray($tokens1->toArray());

        $this->assertTrue($tokens1->isTokenKindFound(T_OPEN_TAG));
        $this->assertTrue($tokens2->isTokenKindFound(T_OPEN_TAG));
        $this->assertSame($tokens1->getCodeHash(), $tokens2->getCodeHash());
    }

    public function testFromArrayEmpty()
    {
        $tokens = Tokens::fromArray([]);
        $this->assertFalse($tokens->isTokenKindFound(T_OPEN_TAG));
    }

    /**
     * @param Token $token
     * @param bool  $isEmpty
     *
     * @dataProvider provideIsEmptyCases
     */
    public function testIsEmpty(Token $token, $isEmpty)
    {
        $tokens = Tokens::fromArray([$token]);
        Tokens::clearCache();
        $this->assertSame($isEmpty, $tokens->isEmptyAt(0), $token->toJson());
    }

    public function provideIsEmptyCases()
    {
        return [
            [new Token(''), true],
            [new Token('('), false],
            [new Token([T_WHITESPACE, ' ']), false],
        ];
    }

    public function testClone()
    {
        $code = '<?php echo 1;';
        $tokens = Tokens::fromCode($code);

        $tokensClone = clone $tokens;

        $this->assertTrue($tokens->isTokenKindFound(T_OPEN_TAG));
        $this->assertTrue($tokensClone->isTokenKindFound(T_OPEN_TAG));

        $count = count($tokens);
        $this->assertCount($count, $tokensClone);

        for ($i = 0; $i < $count; ++$i) {
            $this->assertTrue($tokens[$i]->equals($tokensClone[$i]));
            $this->assertNotSame($tokens[$i], $tokensClone[$i]);
        }
    }

    /**
     * @param int    $expectedIndex
     * @param string $source
     * @param int    $type
     * @param int    $searchIndex
     */
    public function assertFindBlockEnd($expectedIndex, $source, $type, $searchIndex)
    {
        Tokens::clearCache();
        $tokens = Tokens::fromCode($source);

        $this->assertSame($expectedIndex, $tokens->findBlockEnd($type, $searchIndex, true));
        $this->assertSame($searchIndex, $tokens->findBlockEnd($type, $expectedIndex, false));

        $detectedType = Tokens::detectBlockType($tokens[$searchIndex]);
        $this->assertInternalType('array', $detectedType);
        $this->assertArrayHasKey('type', $detectedType);
        $this->assertArrayHasKey('isStart', $detectedType);
        $this->assertSame($type, $detectedType['type']);
        $this->assertTrue($detectedType['isStart']);

        $detectedType = Tokens::detectBlockType($tokens[$expectedIndex]);
        $this->assertInternalType('array', $detectedType);
        $this->assertArrayHasKey('type', $detectedType);
        $this->assertArrayHasKey('isStart', $detectedType);
        $this->assertSame($type, $detectedType['type']);
        $this->assertFalse($detectedType['isStart']);
    }

    /**
     * @param string $expected   valid PHP code
     * @param string $input      valid PHP code
     * @param int    $index      token index
     * @param int    $offset
     * @param string $whiteSpace white space
     *
     * @dataProvider provideEnsureWhitespaceAtIndexCases
     */
    public function testEnsureWhitespaceAtIndex($expected, $input, $index, $offset, $whiteSpace)
    {
        $tokens = Tokens::fromCode($input);
        $tokens->ensureWhitespaceAtIndex($index, $offset, $whiteSpace);
        $tokens->clearEmptyTokens();
        $this->assertTokens(Tokens::fromCode($expected), $tokens);
    }

    public function provideEnsureWhitespaceAtIndexCases()
    {
        return [
            [
                '<?php echo 1;',
                '<?php  echo 1;',
                1,
                1,
                ' ',
            ],
            [
                '<?php echo 7;',
                '<?php   echo 7;',
                1,
                1,
                ' ',
            ],
            [
                '<?php  ',
                '<?php  ',
                1,
                1,
                '  ',
            ],
            [
                '<?php $a. $b;',
                '<?php $a.$b;',
                2,
                1,
                ' ',
            ],
            [
                '<?php $a .$b;',
                '<?php $a.$b;',
                2,
                0,
                ' ',
            ],
            [
                "<?php\r\n",
                '<?php ',
                0,
                1,
                "\r\n",
            ],
            [
                '<?php  $a.$b;',
                '<?php $a.$b;',
                2,
                -1,
                ' ',
            ],
            [
                "<?php\t   ",
                "<?php\n",
                0,
                1,
                "\t   ",
            ],
            [
                '<?php ',
                '<?php ',
                0,
                1,
                ' ',
            ],
            [
                "<?php\n",
                '<?php ',
                0,
                1,
                "\n",
            ],
            [
                "<?php\t",
                '<?php ',
                0,
                1,
                "\t",
            ],
            [
                '<?php
//
 echo $a;',
                '<?php
//
echo $a;',
                2,
                1,
                "\n ",
            ],
            [
                '<?php
 echo $a;',
                '<?php
echo $a;',
                0,
                1,
                "\n ",
            ],
            [
                '<?php
echo $a;',
                '<?php echo $a;',
                0,
                1,
                "\n",
            ],
            [
                "<?php\techo \$a;",
                '<?php echo $a;',
                0,
                1,
                "\t",
            ],
        ];
    }

    public function testAssertTokensAfterChanging()
    {
        $template =
            '<?php class SomeClass {
                    %s//

                    public function __construct($name)
                    {
                        $this->name = $name;
                    }
            }';

        $tokens = Tokens::fromCode(sprintf($template, ''));
        $commentIndex = $tokens->getNextTokenOfKind(0, [[T_COMMENT]]);

        $tokens->insertAt(
            $commentIndex,
            [
                new Token([T_PRIVATE, 'private']),
                new Token([T_WHITESPACE, ' ']),
                new Token([T_VARIABLE, '$name']),
                new Token(';'),
            ]
        );

        $this->assertTrue($tokens->isChanged());

        $expected = Tokens::fromCode(sprintf($template, 'private $name;'));
        $this->assertFalse($expected->isChanged());

        $this->assertTokens($expected, $tokens);
    }

    /**
     * @param null|Token[] $expected
     * @param null|Token[] $input
     */
    private function assertEqualsTokensArray(array $expected = null, array $input = null)
    {
        if (null === $expected) {
            $this->assertNull($input);

            return;
        }
        if (null === $input) {
            $this->fail('While "input" is <null>, "expected" is not.');
        }

        $this->assertSame(array_keys($expected), array_keys($input), 'Both arrays need to have same keys.');

        foreach ($expected as $index => $expectedToken) {
            $this->assertTrue(
                $expectedToken->equals($input[$index]),
                sprintf('The token at index %d should be %s, got %s', $index, $expectedToken->toJson(), $input[$index]->toJson())
            );
        }
    }

    /**
     * @param string  $source
     * @param int[]   $indexes
     * @param Token[] $expected
     */
    private function doTestClearTokens($source, array $indexes, array $expected)
    {
        Tokens::clearCache();
        $tokens = Tokens::fromCode($source);
        foreach ($indexes as $index) {
            $tokens->clearTokenAndMergeSurroundingWhitespace($index);
        }

        $this->assertSame(count($expected), $tokens->count());
        foreach ($expected as $index => $expectedToken) {
            $token = $tokens[$index];
            $expectedPrototype = $expectedToken->getPrototype();
            if (is_array($expectedPrototype)) {
                unset($expectedPrototype[2]); // don't compare token lines as our token mutations don't deal with line numbers
            }

            $this->assertTrue($token->equals($expectedPrototype), sprintf('The token at index %d should be %s, got %s', $index, json_encode($expectedPrototype), $token->toJson()));
        }
    }
}<|MERGE_RESOLUTION|>--- conflicted
+++ resolved
@@ -698,7 +698,6 @@
 
     public function provideFindBlockEndCases()
     {
-<<<<<<< HEAD
         return [
             [4, '<?php ${$bar};', Tokens::BLOCK_TYPE_DYNAMIC_VAR_BRACE, 2],
             [4, '<?php test(1);', Tokens::BLOCK_TYPE_PARENTHESIS_BRACE, 2],
@@ -708,19 +707,8 @@
             [5, '<?php $foo->{$bar};', Tokens::BLOCK_TYPE_DYNAMIC_PROP_BRACE, 3],
             [4, '<?php list($a) = $b;', Tokens::BLOCK_TYPE_PARENTHESIS_BRACE, 2],
             [6, '<?php if($a){}?>', Tokens::BLOCK_TYPE_CURLY_BRACE, 5],
+            [11, '<?php $foo = (new Foo());', Tokens::BLOCK_TYPE_BRACE_CLASS_INSTANTIATION, 5],
         ];
-=======
-        return array(
-            array(4, '<?php ${$bar};', Tokens::BLOCK_TYPE_DYNAMIC_VAR_BRACE, 2),
-            array(4, '<?php test(1);', Tokens::BLOCK_TYPE_PARENTHESIS_BRACE, 2),
-            array(4, '<?php $a{1};', Tokens::BLOCK_TYPE_ARRAY_INDEX_CURLY_BRACE, 2),
-            array(4, '<?php $a[1];', Tokens::BLOCK_TYPE_INDEX_SQUARE_BRACE, 2),
-            array(6, '<?php [1, "foo"];', Tokens::BLOCK_TYPE_ARRAY_SQUARE_BRACE, 1),
-            array(5, '<?php $foo->{$bar};', Tokens::BLOCK_TYPE_DYNAMIC_PROP_BRACE, 3),
-            array(4, '<?php list($a) = $b;', Tokens::BLOCK_TYPE_PARENTHESIS_BRACE, 2),
-            array(6, '<?php if($a){}?>', Tokens::BLOCK_TYPE_CURLY_BRACE, 5),
-            array(11, '<?php $foo = (new Foo());', Tokens::BLOCK_TYPE_BRACE_CLASS_INSTANTIATION, 5),
-        );
     }
 
     /**
@@ -739,10 +727,9 @@
 
     public function provideFindBlockEnd70Cases()
     {
-        return array(
-            array(19, '<?php $foo = (new class () implements Foo {});', Tokens::BLOCK_TYPE_BRACE_CLASS_INSTANTIATION, 5),
-        );
->>>>>>> 3aea0158
+        return [
+            [19, '<?php $foo = (new class () implements Foo {});', Tokens::BLOCK_TYPE_BRACE_CLASS_INSTANTIATION, 5],
+        ];
     }
 
     /**
