<?php

declare(strict_types=1);

/*
 * This file is part of PHP CS Fixer.
 *
 * (c) Fabien Potencier <fabien@symfony.com>
 *     Dariusz Rumiński <dariusz.ruminski@gmail.com>
 *
 * This source file is subject to the MIT license that is bundled
 * with this source code in the file LICENSE.
 */

namespace PhpCsFixer\Tests\Tokenizer;

use PhpCsFixer\Tests\TestCase;
use PhpCsFixer\Tokenizer\Tokens;
use PhpCsFixer\Tokenizer\TokensAnalyzer;

/**
 * @author Dariusz Rumiński <dariusz.ruminski@gmail.com>
 * @author Max Voloshin <voloshin.dp@gmail.com>
 * @author Gregor Harlan <gharlan@web.de>
 * @author SpacePossum
 *
 * @internal
 *
 * @covers \PhpCsFixer\Tokenizer\TokensAnalyzer
 */
final class TokensAnalyzerTest extends TestCase
{
    /**
     * @dataProvider provideGetClassyElementsCases
     */
    public function testGetClassyElements(array $expectedElements, string $source): void
    {
        $tokens = Tokens::fromCode($source);

        foreach ($expectedElements as $index => $element) {
            $expectedElements[$index] = [
                'token' => $tokens[$index],
                'type' => $element['type'],
                'classIndex' => $element['classIndex'],
            ];
        }

        $tokensAnalyzer = new TokensAnalyzer($tokens);

        static::assertSame(
            $expectedElements,
            $tokensAnalyzer->getClassyElements()
        );
    }

    public function provideGetClassyElementsCases()
    {
        yield 'trait import' => [
            [
                10 => [
                    'type' => 'trait_import',
                    'classIndex' => 4,
                ],
                19 => [
                    'type' => 'trait_import',
                    'classIndex' => 4,
                ],
                24 => [
                    'type' => 'const',
                    'classIndex' => 4,
                ],
                35 => [
                    'type' => 'method',
                    'classIndex' => 4,
                ],
                55 => [
                    'type' => 'trait_import',
                    'classIndex' => 49,
                ],
                64 => [
                    'type' => 'method',
                    'classIndex' => 49,
                ],
            ],
            '<?php
            /**  */
            class Foo
            {
                use A\B;
                //
                use Foo;

                const A = 1;

                public function foo()
                {
                    $a = new class()
                    {
                        use Z; // nested trait import

                        public function bar()
                        {
                            echo 123;
                        }
                    };

                    $a->bar();
                }
            }',
        ];

        yield [
            [
                9 => [
                    'type' => 'property',
                    'classIndex' => 1,
                ],
                14 => [
                    'type' => 'property',
                    'classIndex' => 1,
                ],
                19 => [
                    'type' => 'property',
                    'classIndex' => 1,
                ],
                28 => [
                    'type' => 'property',
                    'classIndex' => 1,
                ],
                42 => [
                    'type' => 'const',
                    'classIndex' => 1,
                ],
                53 => [
                    'type' => 'method',
                    'classIndex' => 1,
                ],
                83 => [
                    'type' => 'method',
                    'classIndex' => 1,
                ],
                140 => [
                    'type' => 'method',
                    'classIndex' => 1,
                ],
                164 => [
                    'type' => 'const',
                    'classIndex' => 158,
                ],
                173 => [
                    'type' => 'trait_import',
                    'classIndex' => 158,
                ],
            ],
            <<<'PHP'
<?php
class Foo
{
    public $prop0;
    protected $prop1;
    private $prop2 = 1;
    var $prop3 = array(1,2,3);
    const CONSTANT = 'constant value';

    public function bar4()
    {
        $a = 5;

        return " ({$a})";
    }
    public function bar5($data)
    {
        $message = $data;
        $example = function ($arg) use ($message) {
            echo $arg . ' ' . $message;
        };
        $example('hello');
    }function A(){}
}

function test(){}

class Foo2
{
    const CONSTANT = 'constant value';

    use Foo\Bar; // expected in the return value
}

PHP
            ,
        ];
    }

    /**
     * @requires PHP 7.4
     */
    public function testGetClassyElementsWithNullableProperties(): void
    {
        $source = <<<'PHP'
<?php
class Foo
{
    public int $prop0;
    protected ?array $prop1;
    private string $prop2 = 1;
    var ? Foo\Bar $prop3 = array(1,2,3);
}

PHP;
        $tokens = Tokens::fromCode($source);
        $tokensAnalyzer = new TokensAnalyzer($tokens);
        $elements = $tokensAnalyzer->getClassyElements();

        static::assertSame(
            [
                11 => [
                    'token' => $tokens[11],
                    'type' => 'property',
                    'classIndex' => 1,
                ],
                19 => [
                    'token' => $tokens[19],
                    'type' => 'property',
                    'classIndex' => 1,
                ],
                26 => [
                    'token' => $tokens[26],
                    'type' => 'property',
                    'classIndex' => 1,
                ],
                41 => [
                    'token' => $tokens[41],
                    'type' => 'property',
                    'classIndex' => 1,
                ],
            ],
            $elements
        );
    }

    public function testGetClassyElementsWithAnonymousClass(): void
    {
        $source = <<<'PHP'
<?php
class A {
    public $A;

    private function B()
    {
        return new class(){
            protected $level1;
            private function XYZ() {
                return new class(){private $level2 = 1;};
            }
        };
    }

    private function C() {
    }
}

function B() {} // do not count this
PHP;
        $tokens = Tokens::fromCode($source);
        $tokensAnalyzer = new TokensAnalyzer($tokens);
        $elements = $tokensAnalyzer->getClassyElements();

        static::assertSame(
            [
                9 => [
                    'token' => $tokens[9],
                    'type' => 'property', // $A
                    'classIndex' => 1,
                ],
                14 => [
                    'token' => $tokens[14],
                    'type' => 'method', // B
                    'classIndex' => 1,
                ],
                33 => [
                    'token' => $tokens[33],
                    'type' => 'property', // $level1
                    'classIndex' => 26,
                ],
                38 => [
                    'token' => $tokens[38],
                    'type' => 'method', // XYZ
                    'classIndex' => 26,
                ],
                56 => [
                    'token' => $tokens[56],
                    'type' => 'property', // $level2
                    'classIndex' => 50,
                ],
                74 => [
                    'token' => $tokens[74],
                    'type' => 'method', // C
                    'classIndex' => 1,
                ],
            ],
            $elements
        );
    }

    public function testGetClassyElementsWithMultipleAnonymousClass(): void
    {
        $source = <<<'PHP'
<?php class A0
{
    public function AA0()
    {
        return new class
        {
            public function BB0()
            {
            }
        };
    }

    public function otherFunction0()
    {
    }
}

class A1
{
    public function AA1()
    {
        return new class
        {
            public function BB1()
            {
                return new class
                {
                    public function CC1()
                    {
                        return new class
                        {
                            public function DD1()
                            {
                                return new class{};
                            }

                            public function DD2()
                            {
                                return new class{};
                            }
                        };
                    }
                };
            }

            public function BB2()
            {
                return new class
                {
                    public function CC2()
                    {
                        return new class
                        {
                            public function DD2()
                            {
                                return new class{};
                            }
                        };
                    }
                };
            }
        };
    }

    public function otherFunction1()
    {
    }
}
PHP;
        $tokens = Tokens::fromCode($source);
        $tokensAnalyzer = new TokensAnalyzer($tokens);
        $elements = $tokensAnalyzer->getClassyElements();

        static::assertSame(
            [
                9 => [
                    'token' => $tokens[9],
                    'type' => 'method',
                    'classIndex' => 1,
                ],
                27 => [
                    'token' => $tokens[27],
                    'type' => 'method',
                    'classIndex' => 21,
                ],
                44 => [
                    'token' => $tokens[44],
                    'type' => 'method',
                    'classIndex' => 1,
                ],
                64 => [
                    'token' => $tokens[64],
                    'type' => 'method',
                    'classIndex' => 56,
                ],
                82 => [
                    'token' => $tokens[82],
                    'type' => 'method',
                    'classIndex' => 76,
                ],
                100 => [
                    'token' => $tokens[100],
                    'type' => 'method',
                    'classIndex' => 94,
                ],
                118 => [
                    'token' => $tokens[118],
                    'type' => 'method',
                    'classIndex' => 112,
                ],
                139 => [
                    'token' => $tokens[139],
                    'type' => 'method',
                    'classIndex' => 112,
                ],
                170 => [
                    'token' => $tokens[170],
                    'type' => 'method',
                    'classIndex' => 76,
                ],
                188 => [
                    'token' => $tokens[188],
                    'type' => 'method',
                    'classIndex' => 182,
                ],
                206 => [
                    'token' => $tokens[206],
                    'type' => 'method',
                    'classIndex' => 200,
                ],
                242 => [
                    'token' => $tokens[242],
                    'type' => 'method',
                    'classIndex' => 56,
                ],
            ],
            $elements
        );
    }

    /**
     * @requires PHP 7.4
     */
    public function testGetClassyElements74(): void
    {
        $source = <<<'PHP'
<?php
class Foo
{
    public int $bar = 3;

    protected ?string $baz;

    private ?string $bazNull = null;

    public static iterable $staticProp;

    public float $x, $y;

    var bool $flag1;

    var ?bool $flag2;
}

PHP;
        $tokens = Tokens::fromCode($source);
        $tokensAnalyzer = new TokensAnalyzer($tokens);
        $elements = $tokensAnalyzer->getClassyElements();

        $expected = [];
        foreach ([11, 23, 31, 44, 51, 54, 61, 69] as $index) {
            $expected[$index] = [
                'token' => $tokens[$index],
                'type' => 'property',
                'classIndex' => 1,
            ];
        }

        static::assertSame($expected, $elements);
    }

    /**
     * @dataProvider provideIsAnonymousClassCases
     */
    public function testIsAnonymousClass(string $source, array $expected): void
    {
        $tokensAnalyzer = new TokensAnalyzer(Tokens::fromCode($source));

        foreach ($expected as $index => $expectedValue) {
            static::assertSame($expectedValue, $tokensAnalyzer->isAnonymousClass($index));
        }
    }

    public function provideIsAnonymousClassCases()
    {
        return [
            [
                '<?php class foo {}',
                [1 => false],
            ],
            [
                '<?php $foo = new class() {};',
                [7 => true],
            ],
            [
                '<?php $foo = new class() extends Foo implements Bar, Baz {};',
                [7 => true],
            ],
            [
                '<?php class Foo { function bar() { return new class() {}; } }',
                [1 => false, 19 => true],
            ],
            [
                '<?php $a = new class(new class($d->a) implements B{}) extends C{};',
                [7 => true, 11 => true],
            ],
            [
                '<?php interface foo {}',
                [1 => false],
            ],
        ];
    }

    /**
     * @dataProvider provideIsLambdaCases
     */
    public function testIsLambda(string $source, array $expected): void
    {
        $tokensAnalyzer = new TokensAnalyzer(Tokens::fromCode($source));

        foreach ($expected as $index => $isLambda) {
            static::assertSame($isLambda, $tokensAnalyzer->isLambda($index));
        }
    }

    public function provideIsLambdaCases()
    {
        return [
            [
                '<?php function foo () {};',
                [1 => false],
            ],
            [
                '<?php function /** foo */ foo () {};',
                [1 => false],
            ],
            [
                '<?php $foo = function () {};',
                [5 => true],
            ],
            [
                '<?php $foo = function /** foo */ () {};',
                [5 => true],
            ],
            [
                '<?php
preg_replace_callback(
    "/(^|[a-z])/",
    function (array $matches) {
        return "a";
    },
    $string
);',
                [7 => true],
            ],
            [
                '<?php $foo = function &() {};',
                [5 => true],
            ],
        ];
    }

    /**
     * @dataProvider provideIsLambda70Cases
     * @requires PHP 7.0
     */
    public function testIsLambda70(string $source, array $expected): void
    {
        $tokensAnalyzer = new TokensAnalyzer(Tokens::fromCode($source));

        foreach ($expected as $index => $expectedValue) {
            static::assertSame($expectedValue, $tokensAnalyzer->isLambda($index));
        }
    }

    public function provideIsLambda70Cases()
    {
        return [
            [
                '<?php
                    $a = function (): array {
                        return [];
                    };',
                [6 => true],
            ],
            [
                '<?php
                    function foo (): array {
                        return [];
                    };',
                [2 => false],
            ],
        ];
    }

    /**
     * @dataProvider provideIsLambda74Cases
     * @requires PHP 7.4
     */
    public function testIsLambda74(string $source, array $expected): void
    {
        $tokensAnalyzer = new TokensAnalyzer(Tokens::fromCode($source));

        foreach ($expected as $index => $expectedValue) {
            static::assertSame($expectedValue, $tokensAnalyzer->isLambda($index));
        }
    }

    public function provideIsLambda74Cases()
    {
        return [
            [
                '<?php $fn = fn() => [];',
                [5 => true],
            ],
            [
                '<?php $fn = fn () => [];',
                [5 => true],
            ],
        ];
    }

    /**
     * @dataProvider provideIsLambda71Cases
     * @requires PHP 7.1
     */
    public function testIsLambda71(string $source, array $expected): void
    {
        $tokensAnalyzer = new TokensAnalyzer(Tokens::fromCode($source));

        foreach ($expected as $index => $expectedValue) {
            static::assertSame($expectedValue, $tokensAnalyzer->isLambda($index));
        }
    }

    public function provideIsLambda71Cases()
    {
        return [
            [
                '<?php
                    $a = function (): void {
                        return [];
                    };',
                [6 => true],
            ],
            [
                '<?php
                    function foo (): void {
                        return [];
                    };',
                [2 => false],
            ],
            [
                '<?php
                    $a = function (): ?int {
                        return [];
                    };',
                [6 => true],
            ],
            [
                '<?php
                    $a = function (): int {
                        return [];
                    };',
                [6 => true],
            ],
            [
                '<?php
                    function foo (): ?int {
                        return [];
                    };',
                [2 => false],
            ],
        ];
    }

    /**
     * @dataProvider provideIsLambda80Cases
     * @requires PHP 8.0
     */
    public function testIsLambda80(string $source, array $expected): void
    {
        $tokensAnalyzer = new TokensAnalyzer(Tokens::fromCode($source));

        foreach ($expected as $index => $expectedValue) {
            static::assertSame($expectedValue, $tokensAnalyzer->isLambda($index));
        }
    }

    public function provideIsLambda80Cases()
    {
        return [
            [
                '<?php
                    $a = function (): ?static {
                        return [];
                    };',
                [6 => true],
            ],
            [
                '<?php
                    $a = function (): static {
                        return [];
                    };',
                [6 => true],
            ],
            [
                '<?php
$c = 4; //
$a = function(
    $a,
    $b,
) use (
    $c,
) {
    echo $a + $b + $c;
};


$a(1,2);',
                [14 => true],
            ],
        ];
    }

    public function testIsLambdaInvalid(): void
    {
        $this->expectException(\LogicException::class);
        $this->expectExceptionMessage('No T_FUNCTION or T_FN at given index 0, got "T_OPEN_TAG".');

        $tokensAnalyzer = new TokensAnalyzer(Tokens::fromCode('<?php '));
        $tokensAnalyzer->isLambda(0);
    }

    /**
     * @dataProvider provideIsConstantInvocationCases
     */
    public function testIsConstantInvocation(string $source, array $expected): void
    {
        $this->doIsConstantInvocationTest($source, $expected);
    }

    public function provideIsConstantInvocationCases()
    {
        return [
            [
                '<?php echo FOO;',
                [3 => true],
            ],
            [
                '<?php echo \FOO;',
                [4 => true],
            ],
            [
                '<?php echo Foo\Bar\BAR;',
                [3 => false, 5 => false, 7 => true],
            ],
            [
                '<?php echo FOO ? BAR : BAZ;',
                [3 => true, 7 => true, 11 => true],
            ],
            [
                '<?php echo FOO & BAR | BAZ;',
                [3 => true, 7 => true, 11 => true],
            ],
            [
                '<?php echo FOO & $bar;',
                [3 => true],
            ],
            [
                '<?php echo $foo[BAR];',
                [5 => true],
            ],
            [
                '<?php echo FOO[BAR];',
                [3 => true, 5 => true],
            ],
            [
                '<?php func(FOO, Bar\BAZ);',
                [1 => false, 3 => true, 6 => false,  8 => true],
            ],
            [
                '<?php if (FOO && BAR) {}',
                [4 => true, 8 => true],
            ],
            [
                '<?php return FOO * X\Y\BAR;',
                [3 => true, 7 => false, 9 => false,  11 => true],
            ],
            [
                '<?php function x() { yield FOO; yield FOO => BAR; }',
                [3 => false, 11 => true, 16 => true, 20 => true],
            ],
            [
                '<?php switch ($a) { case FOO: break; }',
                [11 => true],
            ],
            [
                '<?php namespace FOO;',
                [3 => false],
            ],
            [
                '<?php use FOO;',
                [3 => false],
            ],
            [
                '<?php use function FOO\BAR\BAZ;',
                [5 => false, 7 => false, 9 => false],
            ],
            [
                '<?php namespace X; const FOO = 1;',
                [3 => false, 8 => false],
            ],
            [
                '<?php class FOO {}',
                [3 => false],
            ],
            [
                '<?php interface FOO {}',
                [3 => false],
            ],
            [
                '<?php trait FOO {}',
                [3 => false],
            ],
            [
                '<?php class x extends FOO {}',
                [3 => false, 7 => false],
            ],
            [
                '<?php class x implements FOO {}',
                [3 => false, 7 => false],
            ],
            [
                '<?php class x implements FOO, BAR, BAZ {}',
                [3 => false, 7 => false, 10 => false, 13 => false],
            ],
            [
                '<?php class x { const FOO = 1; }',
                [3 => false, 9 => false],
            ],
            [
                '<?php class x { use FOO; }',
                [3 => false, 9 => false],
            ],
            [
                '<?php class x { use FOO, BAR { FOO::BAZ insteadof BAR; } }',
                [3 => false, 9 => false, 12 => false, 16 => false, 18 => false, 22 => false],
            ],
            [
                '<?php function x (FOO $foo, BAR &$bar, BAZ ...$baz) {}',
                [3 => false, 6 => false, 11 => false, 17 => false],
            ],
            [
                '<?php FOO();',
                [1 => false],
            ],
            [
                '<?php FOO::x();',
                [1 => false, 3 => false],
            ],
            [
                '<?php x::FOO();',
                [1 => false, 3 => false],
            ],
            [
                '<?php $foo instanceof FOO;',
                [5 => false],
            ],
            [
                '<?php try {} catch (FOO $e) {}',
                [9 => false],
            ],
            [
                '<?php "$foo[BAR]";',
                [4 => false],
            ],
            [
                '<?php "{$foo[BAR]}";',
                [5 => true],
            ],
            [
                '<?php FOO: goto FOO;',
                [1 => false, 6 => false],
            ],
            [
                '<?php foo(E_USER_DEPRECATED | E_DEPRECATED);',
                [1 => false, 3 => true, 7 => true],
            ],
            [
                '<?php interface Foo extends Bar, Baz, Qux {}',
                [3 => false, 7 => false, 10 => false, 13 => false],
            ],
            [
                '<?php use Foo\Bar, Foo\Baz, Foo\Qux;',
                [3 => false, 5 => false, 8 => false, 10 => false, 13 => false, 15 => false],
            ],
        ];
    }

    /**
     * @dataProvider provideIsConstantInvocation70Cases
     * @requires PHP 7.0
     */
    public function testIsConstantInvocation70(string $source, array $expected): void
    {
        $this->doIsConstantInvocationTest($source, $expected);
    }

    public function provideIsConstantInvocation70Cases()
    {
        return [
            [
                '<?php function x(): FOO {}',
                [3 => false, 8 => false],
            ],
            [
                '<?php use X\Y\{FOO, BAR as BAR2, BAZ};',
                [3 => false, 5 => false, 8 => false, 11 => false, 15 => false, 18 => false],
            ],
        ];
    }

    /**
     * @dataProvider provideIsConstantInvocation71Cases
     * @requires PHP 7.1
     */
    public function testIsConstantInvocation71(string $source, array $expected): void
    {
        $this->doIsConstantInvocationTest($source, $expected);
    }

    public function provideIsConstantInvocation71Cases()
    {
        return [
            [
                '<?php function x(?FOO $foo) {}',
                [3 => false, 6 => false],
            ],
            [
                '<?php function x(): ?FOO {}',
                [3 => false, 9 => false],
            ],
            [
                '<?php try {} catch (FOO|BAR|BAZ $e) {}',
                [9 => false, 11 => false, 13 => false],
            ],
            [
                '<?php interface Foo { public function bar(): Baz; }',
                [3 => false, 11 => false, 16 => false],
            ],
            [
                '<?php interface Foo { public function bar(): \Baz; }',
                [3 => false, 11 => false, 17 => false],
            ],
            [
                '<?php interface Foo { public function bar(): ?Baz; }',
                [3 => false, 11 => false, 17 => false],
            ],
            [
                '<?php interface Foo { public function bar(): ?\Baz; }',
                [3 => false, 11 => false, 18 => false],
            ],
        ];
    }

<<<<<<< HEAD
    public function testIsConstantInvocationInvalid(): void
=======
    /**
     * @param string $source
     *
     * @dataProvider provideIsConstantInvocationPhp80Cases
     * @requires PHP 8.0
     */
    public function testIsConstantInvocationPhp80($source, array $expected)
    {
        $this->doIsConstantInvocationTest($source, $expected);
    }

    public function provideIsConstantInvocationPhp80Cases()
    {
        yield [
            '<?php $a?->b?->c;',
            [3 => false, 5 => false],
        ];

        yield [
            '<?php try {} catch (Exception) {}',
            [9 => false],
        ];

        yield [
            '<?php try {} catch (\Exception) {}',
            [10 => false],
        ];

        yield [
            '<?php try {} catch (Foo | Bar) {}',
            [9 => false, 13 => false],
        ];

        yield [
            '<?php #[Foo] function foo() {}',
            [2 => false, 7 => false],
        ];

        yield [
            '<?php #[Foo()] function foo() {}',
            [2 => false, 9 => false],
        ];
    }

    public function testIsConstantInvocationInvalid()
>>>>>>> 98a58618
    {
        $this->expectException(\LogicException::class);
        $this->expectExceptionMessage('No T_STRING at given index 0, got "T_OPEN_TAG".');

        $tokensAnalyzer = new TokensAnalyzer(Tokens::fromCode('<?php '));
        $tokensAnalyzer->isConstantInvocation(0);
    }

    /**
<<<<<<< HEAD
     * @requires PHP 8.0
     */
    public function testIsConstantInvocationForNullSafeObjectOperator(): void
    {
        $tokens = Tokens::fromCode('<?php $a?->b?->c;');

        $tokensAnalyzer = new TokensAnalyzer($tokens);

        foreach ($tokens as $index => $token) {
            if (!$token->isGivenKind(T_STRING)) {
                continue;
            }
            static::assertFalse($tokensAnalyzer->isConstantInvocation($index));
        }
    }

    /**
=======
     * @param string $source
     *
>>>>>>> 98a58618
     * @dataProvider provideIsUnarySuccessorOperatorCases
     */
    public function testIsUnarySuccessorOperator(string $source, array $expected): void
    {
        $tokensAnalyzer = new TokensAnalyzer(Tokens::fromCode($source));

        foreach ($expected as $index => $isUnary) {
            static::assertSame($isUnary, $tokensAnalyzer->isUnarySuccessorOperator($index));
            if ($isUnary) {
                static::assertFalse($tokensAnalyzer->isUnaryPredecessorOperator($index));
                static::assertFalse($tokensAnalyzer->isBinaryOperator($index));
            }
        }
    }

    public function provideIsUnarySuccessorOperatorCases()
    {
        return [
            [
                '<?php $a++;',
                [2 => true],
            ],
            [
                '<?php $a--;',
                [2 => true],
            ],
            [
                '<?php $a ++;',
                [3 => true],
            ],
            [
                '<?php $a++ + 1;',
                [2 => true, 4 => false],
            ],
            [
                '<?php ${"a"}++;',
                [5 => true],
            ],
            [
                '<?php $foo->bar++;',
                [4 => true],
            ],
            [
                '<?php $foo->{"bar"}++;',
                [6 => true],
            ],
            'array access' => [
                '<?php $a["foo"]++;',
                [5 => true],
            ],
            'array curly access' => [
                '<?php $a{"foo"}++;',
                [5 => true],
            ],
        ];
    }

    /**
     * @dataProvider provideIsUnaryPredecessorOperatorCases
     */
    public function testIsUnaryPredecessorOperator(string $source, array $expected): void
    {
        $tokensAnalyzer = new TokensAnalyzer(Tokens::fromCode($source));

        foreach ($expected as $index => $isUnary) {
            static::assertSame($isUnary, $tokensAnalyzer->isUnaryPredecessorOperator($index));
            if ($isUnary) {
                static::assertFalse($tokensAnalyzer->isUnarySuccessorOperator($index));
                static::assertFalse($tokensAnalyzer->isBinaryOperator($index));
            }
        }
    }

    public function provideIsUnaryPredecessorOperatorCases()
    {
        return [
            [
                '<?php ++$a;',
                [1 => true],
            ],
            [
                '<?php --$a;',
                [1 => true],
            ],
            [
                '<?php -- $a;',
                [1 => true],
            ],
            [
                '<?php $a + ++$b;',
                [3 => false, 5 => true],
            ],
            [
                '<?php !!$a;',
                [1 => true, 2 => true],
            ],
            [
                '<?php $a = &$b;',
                [5 => true],
            ],
            [
                '<?php function &foo() {}',
                [3 => true],
            ],
            [
                '<?php @foo();',
                [1 => true],
            ],
            [
                '<?php foo(+ $a, -$b);',
                [3 => true, 8 => true],
            ],
            [
                '<?php function foo(&$a, array &$b, Bar &$c) {}',
                [5 => true, 11 => true, 17 => true],
            ],
            [
                '<?php function foo($a, ...$b) {}',
                [8 => true],
            ],
            [
                '<?php function foo(&...$b) {}',
                [5 => true, 6 => true],
            ],
            [
                '<?php function foo(array ...$b) {}',
                [7 => true],
            ],
            [
                '<?php $foo = function(...$a) {};',
                [7 => true],
            ],
            [
                '<?php $foo = function($a, ...$b) {};',
                [10 => true],
            ],
        ];
    }

    /**
     * @dataProvider provideIsBinaryOperatorCases
     */
    public function testIsBinaryOperator(string $source, array $expected): void
    {
        $tokensAnalyzer = new TokensAnalyzer(Tokens::fromCode($source));

        foreach ($expected as $index => $isBinary) {
            static::assertSame($isBinary, $tokensAnalyzer->isBinaryOperator($index));
            if ($isBinary) {
                static::assertFalse($tokensAnalyzer->isUnarySuccessorOperator($index));
                static::assertFalse($tokensAnalyzer->isUnaryPredecessorOperator($index));
            }
        }
    }

    public function provideIsBinaryOperatorCases()
    {
        $cases = [
            [
                '<?php echo $a[1] + 1;',
                [8 => true],
            ],
            [
                '<?php echo $a{1} + 1;',
                [8 => true],
            ],
            [
                '<?php $a .= $b; ?>',
                [3 => true],
            ],
            [
                '<?php $a . \'a\' ?>',
                [3 => true],
            ],
            [
                '<?php $a &+ $b;',
                [3 => true],
            ],
            [
                '<?php $a && $b;',
                [3 => true],
            ],
            [
                '<?php $a & $b;',
                [3 => true],
            ],
            [
                '<?php [] + [];',
                [4 => true],
            ],
            [
                '<?php $a + $b;',
                [3 => true],
            ],
            [
                '<?php 1 + $b;',
                [3 => true],
            ],
            [
                '<?php 0.2 + $b;',
                [3 => true],
            ],
            [
                '<?php $a[1] + $b;',
                [6 => true],
            ],
            [
                '<?php FOO + $b;',
                [3 => true],
            ],
            [
                '<?php foo() + $b;',
                [5 => true],
            ],
            [
                '<?php ${"foo"} + $b;',
                [6 => true],
            ],
            [
                '<?php $a+$b;',
                [2 => true],
            ],
            [
                '<?php $a /* foo */  +  /* bar */  $b;',
                [5 => true],
            ],
            [
                '<?php $a =
$b;',
                [3 => true],
            ],

            [
                '<?php $a
= $b;',
                [3 => true],
            ],
            [
                '<?php $a = array("b" => "c", );',
                [3 => true, 9 => true, 12 => false],
            ],
            [
                '<?php $a * -$b;',
                [3 => true, 5 => false],
            ],
            [
                '<?php $a = -2 / +5;',
                [3 => true, 5 => false, 8 => true, 10 => false],
            ],
            [
                '<?php $a = &$b;',
                [3 => true, 5 => false],
            ],
            [
                '<?php $a++ + $b;',
                [2 => false, 4 => true],
            ],
            [
                '<?php $a = FOO & $bar;',
                [7 => true],
            ],
            [
                '<?php __LINE__ - 1;',
                [3 => true],
            ],
            [
                '<?php `echo 1` + 1;',
                [5 => true],
            ],
            [
                '<?php $a ** $b;',
                [3 => true],
            ],
            [
                '<?php $a **= $b;',
                [3 => true],
            ],
        ];

        $operators = [
            '+', '-', '*', '/', '%', '<', '>', '|', '^', '&=', '&&', '||', '.=', '/=', '==', '>=', '===', '!=',
            '<>', '!==', '<=', 'and', 'or', 'xor', '-=', '%=', '*=', '|=', '+=', '<<', '<<=', '>>', '>>=', '^',
        ];
        foreach ($operators as $operator) {
            $cases[] = [
                '<?php $a '.$operator.' $b;',
                [3 => true],
            ];
        }

        return $cases;
    }

    /**
     * @dataProvider provideIsBinaryOperator70Cases
     * @requires PHP 7.0
     */
    public function testIsBinaryOperator70(string $source, array $expected): void
    {
        $tokensAnalyzer = new TokensAnalyzer(Tokens::fromCode($source));

        foreach ($expected as $index => $isBinary) {
            static::assertSame($isBinary, $tokensAnalyzer->isBinaryOperator($index));
            if ($isBinary) {
                static::assertFalse($tokensAnalyzer->isUnarySuccessorOperator($index));
                static::assertFalse($tokensAnalyzer->isUnaryPredecessorOperator($index));
            }
        }
    }

    public function provideIsBinaryOperator70Cases()
    {
        return [
            [
                '<?php $a <=> $b;',
                [3 => true],
            ],
            [
                '<?php $a ?? $b;',
                [3 => true],
            ],
        ];
    }

    /**
     * @dataProvider provideIsArrayCases
     */
    public function testIsArray(string $source, int $tokenIndex, bool $isMultiLineArray = false): void
    {
        $tokens = Tokens::fromCode($source);
        $tokensAnalyzer = new TokensAnalyzer($tokens);
        static::assertTrue($tokensAnalyzer->isArray($tokenIndex), 'Expected to be an array.');
        static::assertSame($isMultiLineArray, $tokensAnalyzer->isArrayMultiLine($tokenIndex), sprintf('Expected %sto be a multiline array', $isMultiLineArray ? '' : 'not '));
    }

    public function provideIsArrayCases()
    {
        return [
            [
                '<?php
                    array("a" => 1);
                ',
                2,
            ],
            [
                '<?php
                    ["a" => 2];
                ',
                2, false,
            ],
            [
                '<?php
                    array(
                        "a" => 3
                    );
                ',
                2, true,
            ],
            [
                '<?php
                    [
                        "a" => 4
                    ];
                ',
                2, true,
            ],
            [
                '<?php
                    array(
                        "a" => array(5, 6, 7),
8 => new \Exception(\'Ellow\')
                    );
                ',
                2, true,
            ],
            [
                // mix short array syntax
                '<?php
                    array(
                        "a" => [9, 10, 11],
12 => new \Exception(\'Ellow\')
                    );
                ',
                2, true,
            ],
            // Windows/Max EOL testing
            [
                "<?php\r\narray('a' => 13);\r\n",
                1,
            ],
            [
                "<?php\r\n   array(\r\n       'a' => 14,\r\n       'b' =>  15\r\n   );\r\n",
                2, true,
            ],
        ];
    }

    /**
     * @param int[] $tokenIndexes
     *
     * @dataProvider provideIsArray71Cases
     * @requires PHP 7.1
     */
    public function testIsArray71(string $source, array $tokenIndexes): void
    {
        $tokens = Tokens::fromCode($source);
        $tokensAnalyzer = new TokensAnalyzer($tokens);

        foreach ($tokens as $index => $token) {
            $expect = \in_array($index, $tokenIndexes, true);
            static::assertSame(
                $expect,
                $tokensAnalyzer->isArray($index),
                sprintf('Expected %sarray, got @ %d "%s".', $expect ? '' : 'no ', $index, var_export($token, true))
            );
        }
    }

    public function provideIsArray71Cases()
    {
        return [
            [
                '<?php
                    [$a] = $z;
                    ["a" => $a, "b" => $b] = $array;
                    $c = [$d, $e] = $array[$a];
                    [[$a, $b], [$c, $d]] = $d;
                    $array = []; $d = array();
                ',
                [76, 84],
            ],
        ];
    }

    /**
     * @dataProvider provideIsBinaryOperator71Cases
     * @requires PHP 7.1
     */
    public function testIsBinaryOperator71(string $source, array $expected): void
    {
        $tokensAnalyzer = new TokensAnalyzer(Tokens::fromCode($source));

        foreach ($expected as $index => $isBinary) {
            static::assertSame($isBinary, $tokensAnalyzer->isBinaryOperator($index));
            if ($isBinary) {
                static::assertFalse($tokensAnalyzer->isUnarySuccessorOperator($index));
                static::assertFalse($tokensAnalyzer->isUnaryPredecessorOperator($index));
            }
        }
    }

    public function provideIsBinaryOperator71Cases()
    {
        return [
            [
                '<?php try {} catch (A | B $e) {}',
                [11 => true],
            ],
        ];
    }

    /**
     * @dataProvider provideIsBinaryOperator74Cases
     * @requires PHP 7.4
     */
    public function testIsBinaryOperator74(string $source, array $expected): void
    {
        $tokensAnalyzer = new TokensAnalyzer(Tokens::fromCode($source));

        foreach ($expected as $index => $isBinary) {
            static::assertSame($isBinary, $tokensAnalyzer->isBinaryOperator($index));
            if ($isBinary) {
                static::assertFalse($tokensAnalyzer->isUnarySuccessorOperator($index));
                static::assertFalse($tokensAnalyzer->isUnaryPredecessorOperator($index));
            }
        }
    }

    public function provideIsBinaryOperator74Cases()
    {
        return [
            [
                '<?php $a ??= $b;',
                [3 => true],
            ],
        ];
    }

    /**
     * @dataProvider provideArrayExceptionsCases
     */
    public function testIsNotArray(string $source, int $tokenIndex): void
    {
        $tokens = Tokens::fromCode($source);
        $tokensAnalyzer = new TokensAnalyzer($tokens);
        static::assertFalse($tokensAnalyzer->isArray($tokenIndex));
    }

    /**
     * @dataProvider provideArrayExceptionsCases
     */
    public function testIsMultiLineArrayException(string $source, int $tokenIndex): void
    {
        $this->expectException(\InvalidArgumentException::class);

        $tokens = Tokens::fromCode($source);
        $tokensAnalyzer = new TokensAnalyzer($tokens);
        $tokensAnalyzer->isArrayMultiLine($tokenIndex);
    }

    public function provideArrayExceptionsCases()
    {
        return [
            ['<?php $a;', 1],
            ["<?php\n \$a = (0+1); // [0,1]", 4],
            ['<?php $text = "foo $bbb[0] bar";', 8],
            ['<?php $text = "foo ${aaa[123]} bar";', 9],
        ];
    }

    public function testIsBlockMultilineException(): void
    {
        $this->expectException(\LogicException::class);

        $tokens = Tokens::fromCode('<?php foo(1, 2, 3);');
        $tokensAnalyzer = new TokensAnalyzer($tokens);
        $tokensAnalyzer->isBlockMultiline($tokens, 1);
    }

    /**
     * @param bool   $isBlockMultiline
     * @param string $source
     * @param int    $tokenIndex
     *
     * @dataProvider provideIsBlockMultilineCases
     */
    public function testIsBlockMultiline($isBlockMultiline, $source, $tokenIndex): void
    {
        $tokens = Tokens::fromCode($source);
        $tokensAnalyzer = new TokensAnalyzer($tokens);

        static::assertSame($isBlockMultiline, $tokensAnalyzer->isBlockMultiline($tokens, $tokenIndex));
    }

    public static function provideIsBlockMultilineCases()
    {
        yield [
            false,
            '<?php foo(1, 2, 3);',
            2,
        ];

        yield [
            true,
            '<?php foo(1,
                2,
                3
            );',
            2,
        ];

        yield [
            false,
            '<?php foo(1, "Multi
                string", 2, 3);',
            2,
        ];

        yield [
            false,
            '<?php foo(1, havingNestedBlockThatIsMultilineDoesNotMakeTheMainBlockMultiline(
                    "a",
                    "b"
                ), 2, 3);',
            2,
        ];
    }

    /**
     * @dataProvider provideGetFunctionPropertiesCases
     */
    public function testGetFunctionProperties(string $source, int $index, array $expected): void
    {
        $tokens = Tokens::fromCode($source);
        $tokensAnalyzer = new TokensAnalyzer($tokens);
        $attributes = $tokensAnalyzer->getMethodAttributes($index);
        static::assertSame($expected, $attributes);
    }

    public function provideGetFunctionPropertiesCases()
    {
        $defaultAttributes = [
            'visibility' => null,
            'static' => false,
            'abstract' => false,
            'final' => false,
        ];

        $template = '
<?php
class TestClass {
    %s function a() {
        //
    }
}
';
        $cases = [];

        $attributes = $defaultAttributes;
        $attributes['visibility'] = T_PRIVATE;
        $cases[] = [sprintf($template, 'private'), 10, $attributes];

        $attributes = $defaultAttributes;
        $attributes['visibility'] = T_PUBLIC;
        $cases[] = [sprintf($template, 'public'), 10, $attributes];

        $attributes = $defaultAttributes;
        $attributes['visibility'] = T_PROTECTED;
        $cases[] = [sprintf($template, 'protected'), 10, $attributes];

        $attributes = $defaultAttributes;
        $attributes['visibility'] = null;
        $attributes['static'] = true;
        $cases[] = [sprintf($template, 'static'), 10, $attributes];

        $attributes = $defaultAttributes;
        $attributes['visibility'] = T_PUBLIC;
        $attributes['static'] = true;
        $attributes['final'] = true;
        $cases[] = [sprintf($template, 'final public static'), 14, $attributes];

        $attributes = $defaultAttributes;
        $attributes['visibility'] = null;
        $attributes['abstract'] = true;
        $cases[] = [sprintf($template, 'abstract'), 10, $attributes];

        $attributes = $defaultAttributes;
        $attributes['visibility'] = T_PUBLIC;
        $attributes['abstract'] = true;
        $cases[] = [sprintf($template, 'abstract public'), 12, $attributes];

        $attributes = $defaultAttributes;
        $cases[] = [sprintf($template, ''), 8, $attributes];

        return $cases;
    }

    public function testIsWhilePartOfDoWhile(): void
    {
        $source =
<<<'SRC'
<?php
// `not do`
while(false) {
}
while (false);
while (false)?>
<?php

if(false){
}while(false);

if(false){
}while(false)?><?php
while(false){}while(false){}

while ($i <= 10):
    echo $i;
    $i++;
endwhile;

?>
<?php while(false): ?>

<?php endwhile ?>

<?php
// `do`
do{
} while(false);

do{
} while(false)?>
<?php
if (false){}do{}while(false);

// `not do`, `do`
if(false){}while(false){}do{}while(false);
SRC;

        $expected = [
            3 => false,
            12 => false,
            19 => false,
            34 => false,
            47 => false,
            53 => false,
            59 => false,
            66 => false,
            91 => false,
            112 => true,
            123 => true,
            139 => true,
            153 => false,
            162 => true,
        ];

        $tokens = Tokens::fromCode($source);
        $tokensAnalyzer = new TokensAnalyzer($tokens);
        foreach ($tokens as $index => $token) {
            if (!$token->isGivenKind(T_WHILE)) {
                continue;
            }

            static::assertSame(
                $expected[$index],
                $tokensAnalyzer->isWhilePartOfDoWhile($index),
                sprintf('Expected token at index "%d" to be detected as %sa "do-while"-loop.', $index, true === $expected[$index] ? '' : 'not ')
            );
        }
    }

    /**
     * @dataProvider provideGetImportUseIndexesCases
     */
    public function testGetImportUseIndexes(array $expected, string $input, bool $perNamespace = false): void
    {
        $tokens = Tokens::fromCode($input);
        $tokensAnalyzer = new TokensAnalyzer($tokens);
        static::assertSame($expected, $tokensAnalyzer->getImportUseIndexes($perNamespace));
    }

    public function provideGetImportUseIndexesCases()
    {
        return [
            [
                [1, 8],
                '<?php use E\F?><?php use A\B;',
            ],
            [
                [[1], [14], [29]],
                '<?php
use T\A;
namespace A { use D\C; }
namespace b { use D\C; }
',
                true,
            ],
            [
                [[1, 8]],
                '<?php use D\B; use A\C?>',
                true,
            ],
            [
                [1, 8],
                '<?php use D\B; use A\C?>',
            ],
            [
                [7, 22],
                '<?php
namespace A { use D\C; }
namespace b { use D\C; }
',
            ],
            [
                [3, 10, 34, 45, 54, 59, 77, 95],
                <<<'EOF'
use Zoo\Bar;
use Foo\Bar;
use Foo\Zar\Baz;

<?php

use Foo\Bar;
use Foo\Bar\Foo as Fooo, Foo\Bar\FooBar as FooBaz;
 use Foo\Bir as FBB;
use Foo\Zar\Baz;
use SomeClass;
   use Symfony\Annotation\Template, Symfony\Doctrine\Entities\Entity;
use Zoo\Bar;

$a = new someclass();

use Zoo\Tar;

class AnnotatedClass
{
}
EOF
                ,
            ],
        ];
    }

    /**
     * @dataProvider provideGetImportUseIndexesPHP70Cases
     * @requires PHP 7.0
     */
    public function testGetImportUseIndexesPHP70(array $expected, string $input, bool $perNamespace = false): void
    {
        $tokens = Tokens::fromCode($input);
        $tokensAnalyzer = new TokensAnalyzer($tokens);
        static::assertSame($expected, $tokensAnalyzer->getImportUseIndexes($perNamespace));
    }

    public function provideGetImportUseIndexesPHP70Cases()
    {
        return [
            [
                [1, 22, 41],
                '<?php
use some\a\{ClassA, ClassB, ClassC as C};
use function some\a\{fn_a, fn_b, fn_c};
use const some\a\{ConstA, ConstB, ConstC};
                ',
            ],
            [
                [[1, 22, 41]],
                '<?php
use some\a\{ClassA, ClassB, ClassC as C};
use function some\a\{fn_a, fn_b, fn_c};
use const some\a\{ConstA, ConstB, ConstC};
                ',
                true,
            ],
        ];
    }

    /**
     * @dataProvider provideGetImportUseIndexesPHP72Cases
     * @requires PHP 7.2
     */
    public function testGetImportUseIndexesPHP72(array $expected, string $input, bool $perNamespace = false): void
    {
        $tokens = Tokens::fromCode($input);
        $tokensAnalyzer = new TokensAnalyzer($tokens);
        static::assertSame($expected, $tokensAnalyzer->getImportUseIndexes($perNamespace));
    }

    public function provideGetImportUseIndexesPHP72Cases()
    {
        return [
            [
                [1, 23, 43],
                '<?php
use some\a\{ClassA, ClassB, ClassC as C,};
use function some\a\{fn_a, fn_b, fn_c,};
use const some\a\{ConstA, ConstB, ConstC,};
                ',
            ],
            [
                [[1, 23, 43]],
                '<?php
use some\a\{ClassA, ClassB, ClassC as C,};
use function some\a\{fn_a, fn_b, fn_c,};
use const some\a\{ConstA, ConstB, ConstC,};
                ',
                true,
            ],
        ];
    }

    public function testGetClassyElementsWithMultipleNestedAnonymousClass(): void
    {
        $source = '<?php
class MyTestWithAnonymousClass extends TestCase
{
    public function setUp()
    {
        $provider = new class(function () {}) {};
    }

    public function testSomethingWithMoney(
        Money $amount
    ) {
        $a = new class(function () {
    new class(function () {
        new class(function () {})
        {
            const A=1;
        };
    })
    {
        const B=1;

        public function foo() {
            $c = new class() {const AA=3;};
            $d = new class {const AB=3;};
        }
    };
})
{
    const C=1;
};
    }
}';
        $tokens = Tokens::fromCode($source);
        $tokensAnalyzer = new TokensAnalyzer($tokens);
        $elements = $tokensAnalyzer->getClassyElements();

        static::assertSame([
            13 => [
                'token' => $tokens[13],
                'type' => 'method', // setUp
                'classIndex' => 1,
            ],
            46 => [
                'token' => $tokens[46],
                'type' => 'method', // testSomethingWithMoney
                'classIndex' => 1,
            ],
            100 => [
                'token' => $tokens[100], // const A
                'type' => 'const',
                'classIndex' => 87,
            ],
            115 => [
                'token' => $tokens[115], // const B
                'type' => 'const',
                'classIndex' => 65,
            ],
            124 => [
                'token' => $tokens[124],
                'type' => 'method', // foo
                'classIndex' => 65, // $a
            ],
            143 => [
                'token' => $tokens[143], // const AA
                'type' => 'const',
                'classIndex' => 138,
            ],
            161 => [
                'token' => $tokens[161], // const AB
                'type' => 'const',
                'classIndex' => 158,
            ],
        ], $elements);
    }

    /**
     * @dataProvider provideIsSuperGlobalCases
     */
    public function testIsSuperGlobal(bool $expected, string $source, int $index): void
    {
        $tokens = Tokens::fromCode($source);
        $tokensAnalyzer = new TokensAnalyzer($tokens);

        static::assertSame($expected, $tokensAnalyzer->isSuperGlobal($index));
    }

    public function provideIsSuperGlobalCases()
    {
        $superNames = [
            '$_COOKIE',
            '$_ENV',
            '$_FILES',
            '$_GET',
            '$_POST',
            '$_REQUEST',
            '$_SERVER',
            '$_SESSION',
            '$GLOBALS',
        ];

        $cases = [];

        foreach ($superNames as $superName) {
            $cases[] = [
                true,
                sprintf('<?php echo %s[0];', $superName),
                3,
            ];
        }

        $notGlobalCodeCases = [
            '<?php echo 1; $a = static function($b) use ($a) { $a->$b(); }; // $_SERVER',
            '<?php class Foo{}?> <?php $_A = 1; /* $_SESSION */',
        ];

        foreach ($notGlobalCodeCases as $notGlobalCodeCase) {
            $tokensCount = \count(Tokens::fromCode($notGlobalCodeCase));

            for ($i = 0; $i < $tokensCount; ++$i) {
                $cases[] = [
                    false,
                    $notGlobalCodeCase,
                    $i,
                ];
            }
        }

        return $cases;
    }

    /**
     * @param string $source
     */
    private function doIsConstantInvocationTest($source, array $expected)
    {
        $tokens = Tokens::fromCode($source);

        static::assertCount(
            $tokens->countTokenKind(T_STRING),
            $expected,
            'All T_STRING tokens must be tested'
        );

        $tokensAnalyzer = new TokensAnalyzer($tokens);

        foreach ($expected as $index => $expectedValue) {
            static::assertSame(
                $expectedValue,
                $tokensAnalyzer->isConstantInvocation($index),
                sprintf('Token at index '.$index.' should match the expected value (%s).', $expectedValue ? 'true' : 'false')
            );
        }
    }
}<|MERGE_RESOLUTION|>--- conflicted
+++ resolved
@@ -982,16 +982,11 @@
         ];
     }
 
-<<<<<<< HEAD
-    public function testIsConstantInvocationInvalid(): void
-=======
-    /**
-     * @param string $source
-     *
+    /**
      * @dataProvider provideIsConstantInvocationPhp80Cases
      * @requires PHP 8.0
      */
-    public function testIsConstantInvocationPhp80($source, array $expected)
+    public function testIsConstantInvocationPhp80(string $source, array $expected): void
     {
         $this->doIsConstantInvocationTest($source, $expected);
     }
@@ -1029,8 +1024,7 @@
         ];
     }
 
-    public function testIsConstantInvocationInvalid()
->>>>>>> 98a58618
+    public function testIsConstantInvocationInvalid(): void
     {
         $this->expectException(\LogicException::class);
         $this->expectExceptionMessage('No T_STRING at given index 0, got "T_OPEN_TAG".');
@@ -1040,7 +1034,6 @@
     }
 
     /**
-<<<<<<< HEAD
      * @requires PHP 8.0
      */
     public function testIsConstantInvocationForNullSafeObjectOperator(): void
@@ -1058,10 +1051,6 @@
     }
 
     /**
-=======
-     * @param string $source
-     *
->>>>>>> 98a58618
      * @dataProvider provideIsUnarySuccessorOperatorCases
      */
     public function testIsUnarySuccessorOperator(string $source, array $expected): void
@@ -2056,10 +2045,7 @@
         return $cases;
     }
 
-    /**
-     * @param string $source
-     */
-    private function doIsConstantInvocationTest($source, array $expected)
+    private function doIsConstantInvocationTest(string $source, array $expected): void
     {
         $tokens = Tokens::fromCode($source);
 
