--- conflicted
+++ resolved
@@ -274,20 +274,6 @@
         ];
     }
 
-<<<<<<< HEAD
-=======
-    /**
-     * @group legacy
-     * @expectedDeprecation Passing NULL to set default configuration is deprecated and will not be supported in 3.0, use an empty array instead.
-     */
-    public function testLegacyDefaultConfig()
-    {
-        $this->fixer->configure(null);
-
-        static::assertCandidateTokenType(T_PRINT, $this->fixer);
-    }
-
->>>>>>> d655f535
     public function testDefaultConfig()
     {
         $this->fixer->configure([]);
