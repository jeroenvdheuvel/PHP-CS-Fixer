<?php

/*
 * This file is part of PHP CS Fixer.
 *
 * (c) Fabien Potencier <fabien@symfony.com>
 *     Dariusz Rumiński <dariusz.ruminski@gmail.com>
 *
 * This source file is subject to the MIT license that is bundled
 * with this source code in the file LICENSE.
 */

namespace PhpCsFixer\Tests\Fixer\ControlStructure;

use PhpCsFixer\Fixer\ControlStructure\NoUnneededControlParenthesesFixer;
use PhpCsFixer\Tests\Test\AbstractFixerTestCase;

/**
 * @author Sullivan Senechal <soullivaneuh@gmail.com>
 * @author Gregor Harlan <gharlan@web.de>
 *
 * @internal
 *
 * @covers \PhpCsFixer\Fixer\ControlStructure\NoUnneededControlParenthesesFixer
 */
final class NoUnneededControlParenthesesFixerTest extends AbstractFixerTestCase
{
    private static $defaultStatements;

    public static function setUpBeforeClass()
    {
        parent::setUpBeforeClass();

        $fixer = new NoUnneededControlParenthesesFixer();
        foreach ($fixer->getConfigurationDefinition()->getOptions() as $option) {
            if ('statements' === $option->getName()) {
                self::$defaultStatements = $option->getDefault();

                break;
            }
        }
    }

    /**
     * @param string      $expected
     * @param null|string $input
     * @param null|string $fixStatement
     *
     * @dataProvider provideFixCases
     */
    public function testFix($expected, $input = null, $fixStatement = null)
    {
        $this->fixerTest($expected, $input, $fixStatement);
    }

    /**
     * @param string      $expected
     * @param null|string $input
     * @param null|string $fixStatement
     *
     * @group legacy
     * @dataProvider provideFixCases
     * @expectedDeprecation Passing "statements" at the root of the configuration is deprecated and will not be supported in 3.0, use "statements" => array(...) option instead.
     */
    public function testLegacyFix($expected, $input = null, $fixStatement = null)
    {
        $this->fixerTest($expected, $input, $fixStatement, true);
    }

    /**
     * @param string      $expected
     * @param null|string $input
     * @param null|string $fixStatement
     *
<<<<<<< HEAD
     * @dataProvider provideFixCases70
=======
     * @dataProvider provideFix55Cases
     * @requires PHP 5.5
     */
    public function testFix55($expected, $input = null, $fixStatement = null)
    {
        $this->fixerTest($expected, $input, $fixStatement);
    }

    /**
     * @param string      $expected
     * @param null|string $input
     * @param null|string $fixStatement
     *
     * @group legacy
     * @dataProvider provideFix55Cases
     * @expectedDeprecation Passing "statements" at the root of the configuration is deprecated and will not be supported in 3.0, use "statements" => array(...) option instead.
     * @requires PHP 5.5
     */
    public function testLegacyFix55($expected, $input = null, $fixStatement = null)
    {
        $this->fixerTest($expected, $input, $fixStatement, true);
    }

    /**
     * @param string      $expected
     * @param null|string $input
     * @param null|string $fixStatement
     *
     * @dataProvider provideFix70Cases
>>>>>>> 10c9393a
     * @requires PHP 7.0
     */
    public function testFix70($expected, $input = null, $fixStatement = null)
    {
        $this->fixerTest($expected, $input, $fixStatement);
    }

    /**
     * @param string      $expected
     * @param null|string $input
     * @param null|string $fixStatement
     *
     * @group legacy
     * @dataProvider provideFix70Cases
     * @expectedDeprecation Passing "statements" at the root of the configuration is deprecated and will not be supported in 3.0, use "statements" => array(...) option instead.
     * @requires PHP 7.0
     */
    public function testLegacyFix70($expected, $input = null, $fixStatement = null)
    {
        $this->fixerTest($expected, $input, $fixStatement, true);
    }

    public function provideFixCases()
    {
        return [
            [
                '<?php while ($x) { break; }',
            ],
            [
                '<?php while ($x) { while ($y) { break 2; } }',
                '<?php while ($x) { while ($y) { break (2); } }',
            ],
            [
                '<?php while ($x) { while ($y) { break 2; } }',
                '<?php while ($x) { while ($y) { break(2); } }',
            ],
            [
                '<?php while ($x) { continue; }',
            ],
            [
                '<?php while ($x) { while ($y) { continue 2; } }',
                '<?php while ($x) { while ($y) { continue (2); } }',
            ],
            [
                '<?php while ($x) { while ($y) { continue 2; } }',
                '<?php while ($x) { while ($y) { continue(2); } }',
            ],
            [
                '<?php
                clone $object;
                ',
            ],
            [
                '<?php
                clone new Foo();
                ',
            ],
            [
                '<?php
                $var = clone ($obj1 ?: $obj2);
                ',
            ],
            [
                '<?php
                $var = clone ($obj1 ? $obj1->getSubject() : $obj2);
                ',
            ],
            [
                '<?php
                clone $object;
                ',
                '<?php
                clone ($object);
                ',
            ],
            [
                '<?php
                clone new Foo();
                ',
                '<?php
                clone (new Foo());
                ',
            ],
            [
                '<?php
                foo(clone $a);
                foo(clone $a, 1);
                $a = $b ? clone $b : $c;
                ',
                '<?php
                foo(clone($a));
                foo(clone($a), 1);
                $a = $b ? clone($b) : $c;
                ',
            ],
            [
                '<?php
                echo "foo";
                print "foo";
                ',
            ],
            [
                '<?php
                echo (1 + 2) . $foo;
                print (1 + 2) . $foo;
                ',
            ],
            [
                '<?php
                echo (1 + 2) * 10, "\n";
                ',
            ],
            [
                '<?php echo (1 + 2) * 10, "\n" ?>',
            ],
            [
                '<?php echo "foo" ?>',
                '<?php echo ("foo") ?>',
            ],
            [
                '<?php print "foo" ?>',
                '<?php print ("foo") ?>',
            ],
            [
                '<?php
                echo "foo";
                print "foo";
                ',
                '<?php
                echo ("foo");
                print ("foo");
                ',
            ],
            [
                '<?php
                echo "foo";
                print "foo";
                ',
                '<?php
                echo("foo");
                print("foo");
                ',
            ],
            [
                '<?php
                echo 2;
                print 2;
                ',
                '<?php
                echo(2);
                print(2);
                ',
            ],
            [
                '<?php
                echo $a ? $b : $c;
                echo ($a ? $b : $c) ? $d : $e;
                echo 10 * (2 + 3);
                echo ("foo"), ("bar");
                echo my_awesome_function("foo");
                echo $this->getOutput(1);
                ',
                '<?php
                echo ($a ? $b : $c);
                echo ($a ? $b : $c) ? $d : $e;
                echo 10 * (2 + 3);
                echo ("foo"), ("bar");
                echo my_awesome_function("foo");
                echo $this->getOutput(1);
                ',
            ],
            [
                '<?php
                return "prod";
                ',
            ],
            [
                '<?php
                return (1 + 2) * 10;
                ',
            ],
            [
                '<?php
                return (1 + 2) * 10;
                ',
                '<?php
                return ((1 + 2) * 10);
                ',
            ],
            [
                '<?php
                return "prod";
                ',
                '<?php
                return ("prod");
                ',
            ],
            [
                '<?php
                return $x;
                ',
                '<?php
                return($x);
                ',
            ],
            [
                '<?php
                return 2;
                ',
                '<?php
                return(2);
                ',
            ],
            [
                '<?php
                return 2?>
                ',
                '<?php
                return(2)?>
                ',
            ],
            [
                '<?php
                switch ($a) {
                    case "prod":
                        break;
                }
                ',
            ],
            [
                '<?php
                switch ($a) {
                    case "prod":
                        break;
                }
                ',
                '<?php
                switch ($a) {
                    case ("prod"):
                        break;
                }
                ',
                'switch_case',
            ],
            [
                '<?php
                switch ($a) {
                    case $x;
                }
                ',
                '<?php
                switch ($a) {
                    case($x);
                }
                ',
            ],
            [
                '<?php
                switch ($a) {
                    case 2;
                }
                ',
                '<?php
                switch ($a) {
                    case(2);
                }
                ',
            ],
            [
                '<?php
                $a = 5.1;
                $b = 1.0;
                switch($a) {
                    case (int) $a < 1 : {
                        echo "leave alone";
                        break;
                    }
                    case $a < 2/* test */: {
                        echo "fix 1";
                        break;
                    }
                    case 3 : {
                        echo "fix 2";
                        break;
                    }
                    case /**//**/ // test
                        4
                        /**///
                        /**/: {
                        echo "fix 3";
                        break;
                    }
                    case ((int)$b) + 4.1: {
                        echo "fix 4";
                        break;
                    }
                    case ($b + 1) * 2: {
                        echo "leave alone";
                        break;
                    }
                }
                ',
                '<?php
                $a = 5.1;
                $b = 1.0;
                switch($a) {
                    case (int) $a < 1 : {
                        echo "leave alone";
                        break;
                    }
                    case ($a < 2)/* test */: {
                        echo "fix 1";
                        break;
                    }
                    case (3) : {
                        echo "fix 2";
                        break;
                    }
                    case /**/(/**/ // test
                        4
                        /**/)//
                        /**/: {
                        echo "fix 3";
                        break;
                    }
                    case (((int)$b) + 4.1): {
                        echo "fix 4";
                        break;
                    }
                    case ($b + 1) * 2: {
                        echo "leave alone";
                        break;
                    }
                }
                ',
                'switch_case',
            ],
            [
                '<?php while ($x) { while ($y) { break#
#
2#
#
; } }',
                '<?php while ($x) { while ($y) { break#
(#
2#
)#
; } }',
<<<<<<< HEAD
            ],
            [
=======
            ),
        );
    }

    public function provideFix55Cases()
    {
        return array(
            array(
>>>>>>> 10c9393a
                '<?php
                function foo() { yield "prod"; }
                ',
            ],
            [
                '<?php
                function foo() { yield (1 + 2) * 10; }
                ',
            ],
            [
                '<?php
                function foo() { yield (1 + 2) * 10; }
                ',
                '<?php
                function foo() { yield ((1 + 2) * 10); }
                ',
            ],
            [
                '<?php
                function foo() { yield "prod"; }
                ',
                '<?php
                function foo() { yield ("prod"); }
                ',
            ],
            [
                '<?php
                function foo() { yield 2; }
                ',
                '<?php
                function foo() { yield(2); }
                ',
            ],
            [
                '<?php
                function foo() { $a = (yield $x); }
                ',
                '<?php
                function foo() { $a = (yield($x)); }
                ',
            ],
        ];
    }

    public function provideFix70Cases()
    {
        return [
            [
                '<?php
                $var = clone ($obj1->getSubject() ?? $obj2);
                ',
            ],
        ];
    }

    /**
     * @param string      $expected
     * @param null|string $input
     * @param null|string $fixStatement
     * @param bool        $legacy
     */
    private function fixerTest($expected, $input = null, $fixStatement = null, $legacy = false)
    {
        // Default config. Fixes all statements.
        $this->doTest($expected, $input);

        $this->fixer->configure($legacy ? self::$defaultStatements : ['statements' => self::$defaultStatements]);
        $this->doTest($expected, $input);

        // Empty array config. Should not fix anything.
        $this->fixer->configure([]);
        $this->doTest($expected, null);

        // Test with only one statement
        foreach (self::$defaultStatements as $statement) {
            $withInput = false;

            if ($input && (!$fixStatement || $fixStatement === $statement)) {
                foreach (explode('_', $statement) as $singleStatement) {
                    if (false !== strpos($input, $singleStatement)) {
                        $withInput = true;

                        break;
                    }
                }
            }

            $this->fixer->configure($legacy ? [$statement] : ['statements' => [$statement]]);
            $this->doTest(
                $expected,
                $withInput ? $input : null
            );
        }
    }
}<|MERGE_RESOLUTION|>--- conflicted
+++ resolved
@@ -72,39 +72,7 @@
      * @param null|string $input
      * @param null|string $fixStatement
      *
-<<<<<<< HEAD
-     * @dataProvider provideFixCases70
-=======
-     * @dataProvider provideFix55Cases
-     * @requires PHP 5.5
-     */
-    public function testFix55($expected, $input = null, $fixStatement = null)
-    {
-        $this->fixerTest($expected, $input, $fixStatement);
-    }
-
-    /**
-     * @param string      $expected
-     * @param null|string $input
-     * @param null|string $fixStatement
-     *
-     * @group legacy
-     * @dataProvider provideFix55Cases
-     * @expectedDeprecation Passing "statements" at the root of the configuration is deprecated and will not be supported in 3.0, use "statements" => array(...) option instead.
-     * @requires PHP 5.5
-     */
-    public function testLegacyFix55($expected, $input = null, $fixStatement = null)
-    {
-        $this->fixerTest($expected, $input, $fixStatement, true);
-    }
-
-    /**
-     * @param string      $expected
-     * @param null|string $input
-     * @param null|string $fixStatement
-     *
      * @dataProvider provideFix70Cases
->>>>>>> 10c9393a
      * @requires PHP 7.0
      */
     public function testFix70($expected, $input = null, $fixStatement = null)
@@ -453,19 +421,8 @@
 2#
 )#
 ; } }',
-<<<<<<< HEAD
-            ],
-            [
-=======
-            ),
-        );
-    }
-
-    public function provideFix55Cases()
-    {
-        return array(
-            array(
->>>>>>> 10c9393a
+            ],
+            [
                 '<?php
                 function foo() { yield "prod"; }
                 ',
