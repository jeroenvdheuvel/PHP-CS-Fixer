<?php

/*
 * This file is part of PHP CS Fixer.
 *
 * (c) Fabien Potencier <fabien@symfony.com>
 *     Dariusz Rumiński <dariusz.ruminski@gmail.com>
 *
 * This source file is subject to the MIT license that is bundled
 * with this source code in the file LICENSE.
 */

namespace PhpCsFixer\Tests\Fixer\Import;

use PhpCsFixer\Fixer\Import\OrderedImportsFixer;
use PhpCsFixer\Tests\Test\AbstractFixerTestCase;

/**
 * @internal
 *
 * @covers \PhpCsFixer\Fixer\Import\OrderedImportsFixer
 */
final class OrderedImportsFixerTest extends AbstractFixerTestCase
{
    public function testFix()
    {
        $expected = <<<'EOF'
The normal
use of this fixer
should not change this sentence nor those statements below
use Zoo\Bar as ZooBar;
use Foo\Bar;
use Foo\Zar\Baz;

<?php

use Foo\Bar;
use Foo\Bar\Foo as Fooo, Foo\Bar\FooBar as FooBaz;
 use Foo\Bir as FBB;
use Foo\Zar\Baz;
use SomeClass;
   use Symfony\Annotation\Template, Symfony\Doctrine\Entities\Entity;
use Zoo\Bar as ZooBar;

$a = new Bar();
$a = new FooBaz();
$a = new someclass();

use Zoo\Tar;

class AnnotatedClass
{
    /**
     * @Template(foobar=21)
     * @param Entity $foo
     */
    public function doSomething($foo)
    {
        $bar = $foo->toArray();
        /** @var ArrayInterface $bar */

        return function () use ($bar, $foo) {};
    }
}
EOF;

        $input = <<<'EOF'
The normal
use of this fixer
should not change this sentence nor those statements below
use Zoo\Bar as ZooBar;
use Foo\Bar;
use Foo\Zar\Baz;

<?php

use Foo\Bar\FooBar as FooBaz;
use Zoo\Bar as ZooBar, Zoo\Tar;
 use Foo\Bar;
use Foo\Zar\Baz;
use Symfony\Annotation\Template;
   use Foo\Bar\Foo as Fooo, Foo\Bir as FBB;
use SomeClass;

$a = new Bar();
$a = new FooBaz();
$a = new someclass();

use Symfony\Doctrine\Entities\Entity;

class AnnotatedClass
{
    /**
     * @Template(foobar=21)
     * @param Entity $foo
     */
    public function doSomething($foo)
    {
        $bar = $foo->toArray();
        /** @var ArrayInterface $bar */

        return function () use ($bar, $foo) {};
    }
}
EOF;

        $this->doTest($expected, $input);
    }

    public function testFixWithMultipleNamespace()
    {
        $expected = <<<'EOF'
<?php

namespace FooRoo {

    use Foo\Bar;
    use Foo\Bar\Foo as Fooo, Foo\Bar\FooBar as FooBaz;
     use Foo\Bir as FBB;
    use Foo\Zar\Baz;
    use SomeClass;
       use Symfony\Annotation\Template, Zoo\Bar as ZooBar;
    use Zoo\Tar1;

    $a = new Bar();
    $a = new FooBaz();
    $a = new someclass();

    use Zoo\Tar2;

    class AnnotatedClass
    {
        /**
         * @Template(foobar=21)
         * @param Entity $foo
         */
        public function doSomething($foo)
        {
            $bar = $foo->toArray();
            /** @var ArrayInterface $bar */

            return function () use ($bar, $foo) {};
        }
    }
}

namespace BlaRoo {

    use Foo\Zar\Baz;
  use SomeClass;
    use Symfony\Annotation\Template;
  use Symfony\Doctrine\Entities\Entity, Zoo\Bar;

    class AnnotatedClass
    {
        /**
         * @Template(foobar=21)
         * @param Entity $foo
         */
        public function doSomething($foo)
        {
            $bar = $foo->toArray();
            /** @var ArrayInterface $bar */

            return function () use ($bar, $foo) {};
        }
    }
}
EOF;

        $input = <<<'EOF'
<?php

namespace FooRoo {

    use Foo\Bar\FooBar as FooBaz;
    use Zoo\Bar as ZooBar, Zoo\Tar1;
     use Foo\Bar;
    use Foo\Zar\Baz;
    use Symfony\Annotation\Template;
       use Foo\Bar\Foo as Fooo, Foo\Bir as FBB;
    use SomeClass;

    $a = new Bar();
    $a = new FooBaz();
    $a = new someclass();

    use Zoo\Tar2;

    class AnnotatedClass
    {
        /**
         * @Template(foobar=21)
         * @param Entity $foo
         */
        public function doSomething($foo)
        {
            $bar = $foo->toArray();
            /** @var ArrayInterface $bar */

            return function () use ($bar, $foo) {};
        }
    }
}

namespace BlaRoo {

    use Foo\Zar\Baz;
  use Zoo\Bar;
    use SomeClass;
  use Symfony\Annotation\Template, Symfony\Doctrine\Entities\Entity;

    class AnnotatedClass
    {
        /**
         * @Template(foobar=21)
         * @param Entity $foo
         */
        public function doSomething($foo)
        {
            $bar = $foo->toArray();
            /** @var ArrayInterface $bar */

            return function () use ($bar, $foo) {};
        }
    }
}
EOF;

        $this->doTest($expected, $input);
    }

    public function testFixWithComment()
    {
        $expected = <<<'EOF'
The normal
use of this fixer
should not change this sentence nor those statements below
use Zoo\Bar;
use Foo\Bar;
use Foo\Zar\Baz;

<?php

use Foo\Bar;
use Foo\Bar\Foo as Fooo, Foo\Bar\FooBar /* He there */ as FooBaz;
 use Foo\Bir as FBB;
use Foo\Zar\Baz;
use SomeClass;
   use /* FIXME */Symfony\Annotation\Template, Symfony\Doctrine\Entities\Entity;
use Zoo\Bar as ZooBar;

$a = new Bar();
$a = new FooBaz();
$a = new someclass();

use Zoo\Tar;

class AnnotatedClass
{
    /**
     * @Template(foobar=21)
     * @param Entity $foo
     */
    public function doSomething($foo)
    {
        $bar = $foo->toArray();
        /** @var ArrayInterface $bar */

        return function () use ($bar, $foo) {};
    }
}
EOF;

        $input = <<<'EOF'
The normal
use of this fixer
should not change this sentence nor those statements below
use Zoo\Bar;
use Foo\Bar;
use Foo\Zar\Baz;

<?php

use Foo\Bar\FooBar /* He there */ as FooBaz;
use Zoo\Bar as ZooBar, Zoo\Tar;
 use Foo\Bar;
use Foo\Zar\Baz;
use /* FIXME */Symfony\Annotation\Template;
   use Foo\Bar\Foo as Fooo, Foo\Bir as FBB;
use SomeClass;

$a = new Bar();
$a = new FooBaz();
$a = new someclass();

use Symfony\Doctrine\Entities\Entity;

class AnnotatedClass
{
    /**
     * @Template(foobar=21)
     * @param Entity $foo
     */
    public function doSomething($foo)
    {
        $bar = $foo->toArray();
        /** @var ArrayInterface $bar */

        return function () use ($bar, $foo) {};
    }
}
EOF;

        $this->doTest($expected, $input);
    }

    public function testWithTraits()
    {
        $expected = <<<'EOF'
<?php

use Foo\Bar;
use Foo\Bar\Foo as Fooo, Foo\Bar\FooBar as FooBaz;
 use Foo\Bir as FBB;
use Foo\Zar\Baz;
use SomeClass;
   use Symfony\Annotation\Template, Symfony\Doctrine\Entities\Entity;
use Zoo\Bar as ZooBar;

use Zoo\Tar;

trait Foo {}

trait Zoo {}

class AnnotatedClass
{
    use Foo, Bar;

    /**
     * @Template(foobar=21)
     * @param Entity $foo
     */
    public function doSomething($foo)
    {
        $bar = $foo->toArray();
        /** @var ArrayInterface $bar */

        return function () use ($bar, $foo) {};
    }
}
EOF;

        $input = <<<'EOF'
<?php

use Foo\Bar\FooBar as FooBaz;
use Zoo\Bar as ZooBar, Zoo\Tar;
 use Foo\Bar;
use Foo\Zar\Baz;
use Symfony\Annotation\Template;
   use Foo\Bar\Foo as Fooo, Foo\Bir as FBB;
use SomeClass;

use Symfony\Doctrine\Entities\Entity;

trait Foo {}

trait Zoo {}

class AnnotatedClass
{
    use Foo, Bar;

    /**
     * @Template(foobar=21)
     * @param Entity $foo
     */
    public function doSomething($foo)
    {
        $bar = $foo->toArray();
        /** @var ArrayInterface $bar */

        return function () use ($bar, $foo) {};
    }
}
EOF;

        $this->doTest($expected, $input);
    }

    public function testFixWithTraitImports()
    {
        $expected = <<<'EOF'
The normal
use of this fixer
should not change this sentence nor those statements below
use Zoo\Bar;
use Foo\Bar;
use Foo\Zar\Baz;

<?php

use Acme\MyReusableTrait;
use Foo\Bar, Foo\Bar\Foo as Fooo;
 use Foo\Bar\FooBar as FooBaz;
use Foo\Bir as FBB;
use Foo\Zar\Baz;
use SomeClass;
   use Symfony\Annotation\Template, Symfony\Doctrine\Entities\Entity;
use Zoo\Bar as ZooBar;

$a = new Bar();
$a = new FooBaz();
$a = new someclass();

use Zoo\Tar;

class AnnotatedClass
{
    use MyReusableTrait;

    /**
     * @Template(foobar=21)
     * @param Entity $foo
     */
    public function doSomething($foo)
    {
        $bar = $foo->toArray();
        /** @var ArrayInterface $bar */

        return function () use ($bar, $baz) {};
    }
}
EOF;

        $input = <<<'EOF'
The normal
use of this fixer
should not change this sentence nor those statements below
use Zoo\Bar;
use Foo\Bar;
use Foo\Zar\Baz;

<?php

use Foo\Bar\FooBar as FooBaz;
use Zoo\Bar as ZooBar, Zoo\Tar;
 use Foo\Bar;
use Foo\Zar\Baz;
use Acme\MyReusableTrait;
use Symfony\Annotation\Template;
   use Foo\Bar\Foo as Fooo, Foo\Bir as FBB;
use SomeClass;

$a = new Bar();
$a = new FooBaz();
$a = new someclass();

use Symfony\Doctrine\Entities\Entity;

class AnnotatedClass
{
    use MyReusableTrait;

    /**
     * @Template(foobar=21)
     * @param Entity $foo
     */
    public function doSomething($foo)
    {
        $bar = $foo->toArray();
        /** @var ArrayInterface $bar */

        return function () use ($bar, $baz) {};
    }
}
EOF;

        $this->doTest($expected, $input);
    }

    public function testFixWithDifferentCases()
    {
        $expected = <<<'EOF'
The normal
use of this fixer
should not change this sentence nor those statements below
use Zoo\Baz;
use abc\Bar;

<?php

use abc\Bar;
use Zoo\Baz;

class Test
{
}
EOF;

        $input = <<<'EOF'
The normal
use of this fixer
should not change this sentence nor those statements below
use Zoo\Baz;
use abc\Bar;

<?php

use Zoo\Baz;
use abc\Bar;

class Test
{
}
EOF;

        $this->doTest($expected, $input);
    }

    public function testWithoutUses()
    {
        $expected = <<<'EOF'
<?php

$c = 1;
EOF
        ;

        $this->doTest($expected);
    }

    public function testOrderWithTrailingDigit()
    {
        $expected = <<<'EOF'
<?php

use abc\Bar;
use abc2\Bar2;
use xyz\abc\Bar6;
use xyz\abc2\Bar7;
use xyz\xyz\Bar4;
use xyz\xyz\Bar5;

class Test
{
}
EOF;

        $input = <<<'EOF'
<?php

use abc2\Bar2;
use abc\Bar;
use xyz\abc2\Bar7;
use xyz\abc\Bar6;
use xyz\xyz\Bar4;
use xyz\xyz\Bar5;

class Test
{
}
EOF;

        $this->doTest($expected, $input);
    }

    public function testCodeWithImportsOnly()
    {
        $expected = <<<'EOF'
<?php

use Aaa;
use Bbb;
EOF;

        $input = <<<'EOF'
<?php

use Bbb;
use Aaa;
EOF;

        $this->doTest($expected, $input);
    }

    public function testCodeWithCloseTag()
    {
        $this->doTest(
            '<?php
                use A\C1;
                use A\D?><?php use B\C2; use E\F ?>',
            '<?php
                use A\C1;
                use B\C2?><?php use A\D; use E\F ?>'
        );
    }

    /**
     * @param string      $expected
     * @param null|string $input
     *
     * @dataProvider provideCommentCases
     */
    public function testCodeWithComments($expected, $input = null)
    {
        $this->doTest($expected, $input);
    }

    public function provideCommentCases()
    {
        return [
            [
                '<?php
                    use A\C1 /* A */;
                    use /* B */ B\C2;',
                '<?php
                    use /* B */ B\C2;
                    use A\C1 /* A */;',
            ],
            [
                '<?php
                    use#
A\C1;
                    use B#
\C2#
#
;',
                '<?php
                    use#
B#
\C2#
#
;
                    use A\C1;',
            ],
        ];
    }

    /**
     * @param string      $expected
     * @param null|string $input
     *
     * @dataProvider provideFix70Cases
     * @requires PHP 7.0
     */
    public function testFix70($expected, $input = null)
    {
        $this->doTest($expected, $input);
    }

    public function provideFix70Cases()
    {
        return [
            [
                '<?php
use A\B;
use some\a\{ClassA, ClassB, ClassC as C};
use some\b\{
    ClassF,
    ClassG
};
use const some\a\{ConstA, ConstB, ConstC};
use const some\b\{
    ConstA,
    ConstB,
    ConstC
};
use function some\a\{fn_a, fn_b, fn_c};
use function some\b\{
    fn_a,
    fn_b,
    fn_c
};
',
                '<?php
use some\a\{ClassA, ClassB, ClassC as C};
use function some\b\{
    fn_b,
    fn_c,
    fn_a
};
use function some\a\{fn_a, fn_b, fn_c};
use A\B;
use const some\b\{
    ConstC,
    ConstA,
    ConstB
};
use const some\a\{ConstA, ConstB, ConstC};
use some\b\{
    ClassG,
    ClassF
};
',
            ],
            [
                '<?php
use A\B;
use some\a\{ClassA as A /*z*/, ClassB, ClassC};
use const some\a\{
    ConstA,
    ConstB,
    ConstC
};
use function some\a\{fn_a, fn_b, fn_c};
',
                '<?php
use some\a\{  ClassB,ClassC, /*z*/ ClassA as A};
use function some\a\{fn_c,  fn_a,fn_b   };
use A\B;
use const some\a\{
    ConstA,
    ConstB,
    ConstC
};
',
            ],
            [
                '<?php
use Foo\Bar\Baz;use Foo\Bar\{ClassA, ClassB, ClassC};
use Foo\Bir;
',
                '<?php
use Foo\Bar\Baz, Foo\Bir;
use Foo\Bar\{ClassC, ClassB, ClassA};
',
            ],
            [
                '<?php
use A\A;use Foo3\Bar\{ClassA};use G\G;use H\H;use Ioo2\Bar\{ClassB};use J\J;use K\K;use Loo1\Bar\{ClassC};use M\M;
',
                '<?php
use A\A,G\G;use Foo3\Bar\{ClassA};use H\H,J\J;use Ioo2\Bar\{ClassB};use K\K,M\M;use Loo1\Bar\{ClassC};
',
            ],
            [
                '<?php
use Foo\Bar\Baz;use Foo\Bar\{ClassA, ClassB, ClassC};
use Foo\Bir;
',
                '<?php
use Foo\Bar\Baz, Foo\Bir;
use Foo\Bar\{ClassC, ClassB, ClassA};
',
            ],
            [
                '<?php
use Foo\Bar\{ClassA, ClassB, ClassC};
use Foo\Bir\{
    ClassD,
    ClassE,
    ClassF
};
use Foo\Bor\{
    ClassG,
    ClassH,
    ClassI,
    ClassJ
};
',
                '<?php
use Foo\Bar\{ClassC, ClassB, ClassA};
use Foo\Bir\{ClassE, ClassF,
    ClassD};
use Foo\Bor\{
            ClassJ,
                    ClassI,
    ClassH,
                        ClassG
};
',
            ],
        ];
    }

    /*
    |--------------------------------------------------------------------------
    | Test sorting by length
    |--------------------------------------------------------------------------
    */

    public function testInvalidOrderTypesSize()
    {
        $this->setExpectedException(
            \PhpCsFixer\ConfigurationException\InvalidFixerConfigurationException::class,
            '[ordered_imports] Invalid configuration: Missing sort type "function".'
        );

        $this->fixer->configure([
            'sortAlgorithm' => OrderedImportsFixer::SORT_ALPHA,
            'importsOrder' => ['class', 'const'],
        ]);
    }

    public function testInvalidOrderType()
    {
        $this->setExpectedException(
            \PhpCsFixer\ConfigurationException\InvalidFixerConfigurationException::class,
            '[ordered_imports] Invalid configuration: Missing sort type "class".'
        );

        $this->fixer->configure([
            'sortAlgorithm' => OrderedImportsFixer::SORT_ALPHA,
            'importsOrder' => ['const', 'function', 'bar'],
        ]);
    }

    /**
     * @dataProvider provideInvalidSortAlgorithmCases
     *
     * @param array  $configuration
     * @param string $expectedValue
     */
    public function testInvalidSortAlgorithm($configuration, $expectedValue)
    {
        $this->setExpectedException(
            \PhpCsFixer\ConfigurationException\InvalidFixerConfigurationException::class,
            sprintf(
                '[ordered_imports] Invalid configuration: The option "sortAlgorithm" with value %s is invalid. Accepted values are: "alpha", "length".',
                $expectedValue
            )
        );

        $this->fixer->configure($configuration);
    }

    public function provideInvalidSortAlgorithmCases()
    {
        return [
            [
                [
                    'sortAlgorithm' => 'dope',
                    'importsOrder' => null,
                ],
                '"dope"',
            ],
            [
                [
                    'sortAlgorithm' => [OrderedImportsFixer::SORT_ALPHA, OrderedImportsFixer::SORT_LENGTH],
                    'importsOrder' => null,
                ],
                'array',
            ],
            [
                [
                    'sortAlgorithm' => new \stdClass(),
                    'importsOrder' => null,
                ],
                \stdClass::class,
            ],
        ];
    }

    public function testFixByLength()
    {
        $this->fixer->configure([
            'sortAlgorithm' => OrderedImportsFixer::SORT_LENGTH,
            'importsOrder' => null,
        ]);

        $expected = <<<'EOF'
The normal
use of this fixer
should not change this sentence nor those statements below
use Zoo\Bar as ZooBar;
use Foo\Bar;
use Foo\Zar\Baz;

<?php

use Foo\Bar;
use Zoo\Tar, SomeClass;
 use Foo\Zar\Baz;
use Foo\Bir as FBB;
use Zoo\Bar as ZooBar;
   use Foo\Bar\Foo as Fooo, Foo\Bar\FooBar as FooBaz;
use Symfony\Annotation\Template;

$a = new Bar();
$a = new FooBaz();
$a = new someclass();

use Symfony\Doctrine\Entities\Entity;

class AnnotatedClass
{
    /**
     * @Template(foobar=21)
     * @param Entity $foo
     */
    public function doSomething($foo)
    {
        $bar = $foo->toArray();
        /** @var ArrayInterface $bar */

        return function () use ($bar, $foo) {};
    }
}
EOF;

        $input = <<<'EOF'
The normal
use of this fixer
should not change this sentence nor those statements below
use Zoo\Bar as ZooBar;
use Foo\Bar;
use Foo\Zar\Baz;

<?php

use Foo\Bar\FooBar as FooBaz;
use Zoo\Bar as ZooBar, Zoo\Tar;
 use Foo\Bar;
use Foo\Zar\Baz;
use Symfony\Annotation\Template;
   use Foo\Bar\Foo as Fooo, Foo\Bir as FBB;
use SomeClass;

$a = new Bar();
$a = new FooBaz();
$a = new someclass();

use Symfony\Doctrine\Entities\Entity;

class AnnotatedClass
{
    /**
     * @Template(foobar=21)
     * @param Entity $foo
     */
    public function doSomething($foo)
    {
        $bar = $foo->toArray();
        /** @var ArrayInterface $bar */

        return function () use ($bar, $foo) {};
    }
}
EOF;

        $this->doTest($expected, $input);
    }

    public function testByLengthFixWithSameLength()
    {
        $this->fixer->configure([
            'sortAlgorithm' => OrderedImportsFixer::SORT_LENGTH,
            'importsOrder' => null,
        ]);

        $expected = <<<'EOF'
<?php

use Acme;
use Bar1;
use Barr;
use Fooo;

class AnnotatedClass
{
    /**
     * @Template(foobar=21)
     * @param Entity $foo
     */
    public function doSomething($foo)
    {
        $bar = $foo->toArray();
        /** @var ArrayInterface $bar */

        return function () use ($bar, $foo) {};
    }
}
EOF;

        $input = <<<'EOF'
<?php

use Acme;
use Fooo;
use Barr;
use Bar1;

class AnnotatedClass
{
    /**
     * @Template(foobar=21)
     * @param Entity $foo
     */
    public function doSomething($foo)
    {
        $bar = $foo->toArray();
        /** @var ArrayInterface $bar */

        return function () use ($bar, $foo) {};
    }
}
EOF;

        $this->doTest($expected, $input);
    }

    public function testByLengthFixWithMultipleNamespace()
    {
        $this->fixer->configure([
            'sortAlgorithm' => OrderedImportsFixer::SORT_LENGTH,
            'importsOrder' => null,
        ]);

        $expected = <<<'EOF'
<?php

namespace FooRoo {

    use Foo\Bar;
    use Zoo\Tar1, Zoo\Tar2;
    use SomeClass;
    use Foo\Zar\Baz;
    use Foo\Bir as FBB;
    use Zoo\Bar as ZooBar, Foo\Bar\Foo as Fooo;
    use Foo\Bar\FooBar as FooBaz;

    $a = new Bar();
    $a = new FooBaz();
    $a = new someclass();

    use Symfony\Annotation\Template;

    class AnnotatedClass
    {
        /**
         * @Template(foobar=21)
         * @param Entity $foo
         */
        public function doSomething($foo)
        {
            $bar = $foo->toArray();
            /** @var ArrayInterface $bar */

            return function () use ($bar, $foo) {};
        }
    }
}

namespace BlaRoo {

    use Zoo\Bar;
    use SomeClass;
    use Foo\Zar\Baz;
    use Symfony\Annotation\Template, Symfony\Doctrine\Entities\Entity;

    class AnnotatedClass
    {
        /**
         * @Template(foobar=21)
         * @param Entity $foo
         */
        public function doSomething($foo)
        {
            $bar = $foo->toArray();
            /** @var ArrayInterface $bar */

            return function () use ($bar, $foo) {};
        }
    }
}
EOF;

        $input = <<<'EOF'
<?php

namespace FooRoo {

    use Foo\Bar\FooBar as FooBaz;
    use Zoo\Bar as ZooBar, Zoo\Tar1;
    use Foo\Bar;
    use Foo\Zar\Baz;
    use Symfony\Annotation\Template;
    use Foo\Bar\Foo as Fooo, Foo\Bir as FBB;
    use SomeClass;

    $a = new Bar();
    $a = new FooBaz();
    $a = new someclass();

    use Zoo\Tar2;

    class AnnotatedClass
    {
        /**
         * @Template(foobar=21)
         * @param Entity $foo
         */
        public function doSomething($foo)
        {
            $bar = $foo->toArray();
            /** @var ArrayInterface $bar */

            return function () use ($bar, $foo) {};
        }
    }
}

namespace BlaRoo {

    use Foo\Zar\Baz;
    use Zoo\Bar;
    use SomeClass;
    use Symfony\Annotation\Template, Symfony\Doctrine\Entities\Entity;

    class AnnotatedClass
    {
        /**
         * @Template(foobar=21)
         * @param Entity $foo
         */
        public function doSomething($foo)
        {
            $bar = $foo->toArray();
            /** @var ArrayInterface $bar */

            return function () use ($bar, $foo) {};
        }
    }
}
EOF;

        $this->doTest($expected, $input);
    }

    public function testByLengthFixWithComment()
    {
        $this->fixer->configure([
            'sortAlgorithm' => OrderedImportsFixer::SORT_LENGTH,
            'importsOrder' => null,
        ]);

        $expected = <<<'EOF'
The normal
use of this fixer
should not change this sentence nor those statements below
use Zoo\Bar;
use Foo\Bar;
use Foo\Zar\Baz;

<?php

use Foo\Bar;
use Zoo\Tar, SomeClass;
use Foo\Zar\Baz;
use Foo\Bir as FBB;
use Zoo\Bar as ZooBar;
use Foo\Bar\Foo as Fooo, Foo\Bar\FooBar /* He there */ as FooBaz;
use /* FIXME */Symfony\Annotation\Template;

$a = new Bar();
$a = new FooBaz();
$a = new someclass();

use Symfony\Doctrine\Entities\Entity;

class AnnotatedClass
{
    /**
     * @Template(foobar=21)
     * @param Entity $foo
     */
    public function doSomething($foo)
    {
        $bar = $foo->toArray();
        /** @var ArrayInterface $bar */

        return function () use ($bar, $foo) {};
    }
}
EOF;

        $input = <<<'EOF'
The normal
use of this fixer
should not change this sentence nor those statements below
use Zoo\Bar;
use Foo\Bar;
use Foo\Zar\Baz;

<?php

use Foo\Bar\FooBar /* He there */ as FooBaz;
use Zoo\Bar as ZooBar, Zoo\Tar;
use Foo\Bar;
use Foo\Zar\Baz;
use /* FIXME */Symfony\Annotation\Template;
use Foo\Bar\Foo as Fooo, Foo\Bir as FBB;
use SomeClass;

$a = new Bar();
$a = new FooBaz();
$a = new someclass();

use Symfony\Doctrine\Entities\Entity;

class AnnotatedClass
{
    /**
     * @Template(foobar=21)
     * @param Entity $foo
     */
    public function doSomething($foo)
    {
        $bar = $foo->toArray();
        /** @var ArrayInterface $bar */

        return function () use ($bar, $foo) {};
    }
}
EOF;

        $this->doTest($expected, $input);
    }

    public function testByLength()
    {
        $this->fixer->configure([
            'sortAlgorithm' => OrderedImportsFixer::SORT_LENGTH,
            'importsOrder' => null,
        ]);

        $expected = <<<'EOF'
<?php

use Foo\Bar;
use Zoo\Tar, SomeClass;
use Foo\Zar\Baz;
use Foo\Bir as FBB;
use Zoo\Bar as ZooBar;
use Foo\Bar\Foo as Fooo, Foo\Bar\FooBar as FooBaz;
use Symfony\Annotation\Template;

use Symfony\Doctrine\Entities\Entity;

trait Foo {}

trait Zoo {}

class AnnotatedClass
{
    use Foo, Bar;

    /**
     * @Template(foobar=21)
     * @param Entity $foo
     */
    public function doSomething($foo)
    {
        $bar = $foo->toArray();
        /** @var ArrayInterface $bar */

        return function () use ($bar, $foo) {};
    }
}
EOF;

        $input = <<<'EOF'
<?php

use Foo\Bar\FooBar as FooBaz;
use Zoo\Bar as ZooBar, Zoo\Tar;
use Foo\Bar;
use Foo\Zar\Baz;
use Symfony\Annotation\Template;
use Foo\Bar\Foo as Fooo, Foo\Bir as FBB;
use SomeClass;

use Symfony\Doctrine\Entities\Entity;

trait Foo {}

trait Zoo {}

class AnnotatedClass
{
    use Foo, Bar;

    /**
     * @Template(foobar=21)
     * @param Entity $foo
     */
    public function doSomething($foo)
    {
        $bar = $foo->toArray();
        /** @var ArrayInterface $bar */

        return function () use ($bar, $foo) {};
    }
}
EOF;

        $this->doTest($expected, $input);
    }

    public function testByLengthFixWithTraitImports()
    {
        $this->fixer->configure([
            'sortAlgorithm' => OrderedImportsFixer::SORT_LENGTH,
            'importsOrder' => null,
        ]);

        $expected = <<<'EOF'
The normal
use of this fixer
should not change this sentence nor those statements below
use Zoo\Bar;
use Foo\Bar;
use Foo\Zar\Baz;

<?php

use Foo\Bar;
use Zoo\Tar, SomeClass;
use Foo\Zar\Baz;
use Foo\Bir as FBB;
use Zoo\Bar as ZooBar;
use Foo\Bar\Foo as Fooo;
use Acme\MyReusableTrait, Foo\Bar\FooBar as FooBaz;
use Symfony\Annotation\Template;

$a = new Bar();
$a = new FooBaz();
$a = new someclass();

use Symfony\Doctrine\Entities\Entity;

class AnnotatedClass
{
    use MyReusableTrait;

    /**
     * @Template(foobar=21)
     * @param Entity $foo
     */
    public function doSomething($foo)
    {
        $bar = $foo->toArray();
        /** @var ArrayInterface $bar */

        return function () use ($bar, $baz) {};
    }
}
EOF;

        $input = <<<'EOF'
The normal
use of this fixer
should not change this sentence nor those statements below
use Zoo\Bar;
use Foo\Bar;
use Foo\Zar\Baz;

<?php

use Foo\Bar\FooBar as FooBaz;
use Zoo\Bar as ZooBar, Zoo\Tar;
use Foo\Bar;
use Foo\Zar\Baz;
use Acme\MyReusableTrait;
use Symfony\Annotation\Template;
use Foo\Bar\Foo as Fooo, Foo\Bir as FBB;
use SomeClass;

$a = new Bar();
$a = new FooBaz();
$a = new someclass();

use Symfony\Doctrine\Entities\Entity;

class AnnotatedClass
{
    use MyReusableTrait;

    /**
     * @Template(foobar=21)
     * @param Entity $foo
     */
    public function doSomething($foo)
    {
        $bar = $foo->toArray();
        /** @var ArrayInterface $bar */

        return function () use ($bar, $baz) {};
    }
}
EOF;

        $this->doTest($expected, $input);
    }

    public function testByLengthFixWithDifferentCases()
    {
        $this->fixer->configure([
            'sortAlgorithm' => OrderedImportsFixer::SORT_LENGTH,
            'importsOrder' => null,
        ]);

        $expected = <<<'EOF'
The normal
use of this fixer
should not change this sentence nor those statements below
use Zoo\Baz;
use abc\Bar;

<?php

use abc\Bar;
use Zoo\Baz;

class Test
{
}
EOF;

        $input = <<<'EOF'
The normal
use of this fixer
should not change this sentence nor those statements below
use Zoo\Baz;
use abc\Bar;

<?php

use Zoo\Baz;
use abc\Bar;

class Test
{
}
EOF;

        $this->doTest($expected, $input);
    }

    public function testByLengthOrderWithTrailingDigit()
    {
        $this->fixer->configure([
            'sortAlgorithm' => OrderedImportsFixer::SORT_LENGTH,
            'importsOrder' => null,
        ]);

        $expected = <<<'EOF'
<?php

use abc\Bar;
use abc2\Bar2;
use xyz\abc\Bar6;
use xyz\xyz\Bar4;
use xyz\xyz\Bar5;
use xyz\abc2\Bar7;

class Test
{
}
EOF;

        $input = <<<'EOF'
<?php

use abc2\Bar2;
use abc\Bar;
use xyz\abc2\Bar7;
use xyz\abc\Bar6;
use xyz\xyz\Bar4;
use xyz\xyz\Bar5;

class Test
{
}
EOF;

        $this->doTest($expected, $input);
    }

    public function testByLengthCodeWithImportsOnly()
    {
        $this->fixer->configure([
            'sortAlgorithm' => OrderedImportsFixer::SORT_LENGTH,
            'importsOrder' => null,
        ]);

        $expected = <<<'EOF'
<?php

use Aaa;
use Bbb;
EOF;

        $input = <<<'EOF'
<?php

use Bbb;
use Aaa;
EOF;

        $this->doTest($expected, $input);
    }

    public function testByLengthWithoutUses()
    {
        $this->fixer->configure([
            'sortAlgorithm' => OrderedImportsFixer::SORT_LENGTH,
            'importsOrder' => null,
        ]);

        $expected = <<<'EOF'
<?php

$c = 1;
EOF
        ;

        $this->doTest($expected);
    }

    /**
     * @param string      $expected
     * @param null|string $input
     *
     * @dataProvider provideFix70ByLengthCases
     * @requires PHP 7.0
     */
    public function testFix70ByLength($expected, $input = null)
    {
        $this->fixer->configure([
            'sortAlgorithm' => OrderedImportsFixer::SORT_LENGTH,
            'importsOrder' => null,
        ]);

        $this->doTest($expected, $input);
    }

    public function provideFix70ByLengthCases()
    {
        return [
            [
                '<?php
use A\B;
use Foo\Bar\Biz;
use some\b\{
    ClassF,
    ClassG
};
use function some\a\{fn_a, fn_b, fn_c};
use some\b\{ClassA, ClassB, ClassC as C};
use const some\a\{ConstA, ConstB, ConstC};
use some\a\{ClassA as A /*z*/, ClassB, ClassC};
use Some\Biz\Barz\Boozz\Foz\Which\Is\Really\Long;
use const some\b\{ConstG, ConstX, ConstY, ConstZ};
use some\c\{ClassR, ClassT, ClassV as V, NiceClassName};
',
                '<?php
use function some\a\{fn_a, fn_b, fn_c};
use Foo\Bar\Biz;
use some\c\{ClassR, ClassT, ClassV as V, NiceClassName};
use A\B;
use Some\Biz\Barz\Boozz\Foz\Which\Is\Really\Long;
use some\b\{
    ClassF,
    ClassG
};
use const some\a\{ConstB, ConstA, ConstC};
use const some\b\{ConstX, ConstY, ConstZ, ConstG};
use some\b\{ClassA, ClassB, ClassC as C};
use some\a\{  ClassB,ClassC, /*z*/ ClassA as A};
',
            ],
        ];
    }

    /**
     * @dataProvider provideFix70TypesOrderAndLengthCases
     * @requires PHP 7.0
     *
     * @param string      $expected
     * @param null|string $input
     */
    public function testFix70TypesOrderAndLength($expected, $input = null)
    {
        $this->fixer->configure([
            'sortAlgorithm' => OrderedImportsFixer::SORT_LENGTH,
            'importsOrder' => [OrderedImportsFixer::IMPORT_TYPE_CLASS, OrderedImportsFixer::IMPORT_TYPE_CONST, OrderedImportsFixer::IMPORT_TYPE_FUNCTION],
        ]);

        $this->doTest($expected, $input);
    }

    public function provideFix70TypesOrderAndLengthCases()
    {
        return [
            [
                '<?php
use A\B;
use Some\Bar;
use Foo\Zar\Baz;
use some\b\{
    ClassF,
    ClassG
};
use some\a\{ClassA, ClassB, ClassC as C};
use some\b\{ClassK, ClassL, ClassM as M};
use some\a\{ClassA as A /*z*/, ClassB, ClassC};
use const some\a\{ConstA, ConstB, ConstC};
use const some\b\{ConstD, ConstE, ConstF};
use function some\a\{fn_a, fn_b};
use function some\f\{fn_c, fn_d, fn_e};
use function some\b\{fn_k, fn_l, func_m};
',
                '<?php
use const some\a\{ConstA, ConstB, ConstC};
use some\a\{ClassA, ClassB, ClassC as C};
use Foo\Zar\Baz;
use some\b\{ClassK, ClassL, ClassM as M};
use some\a\{ClassA as A /*z*/, ClassB, ClassC};
use A\B;
use some\b\{
    ClassF,
    ClassG
};
use function some\b\{fn_k, fn_l, func_m};
use Some\Bar;
use function some\a\{fn_a, fn_b};
use const some\b\{ConstD, ConstE, ConstF};
use function some\f\{fn_c, fn_d, fn_e};
',
            ],
        ];
    }

    /**
     * @dataProvider provideFix70TypesOrderAndAlphabetCases
     * @requires PHP 7.0
     *
     * @param string      $expected
     * @param null|string $input
     * @param string[]    $importOrder
     */
    public function testFix70TypesOrderAndAlphabet($expected, $input = null, array $importOrder = null)
    {
        $this->fixer->configure([
            'sortAlgorithm' => OrderedImportsFixer::SORT_ALPHA,
            'importsOrder' => $importOrder,
        ]);

        $this->doTest($expected, $input);
    }

    public function provideFix70TypesOrderAndAlphabetCases()
    {
        return [
            [
                '<?php
use Aaa\Bbb;
use Aaa\Ccc;
use Bar\Biz\Boooz\Bum;
use Foo\Zar\Baz;
use some\a\{ClassA};
use some\b\{
    ClassF,
    ClassG
};
use some\b\{ClassB, ClassC as C, ClassD};
use Some\Cloz;
use const some\a\{ConstA};
use const some\a\{ConstB, ConstC as CC};
use const some\a\{ConstD};
use const some\b\{ConstE};
use function some\a\{fn_a, fn_b};
use function some\a\{fn};
use function some\b\{fn_c, fn_d, fn_e};
use function some\c\{fn_f};
use function some\f\{fn_g, fn_h, fn_i};
',
                '<?php
use Aaa\Ccc;
use Foo\Zar\Baz;
use function some\f\{fn_g, fn_h, fn_i};
use some\a\{ClassA};
use some\b\{ClassD, ClassB, ClassC as C};
use Bar\Biz\Boooz\Bum;
use function some\c\{fn_f};
use some\b\{
    ClassF,
    ClassG
};
use const some\a\{ConstD};
use Some\Cloz;
use function some\a\{fn};
use const some\a\{ConstA};
use function some\b\{fn_c, fn_d, fn_e};
use const some\a\{ConstB, ConstC as CC};
use Aaa\Bbb;
use const some\b\{ConstE};
use function some\a\{fn_a, fn_b};
',
                [OrderedImportsFixer::IMPORT_TYPE_CLASS, OrderedImportsFixer::IMPORT_TYPE_CONST, OrderedImportsFixer::IMPORT_TYPE_FUNCTION],
            ],
        ];
    }

    /**
     * @param string      $expected
     * @param null|string $input
     * @param null|array  $config
     *
     * @dataProvider provideFix72Cases
     * @requires PHP 7.2
     */
    public function testFix72($expected, $input = null, array $config = null)
    {
        if (null !== $config) {
            $this->fixer->configure($config);
        }

        $this->doTest($expected, $input);
    }

    public function provideFix72Cases()
    {
<<<<<<< HEAD
        return [
            [
=======
        $input =
            '<?php use A\{B,};
use some\y\{ClassA, ClassB, ClassC as C,};
use function some\a\{fn_a, fn_b, fn_c,};
use const some\Z\{ConstAA,ConstBB,ConstCC,};
use const some\X\{ConstA,ConstB,ConstC,ConstF};
use C\{D,E,};
';

        return array(
            array(
>>>>>>> 08b553b3
                '<?php
use A\{B,};
use C\{D,E,};
',
                '<?php
use C\{D,E,};
use A\{B,};
',
<<<<<<< HEAD
            ],
        ];
=======
            ),
            array(
                '<?php use A\{B,};
use C\{D,E,};
use some\y\{ClassA, ClassB, ClassC as C,};
use const some\X\{ConstA,ConstB,ConstC,ConstF};
use const some\Z\{ConstAA,ConstBB,ConstCC,};
use function some\a\{fn_a, fn_b, fn_c,};
',
                $input,
                array(
                    'sortAlgorithm' => OrderedImportsFixer::SORT_ALPHA,
                    'importsOrder' => array(OrderedImportsFixer::IMPORT_TYPE_CLASS, OrderedImportsFixer::IMPORT_TYPE_CONST, OrderedImportsFixer::IMPORT_TYPE_FUNCTION),
                ),
            ),
            array(
                '<?php use A\{B,};
use C\{D,E,};
use some\y\{ClassA, ClassB, ClassC as C,};
use const some\Z\{ConstAA,ConstBB,ConstCC,};
use const some\X\{ConstA,ConstB,ConstC,ConstF};
use function some\a\{fn_a, fn_b, fn_c,};
',
                $input,
                array(
                    'sortAlgorithm' => OrderedImportsFixer::SORT_LENGTH,
                    'importsOrder' => array(OrderedImportsFixer::IMPORT_TYPE_CLASS, OrderedImportsFixer::IMPORT_TYPE_CONST, OrderedImportsFixer::IMPORT_TYPE_FUNCTION),
                ),
            ),
        );
>>>>>>> 08b553b3
    }
}<|MERGE_RESOLUTION|>--- conflicted
+++ resolved
@@ -1725,10 +1725,6 @@
 
     public function provideFix72Cases()
     {
-<<<<<<< HEAD
-        return [
-            [
-=======
         $input =
             '<?php use A\{B,};
 use some\y\{ClassA, ClassB, ClassC as C,};
@@ -1738,9 +1734,8 @@
 use C\{D,E,};
 ';
 
-        return array(
-            array(
->>>>>>> 08b553b3
+        return [
+            [
                 '<?php
 use A\{B,};
 use C\{D,E,};
@@ -1749,12 +1744,8 @@
 use C\{D,E,};
 use A\{B,};
 ',
-<<<<<<< HEAD
             ],
-        ];
-=======
-            ),
-            array(
+            [
                 '<?php use A\{B,};
 use C\{D,E,};
 use some\y\{ClassA, ClassB, ClassC as C,};
@@ -1763,12 +1754,12 @@
 use function some\a\{fn_a, fn_b, fn_c,};
 ',
                 $input,
-                array(
+                [
                     'sortAlgorithm' => OrderedImportsFixer::SORT_ALPHA,
-                    'importsOrder' => array(OrderedImportsFixer::IMPORT_TYPE_CLASS, OrderedImportsFixer::IMPORT_TYPE_CONST, OrderedImportsFixer::IMPORT_TYPE_FUNCTION),
-                ),
-            ),
-            array(
+                    'importsOrder' => [OrderedImportsFixer::IMPORT_TYPE_CLASS, OrderedImportsFixer::IMPORT_TYPE_CONST, OrderedImportsFixer::IMPORT_TYPE_FUNCTION],
+                ],
+            ],
+            [
                 '<?php use A\{B,};
 use C\{D,E,};
 use some\y\{ClassA, ClassB, ClassC as C,};
@@ -1777,12 +1768,11 @@
 use function some\a\{fn_a, fn_b, fn_c,};
 ',
                 $input,
-                array(
+                [
                     'sortAlgorithm' => OrderedImportsFixer::SORT_LENGTH,
-                    'importsOrder' => array(OrderedImportsFixer::IMPORT_TYPE_CLASS, OrderedImportsFixer::IMPORT_TYPE_CONST, OrderedImportsFixer::IMPORT_TYPE_FUNCTION),
-                ),
-            ),
-        );
->>>>>>> 08b553b3
+                    'importsOrder' => [OrderedImportsFixer::IMPORT_TYPE_CLASS, OrderedImportsFixer::IMPORT_TYPE_CONST, OrderedImportsFixer::IMPORT_TYPE_FUNCTION],
+                ],
+            ],
+        ];
     }
 }