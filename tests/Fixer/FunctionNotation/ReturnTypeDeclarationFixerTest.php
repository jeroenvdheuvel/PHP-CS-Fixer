--- conflicted
+++ resolved
@@ -27,13 +27,8 @@
     public function testInvalidConfiguration()
     {
         $this->setExpectedExceptionRegExp(
-<<<<<<< HEAD
             \PhpCsFixer\ConfigurationException\InvalidFixerConfigurationException::class,
-            '#^\[return_type_declaration\] Invalid configuration: The option "s" does not exist. Defined options are: "space_before".$#'
-=======
-            'PhpCsFixer\ConfigurationException\InvalidFixerConfigurationException',
             '#^\[return_type_declaration\] Invalid configuration: The option "s" does not exist\. (Known|Defined) options are: "space_before"\.$#'
->>>>>>> c566cc7e
         );
 
         $this->fixer->configure(['s' => 9000]);
