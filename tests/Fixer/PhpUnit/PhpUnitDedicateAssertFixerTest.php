--- conflicted
+++ resolved
@@ -76,70 +76,8 @@
 
     public function provideTestFixCases()
     {
-<<<<<<< HEAD
         $cases = [
             [
-=======
-        $cases = array();
-
-        foreach (array('array', 'bool', 'callable', 'double', 'float', 'int', 'integer', 'long', 'numeric', 'object', 'resource', 'real', 'scalar', 'string') as $type) {
-            $cases[] = array(
-                sprintf('<?php $this->assertInternalType(\'%s\', $a);', $type),
-                sprintf('<?php $this->assertTrue(is_%s($a));', $type),
-            );
-
-            $cases[] = array(
-                sprintf('<?php $this->assertNotInternalType(\'%s\', $a);', $type),
-                sprintf('<?php $this->assertFalse(is_%s($a));', $type),
-            );
-        }
-
-        $cases[] = array(
-            '<?php $this->assertInternalType(\'float\', $a, "my message");',
-            '<?php $this->assertTrue(is_float( $a), "my message");',
-        );
-
-        $cases[] = array(
-            '<?php $this->assertInternalType(\'float\', $a);',
-            '<?php $this->assertTrue(\IS_FLOAT($a));',
-        );
-
-        $cases[] = array(
-            '<?php $this->assertInternalType(#
-\'float\'#
-, #
-$a#
-#
-)#
-;',
-            '<?php $this->assertTrue(#
-\IS_FLOAT#
-(#
-$a#
-)#
-)#
-;',
-        );
-
-        return $cases;
-    }
-
-    /**
-     * @param string      $expected
-     * @param null|string $input
-     *
-     * @dataProvider provideDedicatedAssertsCases
-     */
-    public function testDedicatedAsserts($expected, $input = null)
-    {
-        $this->doTest($expected, $input);
-    }
-
-    public function provideDedicatedAssertsCases()
-    {
-        return array(
-            array(
->>>>>>> e585b7e4
                 '<?php
                     $this->assertNan($a);
                     $this->assertNan($a);
@@ -260,7 +198,7 @@
             ],
         ];
 
-        foreach (['array', 'bool', 'boolean', 'callable', 'double', 'float', 'int', 'integer', 'long', 'numeric', 'object', 'resource', 'real', 'scalar', 'string'] as $type) {
+        foreach (['array', 'bool', 'callable', 'double', 'float', 'int', 'integer', 'long', 'numeric', 'object', 'resource', 'real', 'scalar', 'string'] as $type) {
             $cases[] = [
                 sprintf('<?php $this->assertInternalType(\'%s\', $a);', $type),
                 sprintf('<?php $this->assertTrue(is_%s($a));', $type),
