<?php

/*
 * This file is part of PHP CS Fixer.
 *
 * (c) Fabien Potencier <fabien@symfony.com>
 *     Dariusz Rumiński <dariusz.ruminski@gmail.com>
 *
 * This source file is subject to the MIT license that is bundled
 * with this source code in the file LICENSE.
 */

namespace PhpCsFixer\Tests\Fixer\PhpUnit;

use PhpCsFixer\Tests\Test\AbstractFixerTestCase;

/**
 * @author Dariusz Rumiński <dariusz.ruminski@gmail.com>
 *
 * @internal
 *
 * @covers \PhpCsFixer\Fixer\PhpUnit\PhpUnitConstructFixer
 */
final class PhpUnitConstructFixerTest extends AbstractFixerTestCase
{
    /**
     * @param string      $expected
     * @param null|string $input
     *
     * @group legacy
     * @dataProvider provideTestFixCases
     * @expectedDeprecation Passing "assertions" at the root of the configuration is deprecated and will not be supported in 3.0, use "assertions" => array(...) option instead.
     */
    public function testLegacyFix($expected, $input = null)
    {
        $this->fixer->configure([
            'assertEquals',
            'assertSame',
            'assertNotEquals',
            'assertNotSame',
        ]);
        $this->doTest($expected, $input);

        foreach (['assertSame', 'assertEquals', 'assertNotEquals', 'assertNotSame'] as $method) {
            $this->fixer->configure([$method]);
            $this->doTest(
                $expected,
                $input && false !== strpos($input, $method) ? $input : null
            );
        }
    }

    /**
     * @param string      $expected
     * @param null|string $input
     *
     * @dataProvider provideTestFixCases
     */
    public function testFix($expected, $input = null)
    {
        $this->fixer->configure(['assertions' => [
            'assertEquals',
            'assertSame',
            'assertNotEquals',
            'assertNotSame',
        ]]);
        $this->doTest($expected, $input);

        foreach (['assertSame', 'assertEquals', 'assertNotEquals', 'assertNotSame'] as $method) {
            $this->fixer->configure(['assertions' => [$method]]);
            $this->doTest(
                $expected,
                $input && false !== strpos($input, $method) ? $input : null
            );
        }
    }

    public function provideTestFixCases()
    {
        $cases = [
            ['<?php $sth->assertSame(true, $foo);'],
            ['<?php $this->assertSame($b, null);'],
            [
                '<?php $this->assertNull(/*bar*/ $a);',
                '<?php $this->assertSame(null /*foo*/, /*bar*/ $a);',
            ],
            [
                '<?php $this->assertSame(null === $eventException ? $exception : $eventException, $event->getException());',
            ],
            [
                '<?php $this->assertSame(null /*comment*/ === $eventException ? $exception : $eventException, $event->getException());',
            ],
            [
                '<?php
    $this->assertTrue(
        $a,
        "foo" . $bar
    );',
                '<?php
    $this->assertSame(
        true,
        $a,
        "foo" . $bar
    );',
            ],
            [
                '<?php
    $this->assertTrue(#
        #
        $a,#
        "foo" . $bar#
    );',
                '<?php
    $this->assertSame(#
        true,#
        $a,#
        "foo" . $bar#
    );',
<<<<<<< HEAD
            ],
        ];
=======
            ),
            array(
                '<?php $this->assertSame("a", $a); $this->assertTrue($b);',
                '<?php $this->assertSame("a", $a); $this->assertSame(true, $b);',
            ),
            array(
                '<?php $this->assertSame(true || $a, $b); $this->assertTrue($c);',
                '<?php $this->assertSame(true || $a, $b); $this->assertSame(true, $c);',
            ),
        );
>>>>>>> dac1d303

        return array_merge(
            $cases,
            $this->generateCases('<?php $this->assert%s%s($a); //%s %s', '<?php $this->assert%s(%s, $a); //%s %s'),
            $this->generateCases('<?php $this->assert%s%s($a, "%s", "%s");', '<?php $this->assert%s(%s, $a, "%s", "%s");')
        );
    }

    public function testInvalidConfig()
    {
        $this->expectException(\PhpCsFixer\ConfigurationException\InvalidFixerConfigurationException::class);
        $this->expectExceptionMessageRegExp('/^\[php_unit_construct\] Invalid configuration: The option "assertions" .*\.$/');

        $this->fixer->configure(['assertions' => ['__TEST__']]);
    }

    private function generateCases($expectedTemplate, $inputTemplate)
    {
        $cases = [];
        $functionTypes = ['Same' => true, 'NotSame' => false, 'Equals' => true, 'NotEquals' => false];
        foreach (['true', 'false', 'null'] as $type) {
            foreach ($functionTypes as $method => $positive) {
                $cases[] = [
                    sprintf($expectedTemplate, $positive ? '' : 'Not', ucfirst($type), $method, $type),
                    sprintf($inputTemplate, $method, $type, $method, $type),
                ];
            }
        }

        return $cases;
    }
}<|MERGE_RESOLUTION|>--- conflicted
+++ resolved
@@ -116,21 +116,16 @@
         $a,#
         "foo" . $bar#
     );',
-<<<<<<< HEAD
+            ],
+            [
+                '<?php $this->assertSame("a", $a); $this->assertTrue($b);',
+                '<?php $this->assertSame("a", $a); $this->assertSame(true, $b);',
+            ],
+            [
+                '<?php $this->assertSame(true || $a, $b); $this->assertTrue($c);',
+                '<?php $this->assertSame(true || $a, $b); $this->assertSame(true, $c);',
             ],
         ];
-=======
-            ),
-            array(
-                '<?php $this->assertSame("a", $a); $this->assertTrue($b);',
-                '<?php $this->assertSame("a", $a); $this->assertSame(true, $b);',
-            ),
-            array(
-                '<?php $this->assertSame(true || $a, $b); $this->assertTrue($c);',
-                '<?php $this->assertSame(true || $a, $b); $this->assertSame(true, $c);',
-            ),
-        );
->>>>>>> dac1d303
 
         return array_merge(
             $cases,
