--- conflicted
+++ resolved
@@ -38,35 +38,7 @@
      * @param string      $expected
      * @param null|string $input
      *
-<<<<<<< HEAD
-     * @dataProvider provide70Cases
-=======
-     * @dataProvider provideFix54Cases
-     * @requires PHP 5.4
-     */
-    public function testFix54($expected, $input = null)
-    {
-        $this->doTest($expected, $input);
-    }
-
-    /**
-     * @param string      $expected
-     * @param null|string $input
-     *
-     * @dataProvider provideFix56Cases
-     * @requires PHP 5.6
-     */
-    public function testFix56($expected, $input = null)
-    {
-        $this->doTest($expected, $input);
-    }
-
-    /**
-     * @param string      $expected
-     * @param null|string $input
-     *
      * @dataProvider provideFix70Cases
->>>>>>> 10c9393a
      * @requires PHP 7.0
      */
     public function testFix70($expected, $input = null)
@@ -249,38 +221,16 @@
             [
                 '<?php $a = [(string) new Foo() => 1];',
                 '<?php $a = [(string) new Foo => 1];',
-<<<<<<< HEAD
-            ],
-            [
-=======
-            ),
-        );
-    }
-
-    public function provideFix54Cases()
-    {
-        return array(
-            array(
->>>>>>> 10c9393a
+            ],
+            [
                 '<?php $a = [ "key" => new DateTime(), ];',
                 '<?php $a = [ "key" => new DateTime, ];',
             ],
             [
                 '<?php $a = [ "key" => new DateTime() ];',
                 '<?php $a = [ "key" => new DateTime ];',
-<<<<<<< HEAD
-            ],
-            [
-=======
-            ),
-        );
-    }
-
-    public function provideFix56Cases()
-    {
-        return array(
-            array(
->>>>>>> 10c9393a
+            ],
+            [
                 '<?php
                     $a = new Foo() ** 1;
                 ',
