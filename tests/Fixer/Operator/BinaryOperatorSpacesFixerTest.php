<?php

/*
 * This file is part of PHP CS Fixer.
 *
 * (c) Fabien Potencier <fabien@symfony.com>
 *     Dariusz Rumiński <dariusz.ruminski@gmail.com>
 *
 * This source file is subject to the MIT license that is bundled
 * with this source code in the file LICENSE.
 */

namespace PhpCsFixer\Tests\Fixer\Operator;

use PhpCsFixer\Tests\Test\AbstractFixerTestCase;

/**
 * @author Dariusz Rumiński <dariusz.ruminski@gmail.com>
 * @author Gregor Harlan <gharlan@web.de>
 * @author Carlos Cirello <carlos.cirello.nl@gmail.com>
 * @author SpacePossum
 *
 * @internal
 *
 * @covers \PhpCsFixer\AbstractAlignFixerHelper
 * @covers \PhpCsFixer\Fixer\Operator\AlignDoubleArrowFixerHelper
 * @covers \PhpCsFixer\Fixer\Operator\AlignEqualsFixerHelper
 * @covers \PhpCsFixer\Fixer\Operator\BinaryOperatorSpacesFixer
 */
final class BinaryOperatorSpacesFixerTest extends AbstractFixerTestCase
{
    /**
     * @param string      $expected
     * @param null|string $input
     *
     * @dataProvider provideFixCases
     */
    public function testFix($expected, $input = null)
    {
        $this->doTest($expected, $input);
    }

    public function provideFixCases()
    {
        return [
            [
                '<?php $a +      /** */
                $b;',
                '<?php $a    +      /** */
                $b;',
            ],
            [
                '<?php '.'
                    $a
                    + $b
                    + $d;
                ;',
                '<?php '.'
                    $a
                    +$b
                    +  $d;
                ;',
            ],
            [
                '<?php
                    $a
               /***/ + $b
            /***/   + $d;
                ;',
                '<?php
                    $a
               /***/+   $b
            /***/   +$d;
                ;',
            ],
            [
                '<?php $a + $b;',
                '<?php $a+$b;',
            ],
            [
                '<?php 1 + $b;',
                '<?php 1+$b;',
            ],
            [
                '<?php 0.2 + $b;',
                '<?php 0.2+$b;',
            ],
            [
                '<?php $a[1] + $b;',
                '<?php $a[1]+$b;',
            ],
            [
                '<?php FOO + $b;',
                '<?php FOO+$b;',
            ],
            [
                '<?php foo() + $b;',
                '<?php foo()+$b;',
            ],
            [
                '<?php ${"foo"} + $b;',
                '<?php ${"foo"}+$b;',
            ],
            [
                '<?php $a & $b;',
                '<?php $a&$b;',
            ],
            [
                '<?php $a &= $b;',
                '<?php $a&=$b;',
            ],
            [
                '<?php $a &= $b;',
                '<?php $a &=$b;',
            ],
            [
                '<?php $a &= $b;',
                '<?php $a&= $b;',
            ],
            [
                '<?php $a &= $b;',
                '<?php $a  &=   $b;',
            ],
            [
                '<?php $a &=
$b;',
            ],

            [
                '<?php $a
&= $b;',
                '<?php $a
&=$b;',
            ],
            [
                '<?php (1) and 2;',
                '<?php (1)and 2;',
            ],
            [
                '<?php 1 or ($b - $c);',
                '<?php 1 or($b-$c);',
            ],
            [
                '<?php "a" xor (2);',
                '<?php "a"xor(2);',
            ],
            [
                '<?php $a * -$b;',
                '<?php $a*-$b;',
            ],
            [
                '<?php $a = -2 / +5;',
                '<?php $a=-2/+5;',
            ],
            [
                '<?php $a = &$b;',
                '<?php $a=&$b;',
            ],
            [
                '<?php $a++ + $b;',
                '<?php $a+++$b;',
            ],
            [
                '<?php __LINE__ - 1;',
                '<?php __LINE__-1;',
            ],
            [
                '<?php `echo 1` + 1;',
                '<?php `echo 1`+1;',
            ],
            [
                '<?php function foo(&$a, array &$b, Bar &$c) {}',
            ],
            [
                '<?php $a = 1 //
                    || 2;
                ',
            ],
            [
                '<?php $a =
                    2;',
            ],
            [
                '<?php declare(ticks=1);',
            ],
            [
                '<?php declare(ticks =  1);',
            ],
            [
                '<?php $a = 1;declare(ticks =  1);$b = 1;',
                '<?php $a=1;declare(ticks =  1);$b=1;',
            ],
            [
                '<?php $a = array("b" => "c", );',
                '<?php $a = array("b"=>"c", );',
            ],
            [
                '<?php $a = array("b" => "c", );',
                '<?php $a = array("b" =>"c", );',
            ],
            [
                '<?php $a = array("b" => "c", );',
                '<?php $a = array("b"=> "c", );',
            ],
            [
                '<?php [1, 2] + [3, 4];',
                '<?php [1, 2]+[3, 4];',
            ],
            [
                '<?php [1, 2] + [3, 4];',
                '<?php [1, 2]   +   [3, 4];',
            ],
            [
                '<?php [1, 2] + //   '.'
                [3, 4];',
                '<?php [1, 2]   + //   '.'
                [3, 4];',
            ],
        ];
    }

    /**
     * @param string      $expected
     * @param null|string $input
     *
     * @dataProvider provideUnalignEqualsCases
     */
    public function testUnalignEquals($expected, $input = null)
    {
        $this->doTest($expected, $input);
    }

    public function provideUnalignEqualsCases()
    {
        return [
            [
                '<?php $a = "c";',
                '<?php $a="c";',
            ],
            [
                '<?php $a = "c";',
                '<?php $a ="c";',
            ],
            [
                '<?php $a = "c";',
                '<?php $a= "c";',
            ],
            [
                '<?php $d = $c + $a +     //
                $b;',
                '<?php $d =    $c+$a+     //
                $b;',
            ],
            [
                '<?php
    $a = 1;
    $bbbb = \'
    $cccccccc = 3;
    \';',
                '<?php
    $a    = 1;
    $bbbb = \'
    $cccccccc = 3;
    \';',
            ],
            [
                '<?php
    $ccc = 1;
    $bb = 1;
    $a = 1;

    /*
    Others alignments
     */
    $a[$b = 1] = 1;
    $ab[$bc = 1] = 1;
    $abc[$bcd = 1] = 1;
    $a[$b] = 1;
    $ab[$bc] = 1;
    $abc[$bcd] = 1;

    if ($a = 1) {
        $ccc = 1;
        $bb = 1;
        $a = 1;
    }

    function a($a = 1, $b = 2, $c = 3)
    {
        $a[$b = 1] = 1;
        $ab[$bc = 1] = 1;
        $abc[$bcd = 1] = 1;
    }

    function b(
        $a = 1,
        $bbb = 2,
        $c = 3
    ) {
        $a[$b = 1] = 1;
        $ab[$bc = 1] = 1;
        $abc[$bcd = 1] = 1;
    }

    while (false) {
        $aa = 2;
        $a[$b] = array();
    }

    for ($i = 0; $i < 10; $i++) {
        $aa = 2;
        $a[$b] = array();
    }',
                '<?php
    $ccc = 1;
    $bb  = 1;
    $a   = 1;

    /*
    Others alignments
     */
    $a[$b = 1]     = 1;
    $ab[$bc = 1]   = 1;
    $abc[$bcd = 1] = 1;
    $a[$b]         = 1;
    $ab[$bc]       = 1;
    $abc[$bcd]     = 1;

    if ($a = 1) {
        $ccc = 1;
        $bb  = 1;
        $a   = 1;
    }

    function a($a = 1, $b = 2, $c = 3)
    {
        $a[$b = 1]     = 1;
        $ab[$bc = 1]   = 1;
        $abc[$bcd = 1] = 1;
    }

    function b(
        $a = 1,
        $bbb = 2,
        $c = 3
    ) {
        $a[$b = 1]     = 1;
        $ab[$bc = 1]   = 1;
        $abc[$bcd = 1] = 1;
    }

    while (false) {
        $aa    = 2;
        $a[$b] = array();
    }

    for ($i = 0; $i < 10; $i++) {
        $aa    = 2;
        $a[$b] = array();
    }',
            ],
        ];
    }

    public function testWrongConfigItem()
    {
        $this->setExpectedExceptionRegExp(
            \PhpCsFixer\ConfigurationException\InvalidFixerConfigurationException::class,
            '/^\[binary_operator_spaces\] Invalid configuration: The option "foo" does not exist\. Defined options are: "align_double_arrow", "align_equals"\.$/'
        );

        $this->fixer->configure(['foo' => true]);
    }

    public function testWrongConfigValue()
    {
        $this->setExpectedExceptionRegExp(
            \PhpCsFixer\ConfigurationException\InvalidFixerConfigurationException::class,
            '/^\[binary_operator_spaces\] Invalid configuration: The option "align_double_arrow" with value 123 is invalid\. Accepted values are: true, false, null\.$/'
        );

<<<<<<< HEAD
        $this->fixer->configure(['align_double_arrow' => 123]);
=======
        $this->fixer->configure(array('align_double_arrow' => 123));
    }

    /**
     * @param string      $expected
     * @param null|string $input
     *
     * @dataProvider provideFix54Cases
     * @requires PHP 5.4
     */
    public function testFix54($expected, $input = null)
    {
        $this->doTest($expected, $input);
    }

    public function provideFix54Cases()
    {
        return array(
            array(
                '<?php [1, 2] + [3, 4];',
                '<?php [1, 2]+[3, 4];',
            ),
            array(
                '<?php [1, 2] + [3, 4];',
                '<?php [1, 2]   +   [3, 4];',
            ),
            array(
                '<?php [1, 2] + //   '.'
                [3, 4];',
                '<?php [1, 2]   + //   '.'
                [3, 4];',
            ),
        );
>>>>>>> 10c9393a
    }

    /**
     * @param string      $expected
     * @param null|string $input
     *
     * @dataProvider provideUnalignDoubleArrowCases
     */
    public function testUnalignDoubleArrow($expected, $input = null)
    {
        $this->doTest($expected, $input);
    }

    public function provideUnalignDoubleArrowCases()
    {
        return [
            [
                '<?php
    $data = [
        "foo" => "Bar",
        "main" => array(
            [
                "baz" => "Test",
                "bazaa" => $a->{"Test"},
                "bazaa" => $a["Test"],
                "bazaaaa" => b("Test"),
            ]
        ),
        "bar" => array(),
    ];',
                '<?php
    $data = [
        "foo"  => "Bar",
        "main" => array(
            [
                "baz"     => "Test",
                "bazaa"   => $a->{"Test"},
                "bazaa"   => $a["Test"],
                "bazaaaa" => b("Test"),
            ]
        ),
        "bar"  => array(),
    ];',
            ],
            [
                '<?php
    $data = [
        "foo" => "Bar",
        "main" => [array("baz" => "Test")],
        "bar" => array(),
    ];
    $data = array(
        "foo" => "Bar",
        "main" => array("baz" => "Test"),
        "bar" => array(),
    );
    $var = [];
    foreach ($foo as $i => $bar) {
        $var[] = /* Comment */ [$i => $bar];
    }',
                '<?php
    $data = [
        "foo"  => "Bar",
        "main" => [array("baz" => "Test")],
        "bar"  => array(),
    ];
    $data = array(
        "foo"  => "Bar",
        "main" => array("baz" => "Test"),
        "bar"  => array(),
    );
    $var = [];
    foreach ($foo as $i => $bar) {
        $var[] = /* Comment */ [$i => $bar];
    }',
            ],
            [
                '<?php
    $data = [
        "foo" => "Bar",
        "main" => [array("baz" => "Test")],
        "bar" => array(),
    ];',
                '<?php
    $data = [
        "foo"  => "Bar",
        "main" => [array("baz" => "Test")],
        "bar"  => array(),
    ];',
            ],
            [
                '<?php
    $data = array(
        "foo" => "Bar",
        "main" => array("baz" => "Test"),
        "bar" => array(),
    );',
                '<?php
    $data = array(
        "foo"  => "Bar",
        "main" => array("baz" => "Test"),
        "bar"  => array(),
    );',
            ],
            [
                '<?php
    $data = array(
        "foo" => "Bar",
        "main" => array(array("baz" => "Test")),
        "bar" => array(),
    );',
                '<?php
    $data = array(
        "foo"  => "Bar",
        "main" => array(array("baz" => "Test")),
        "bar"  => array(),
    );',
            ],
            [
                '<?php
    $var = [];
    foreach ($foo as $i => $bar) {
        $var[] = /* Comment */ [$i => $bar];
    }',
                '<?php
    $var = [];
    foreach ($foo as $i  =>  $bar) {
        $var[] = /* Comment */ [$i  =>  $bar];
    }',
            ],
            [
                '<?php
    $var = [];
    foreach ($foo as $i => $bar) {
        $var[] = [$i => $bar];
    }',
            ],
            [
                '<?php
    $var = [];
    foreach ([1 => 2] as $k => $v) {
        $var[] = [$i => $bar];
    }',
            ],
            [
                '<?php
    $var = [];
    foreach (fncCall() as $k => $v){
        $var[] = [$i => $bar];
    }',
            ],
            [
                '<?php
    $var = [];
    foreach ($foo as $bar) {
        $var[] = [
            $i => $bar,
            $iaaa => $bar,
        ];
    }',
                '<?php
    $var = [];
    foreach ($foo as $bar) {
        $var[] = [
            $i    => $bar,
            $iaaa => $bar,
        ];
    }',
            ],
            [
                '<?php
    $data = [
        "foo" => "Bar",
        "main" => [["baz" => "Test", "bar" => "Test2"]],
        "bar" => [],
    ];',
                '<?php
    $data = [
        "foo"  => "Bar",
        "main" => [["baz" => "Test", "bar" => "Test2"]],
        "bar"  => [],
    ];',
            ],
            [
                '<?php
    $a = [
        0 => 1,
        10 /*Comment*/ => [
            1 => 2,
            22 => 3,
        ],
        100 => [
            1 => 2,
            22 => 3,
        ]
    ];',
                '<?php
    $a = [
        0  => 1,
        10 /*Comment*/ => [
            1  => 2,
            22 => 3,
        ],
        100 => [
            1  => 2,
            22 => 3,
        ]
    ];',
            ],
            [
                '<?php
    $a = array(
        0 => 1,
        10 => array(
            1 => 2,
            22 => 3,
        ),
        100 => array(
            1 => 2,
            22 => 3,
        )
    );',
                '<?php
    $a = array(
        0  => 1,
        10 => array(
            1  => 2,
            22 => 3,
        ),
        100 => array(
            1  => 2,
            22 => 3,
        )
    );',
            ],
            [
                '<?php
    $arr = array(
        $a => 1,
        $bbbb => \'
        $cccccccc = 3;
        \',
    );',
                '<?php
    $arr = array(
        $a    => 1,
        $bbbb => \'
        $cccccccc = 3;
        \',
    );',
            ],
            [
                '<?php
    $arr = [
        $a => 1,
        $bbbb => \'
        $cccccccc = 3;
        \',
    ];',
                '<?php
    $arr = [
        $a    => 1,
        $bbbb => \'
        $cccccccc = 3;
        \',
    ];',
            ],
            [
                '<?php
    foreach($arr as $k => $v){
        $arr = array($k => 1,
            $a => 1,
            $bbbb => \'
            $cccccccc = 3;
            \',
        );
    }',
                '<?php
    foreach($arr as $k => $v){
        $arr = array($k => 1,
            $a          => 1,
            $bbbb       => \'
            $cccccccc = 3;
            \',
        );
    }',
            ],
            [
                '<?php
    $a = array(
        10 => 11,
        20 => 22,
        30 => 33,
        40
            =>
                44,
    );',
                '<?php
    $a = array(
        10    => 11,
        20    => 22,
        30=>33,
        40
            =>
                44,
    );',
            ],
            [
                '<?php
    return array(
        " " => "",    "\t" => "",
        "\n" => "", "\r" => "",
        "\0" => "", "\x0B" => "",
    );',
                '<?php
    return array(
        " "   => "",    "\t"    => "",
        "\n"   => "", "\r"   => "",
        "\0"  => "", "\x0B"    => "",
    );',
            ],
            [
                '<?php
    return $this->grabAttribsBeforeToken(
        $tokens,
        $index,
        $tokenAttribsMap,
        array(
            "abstract" => null,
            "final" => null,
            "visibility" => new Token(array(T_PUBLIC, "public")),
            "static" => null,
        )
    );',
                '<?php
    return $this->grabAttribsBeforeToken(
        $tokens,
        $index,
        $tokenAttribsMap,
        array(
            "abstract"   => null,
            "final"      => null,
            "visibility" => new Token(array(T_PUBLIC, "public")),
            "static"     => null,
        )
    );',
            ],
            [
                '<?php
    return array(
        self::STATUS_UNKNOWN_0 => array("symbol" => "?", "description" => "unknown"),
        self::STATUS_INVALID_0 => array("symbol" => "III", "description" => "invalid file syntax, file ignored"),
    );',
                '<?php
    return array(
        self::STATUS_UNKNOWN_0 => array("symbol" => "?", "description" => "unknown"),
        self::STATUS_INVALID_0    => array("symbol" => "III", "description" => "invalid file syntax, file ignored"),
    );',
            ],
            [
                '<?php
    $array = array(
        "bazab" => b(array(
            1 => 2,
            5 => [
                6 => 7,
                8 => 9,
            ],
            3 => 4,
            10 => 11,
        )),
    );',
                '<?php
    $array = array(
        "bazab" => b(array(
            1 => 2,
            5     => [
                6 => 7,
                8     => 9,
            ],
            3    => 4,
            10      => 11,
        )),
    );',
            ],
            [
                '<?php
    Foo::test()->aaa(array(1 => 2))->bbb("a", "b");
',
            ],
            [
                '<?php
    function foo() {
        yield 1 => 2;
    }',
            ],
        ];
    }

    /**
     * @param string      $expected
     * @param null|string $input
     *
     * @dataProvider provideAlignEqualsCases
     */
    public function testFixAlignEquals($expected, $input = null)
    {
        $this->fixer->configure(['align_equals' => true]);
        $this->doTest($expected, $input);
    }

    public function provideAlignEqualsCases()
    {
        return [
            [
                '<?php
    $a    = 1;
    $bbbb = \'
    $ddcccccc1 = 3;
    \';',
                '<?php
    $a = 1;
    $bbbb = \'
    $ddcccccc1 = 3;
    \';',
            ],
            [
                '<?php
    $ccc = 1;
    $bb  = 1;
    $a   = 1;

    /*
    Others alignments
     */
    $a[$b = 1]     = 1;
    $ab[$bc = 1]   = 1;
    $abc[$bcd = 1] = 1;
    $a[$b]         = 1;
    $ab[$bc]       = 1;
    $abc[$bcd]     = 1;

    if ($a = 1) {
        $ccc = 1;
        $bb  = 1;
        $a   = 1;
    }

    function a($a = 1, $b = 2, $c = 3)
    {
        $a[$b = 1]     = 1;
        $ab[$bc = 1]   = 1;
        $abc[$bcd = 1] = 1;
    }

    function b(
        $a = 1,
        $bbb = 2,
        $c = 3
    ) {
        $a[$b = 1]     = 1;
        $ab[$bc = 1]   = 1;
        $abc[$bcd = 1] = 1;
    }

    while (false) {
        $aa    = 2;
        $a[$b] = array();
    }

    for ($i = 0; $i < 10; $i++) {
        $aa    = 2;
        $a[$b] = array();
    }',
                '<?php
    $ccc = 1;
    $bb = 1;
    $a = 1;

    /*
    Others alignments
     */
    $a[$b = 1] = 1;
    $ab[$bc = 1] = 1;
    $abc[$bcd = 1] = 1;
    $a[$b] = 1;
    $ab[$bc] = 1;
    $abc[$bcd] = 1;

    if ($a = 1) {
        $ccc = 1;
        $bb = 1;
        $a = 1;
    }

    function a($a = 1, $b = 2, $c = 3)
    {
        $a[$b = 1] = 1;
        $ab[$bc = 1] = 1;
        $abc[$bcd = 1] = 1;
    }

    function b(
        $a = 1,
        $bbb = 2,
        $c = 3
    ) {
        $a[$b = 1] = 1;
        $ab[$bc = 1] = 1;
        $abc[$bcd = 1] = 1;
    }

    while (false) {
        $aa = 2;
        $a[$b] = array();
    }

    for ($i = 0; $i < 10; $i++) {
        $aa = 2;
        $a[$b] = array();
    }',
            ],
        ];
    }

    /**
     * @param string      $expected
     * @param null|string $input
     *
     * @dataProvider provideAlignDoubleArrowCases
     */
    public function testFixAlignDoubleArrow($expected, $input = null)
    {
        $this->fixer->configure(['align_double_arrow' => true]);
        $this->doTest($expected, $input);
    }

    public function provideAlignDoubleArrowCases()
    {
        return [
            [
                '<?php
                switch ($a) {
                    case "prod":
                        break;
                }
                ',
            ],
            [
                '<?php
    $array = array(
        "closure" => function ($param1, $param2) {
            return;
        }
    );',
            ],
            [
                '<?php
    return new JsonResponse(array(
        "result" => "OK",
        "html"   => 1, array(
            "foo"    => "bar",
            "foofoo" => array(
                "a"  => 1,
                "b"  => 2
            )
        ),)
    );',
                '<?php
    return new JsonResponse(array(
        "result" => "OK",
        "html" => 1, array(
            "foo" => "bar",
            "foofoo" => array(
                "a" => 1,
                "b"  =>  2
            )
        ),)
    );',
            ],
            [
                '<?php
    return new JsonResponse([
        "result" => "OK",
        "html"   => renderView("views/my_view.html.twig", array(
            "foo"    => "bar",
            "foofoo" => 43,
        )),
    ]);',
                '<?php
    return new JsonResponse([
        "result" => "OK",
        "html" =>    renderView("views/my_view.html.twig", array(
            "foo" => "bar",
            "foofoo" => 43,
        )),
    ]);',
            ],
            [
                '<?php
    return new JsonResponse([
        "result" => "OK",
        "html"   => renderView("views/my_view.html.twig", [
            "foo"    => "bar",
            "foofoo" => 42,
        ]),
        "baz" => "OK",
    ]);',
                '<?php
    return new JsonResponse([
        "result" => "OK",
        "html" =>    renderView("views/my_view.html.twig", [
            "foo" =>   "bar",
            "foofoo" =>    42,
        ]),
        "baz" => "OK",
    ]);',
            ],
            [
                '<?php
    $data = [
        "foo"  => "Bar",
        "main" => array(
            [
                "baz"     => "Test",
                "bazaa"   => $a->{"Test"},
                "bazaa"   => $a["Test"],
                "bazaaaa" => b("Test"),
            ]
        ),
        "bar"  => array(),
    ];',
                '<?php
    $data = [
        "foo"  => "Bar",
        "main" => array(
            [
                "baz" => "Test",
                "bazaa" => $a->{"Test"},
                "bazaa" => $a["Test"],
                "bazaaaa" => b("Test"),
            ]
        ),
        "bar"  => array(),
    ];',
            ],
            [
                '<?php
    $data = [
        "foo"  => "Bar",
        "main" => [array("baz" => "Test")],
        "bar"  => array(),
    ];
    $data = array(
        "foo"  => "Bar",
        "main" => array("baz" => "Test"),
        "bar"  => array(),
    );
    $var = [];
    foreach ($foo as $i => $bar) {
        $var[] = /* Comment */ [$i => $bar];
    }',
            ],
            [
                '<?php
    $data = [
        "foo"  => "Bar",
        "main" => [array("baz" => "Test")],
        "bar"  => array(),
    ];',
            ],
            [
                '<?php
    $data = array(
        "foo"  => "Bar",
        "main" => array("baz" => "Test"),
        "bar"  => array(),
    );',
            ],
            [
                '<?php
    $data = array(
        "foo"  => "Bar",
        "main" => array(array("baz" => "Test")),
        "bar"  => array(),
    );',
            ],
            [
                '<?php
    $var = [];
    foreach ($foo as $i => $bar) {
        $var[] = /* Comment */ [$i => $bar];
    }',
            ],
            [
                '<?php
    $var = [];
    foreach ($foo as $i => $bar) {
        $var[] = [$i => $bar];
    }',
            ],
            [
                '<?php
    $var = [];
    foreach ([1 => 2] as $k => $v) {
        $var[] = [$i => $bar];
    }',
            ],
            [
                '<?php
    $var = [];
    foreach (fncCall() as $k => $v){
        $var[] = [$i => $bar];
    }',
            ],
            [
                '<?php
    $var = [];
    foreach ($foo as $bar) {
        $var[] = [
            $i    => $bar,
            $iaaa => $bar,
        ];
    }',
            ],
            [
                '<?php
    $data = [
        "foo"  => "Bar",
        "main" => [["baz" => "Test", "bar" => "Test2"]],
        "bar"  => [],
    ];',
            ],
            [
                '<?php
    $data = [
        "foo"  => "Bar",
        "main" => ["baz" => "Test"],
        "bar"  => [],
    ];',
            ],
            [
                '<?php
    $a = [
        0              => 1,
        10 /*Comment*/ => [
            1  => 2,
            22 => 3,
        ],
        100 => [
            1  => 2,
            22 => 3,
        ]
    ];',
                '<?php
    $a = [
        0  => 1,
        10 /*Comment*/ => [
            1  => 2,
            22 => 3,
        ],
        100 => [
            1  => 2,
            22 => 3,
        ]
    ];',
            ],
            [
                '<?php
    $a = array(
        0  => 1,
        10 => array(
            1  => 2,
            22 => 3,
        ),
        100 => array(
            1  => 2,
            22 => 3,
        )
    );',
            ],
            [
                '<?php
    $arr = array(
        $a    => 1,
        $bbbb => \'
        $cccccccc2 = 3;
        \',
    );',
                '<?php
    $arr = array(
        $a => 1,
        $bbbb => \'
        $cccccccc2 = 3;
        \',
    );',
            ],
            [
                '<?php
    $arr = [
        $a    => 1,
        $bbbb => \'
        $cccccccc3 = 3;
        \',
    ];',
                '<?php
    $arr = [
        $a => 1,
        $bbbb => \'
        $cccccccc3 = 3;
        \',
    ];',
            ],
            [
                '<?php
    foreach($arr as $k => $v){
        $arr = array($k => 1,
            $a          => 1,
            $bbbb       => \'
            $cccccccc4 = 3;
            \',
        );
    }',
            ],
            [
                '<?php
    $a = array(
        10    => 11,
        20    => 22,
        30    => 33,
        40
            =>
                44,
    );',
                '<?php
    $a = array(
        10    =>    11,
        20  =>    22,
        30=>33,
        40
            =>
                44,
    );',
            ],
            [
                '<?php
    return array(
        " "    => "",    "\t"    => "",
        "\n"   => "", "\r"   => "",
        "\0"   => "", "\x0B"    => "",
    );',
                '<?php
    return array(
        " "   => "",    "\t"    => "",
        "\n"   => "", "\r"   => "",
        "\0"  => "", "\x0B"    => "",
    );',
            ],
            [
                '<?php
    return $this->grabAttribsBeforeToken(
        $tokens,
        $index,
        $tokenAttribsMap,
        array(
            "abstract"   => null,
            "final"      => null,
            "visibility" => new Token(array(T_PUBLIC, "public")),
            "static"     => null,
        )
    );',
                '<?php
    return $this->grabAttribsBeforeToken(
        $tokens,
        $index,
        $tokenAttribsMap,
        array(
            "abstract" => null,
            "final" => null,
            "visibility" => new Token(array(T_PUBLIC, "public")),
            "static" => null,
        )
    );',
            ],
            [
                '<?php
    return array(
        self::STATUS_UNKNOWN_1    => array("symbol" => "?", "description" => "unknown"),
        self::STATUS_INVALID_1    => array("symbol" => "III", "description" => "invalid file syntax, file ignored"),
    );',
                '<?php
    return array(
        self::STATUS_UNKNOWN_1 => array("symbol" => "?", "description" => "unknown"),
        self::STATUS_INVALID_1    => array("symbol" => "III", "description" => "invalid file syntax, file ignored"),
    );',
            ],
            [
                '<?php
    $array = array(
        "bazab" => b(array(
            1     => 2,
            5     => [
                6     => 7,
                8     => 9,
            ],
            3       => 4,
            10      => 11,
        )),
    );',
                '<?php
    $array = array(
        "bazab" => b(array(
            1 => 2,
            5     => [
                6 => 7,
                8     => 9,
            ],
            3    => 4,
            10      => 11,
        )),
    );',
            ],
            [
                '<?php
    Foo::test()->aaa(array(1 => 2))->bbb("a", "b");
',
            ],
            [
                '<?php
    $inflect_male = array(
        "aitė\b" => "as",
        "ytė\b"  => "is",
        "iūtė\b" => "ius",
        "utė\b"  => "us",
    );',
                '<?php
    $inflect_male = array(
        "aitė\b" => "as",
        "ytė\b" => "is",
        "iūtė\b" => "ius",
        "utė\b" => "us",
    );',
            ],
            [
                '<?php
                $formMapper
                    ->add(\'foo\', null, [\'required\' => false])
                    ->add(\'dummy_field\', null, [\'required\' => false])
                ;
                ',
            ],
            [
                '<?php
                $formMapper
                    ->add(\'foo\', null, array(\'required\' => false))
                    ->add(\'dummy_field\', null, array(\'required\' => false))
                ;
                ',
            ],
            [
                '<?php
    $dummy001 = $this->get("doctrine")->getRepository("AppBundle:Entity")->findBy(["server1" => $object], ["addedAt" => "DESC"], 5);
    $foobar = $this->getDoctrine()->getRepository("AppBundle:Entity")->findBy(["server2" => $object], ["checkedAt" => "desc"], 50);
    ',
            ],
            [
                '<?php
    $dummy001 = $this->get("doctrine")->getRepository("AppBundle:Entity")->findBy(array("server1" => $object), array("addedAt" => "DESC"), 5);
    $foobar = $this->getDoctrine()->getRepository("AppBundle:Entity")->findBy(array("server2" => $object), array("checkedAt" => "desc"), 50);
    ',
            ],
            [
                '<?php
    $dummy001 = $this->get("doctrine")->getRepository("AppBundle:Entity")->findBy($foo[123]);
    $foobar = $this->getDoctrine()->getRepository("AppBundle:Entity")->findBy($foo[123]);
    ',
            ],
            [
                '<?php
    $dummy001 = $this->get("doctrine")->getRepository("AppBundle:Entity")->findBy([1, 2, 3]);
    $foobar = $this->getDoctrine()->getRepository("AppBundle:Entity")->findBy([1, 2, 3]);
    ',
            ],
            [
                '<?php
    $dummy001 = $this->get("doctrine")->getRepository("AppBundle:Entity")->findBy((1 + 2));
    $foobar = $this->getDoctrine()->getRepository("AppBundle:Entity")->findBy((1 + 2));
    ',
            ],
            [
                '<?php
    $dummy001 = $this->get("doctrine")->getRepository("AppBundle:Entity")->findBy(array(1, 2));
    $foobar = $this->getDoctrine()->getRepository("AppBundle:Entity")->findBy(array(1, 2));
    ',
            ],
            [
                '<?php

    function foo() {}

    $bar = 42;

    $foo = [
        "test123" => "foo",
        "foo"     => $bar[123],
        "a"       => foo(),
        "b"       => 1,
    ];
    ',
                '<?php

    function foo() {}

    $bar = 42;

    $foo = [
        "test123" => "foo",
        "foo" => $bar[123],
        "a" => foo(),
        "b" => 1,
    ];
    ',
            ],
            [
                '<?php
    return array(
        self::STATUS_UNKNOWN_2    => array("symbol" => "?", "description" => "unknown"),
        self::STATUS_INVALID_2    => array("symbol123" => "III", "description" => "invalid file syntax, file ignored"),
    );',
                '<?php
    return array(
        self::STATUS_UNKNOWN_2 => array("symbol" => "?", "description" => "unknown"),
        self::STATUS_INVALID_2    => array("symbol123" => "III", "description" => "invalid file syntax, file ignored"),
    );',
            ],
            [
                '<?php
    return array(
        self::STATUS_UNKNOWN_3    => array((1 + 11)=> "?", "description" => "unknown"),
        self::STATUS_INVALID_3    => array((2 + 3)=> "III", "description" => "invalid file syntax, file ignored"),
    );',
                '<?php
    return array(
        self::STATUS_UNKNOWN_3 => array((1+11)=> "?", "description" => "unknown"),
        self::STATUS_INVALID_3    => array((2+3)=> "III", "description" => "invalid file syntax, file ignored"),
    );',
            ],
            [
                '<?php
    return [
        self::STATUS_UNKNOWN_4    => ["symbol" => "?", "description" => "unknown"],
        self::STATUS_INVALID_4    => ["symbol123" => "III", "description" => "invalid file syntax, file ignored"],
    ];',
                '<?php
    return [
        self::STATUS_UNKNOWN_4 => ["symbol" => "?", "description" => "unknown"],
        self::STATUS_INVALID_4    => ["symbol123" => "III", "description" => "invalid file syntax, file ignored"],
    ];',
            ],
            [
                '<?php
    return [
        self::STATUS_UNKNOWN_7    => [(1 + 11)=> "?", "description" => "unknown"],
        self::STATUS_INVALID_7    => [(2 + 3)=> "III", "description" => "invalid file syntax, file ignored"],
    ];',
                '<?php
    return [
        self::STATUS_UNKNOWN_7 => [(1+11)=> "?", "description" => "unknown"],
        self::STATUS_INVALID_7    => [(2+3)=> "III", "description" => "invalid file syntax, file ignored"],
    ];',
            ],
        ];
    }

    public function testDoNotTouchEqualsAndArrowByConfig()
    {
        $this->fixer->configure([
            'align_equals' => null,
            'align_double_arrow' => null,
        ]);

        $this->doTest(
            '<?php
                $a = 1;
                $aa = 1;
                $aaa   =  1;
                $aaB  =  1;
                array(
                    1  => 5,
                    2 => 4,
                    3   => 3,
                    4   =>   2,
                    5 =>  1,
                     6 => 7,
                );
            '
        );
    }

    /**
     * @requires PHP 7.1
     */
    public function testAlignArrayDestruction()
    {
        $this->fixer->configure(['align_equals' => true]);
        $this->doTest(
            '<?php
                $c = [$d] = $e[1];
                function A(){}[$a] = $a[$c];
                $b                 = 1;
            ',
            '<?php
                $c = [$d] = $e[1];
                function A(){}[$a] = $a[$c];
                $b = 1;
            '
        );
    }
}<|MERGE_RESOLUTION|>--- conflicted
+++ resolved
@@ -379,43 +379,7 @@
             '/^\[binary_operator_spaces\] Invalid configuration: The option "align_double_arrow" with value 123 is invalid\. Accepted values are: true, false, null\.$/'
         );
 
-<<<<<<< HEAD
         $this->fixer->configure(['align_double_arrow' => 123]);
-=======
-        $this->fixer->configure(array('align_double_arrow' => 123));
-    }
-
-    /**
-     * @param string      $expected
-     * @param null|string $input
-     *
-     * @dataProvider provideFix54Cases
-     * @requires PHP 5.4
-     */
-    public function testFix54($expected, $input = null)
-    {
-        $this->doTest($expected, $input);
-    }
-
-    public function provideFix54Cases()
-    {
-        return array(
-            array(
-                '<?php [1, 2] + [3, 4];',
-                '<?php [1, 2]+[3, 4];',
-            ),
-            array(
-                '<?php [1, 2] + [3, 4];',
-                '<?php [1, 2]   +   [3, 4];',
-            ),
-            array(
-                '<?php [1, 2] + //   '.'
-                [3, 4];',
-                '<?php [1, 2]   + //   '.'
-                [3, 4];',
-            ),
-        );
->>>>>>> 10c9393a
     }
 
     /**
