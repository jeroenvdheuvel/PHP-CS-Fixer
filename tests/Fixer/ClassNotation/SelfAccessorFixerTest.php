--- conflicted
+++ resolved
@@ -112,26 +112,10 @@
                 '<?php class Foo { function bar() {
                     new class() { function baz() { new Foo(); } };
                 } }',
-<<<<<<< HEAD
+            ],
+            [
+                '<?php class Foo { protected $foo; function bar() { return $this->foo::find(2); } }',
             ],
         ];
-=======
-            ),
-            array(
-                '<?php class Foo { protected $foo; function bar() { return $this->foo::find(2); } }',
-            ),
-        );
-    }
-
-    /**
-     * @requires PHP 5.4
-     */
-    public function testFix54()
-    {
-        $expected = '<?php trait Foo { function bar() { self::bar(); } }';
-        $input = '<?php trait Foo { function bar() { Foo::bar(); } }';
-
-        $this->doTest($expected, $input);
->>>>>>> 91051a0c
     }
 }