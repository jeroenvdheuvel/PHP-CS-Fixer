<?php

/*
 * This file is part of PHP CS Fixer.
 *
 * (c) Fabien Potencier <fabien@symfony.com>
 *     Dariusz Rumiński <dariusz.ruminski@gmail.com>
 *
 * This source file is subject to the MIT license that is bundled
 * with this source code in the file LICENSE.
 */

namespace PhpCsFixer\Tests\Fixer\ConstantNotation;

use PhpCsFixer\Tests\Test\AbstractFixerTestCase;

/**
 * @author Filippo Tessarotto <zoeslam@gmail.com>
 *
 * @internal
 *
 * @covers \PhpCsFixer\Fixer\ConstantNotation\NativeConstantInvocationFixer
 */
final class NativeConstantInvocationFixerTest extends AbstractFixerTestCase
{
    public function testConfigureRejectsUnknownConfigurationKey()
    {
        $key = 'foo';

        $this->expectException(\PhpCsFixer\ConfigurationException\InvalidConfigurationException::class);
        $this->expectExceptionMessage(sprintf('[native_constant_invocation] Invalid configuration: The option "%s" does not exist.', $key));

        $this->fixer->configure([
            $key => 'bar',
        ]);
    }

    /**
     * @dataProvider provideInvalidConfigurationElementCases
     *
     * @param mixed $element
     */
    public function testConfigureRejectsInvalidExcludeConfigurationElement($element)
    {
        $this->expectException(\PhpCsFixer\ConfigurationException\InvalidConfigurationException::class);
        $this->expectExceptionMessage(sprintf(
            'Each element must be a non-empty, trimmed string, got "%s" instead.',
            \is_object($element) ? \get_class($element) : \gettype($element)
        ));

        $this->fixer->configure([
            'exclude' => [
                $element,
            ],
        ]);
    }

    /**
     * @dataProvider provideInvalidConfigurationElementCases
     *
     * @param mixed $element
     */
    public function testConfigureRejectsInvalidIncludeConfigurationElement($element)
    {
        $this->expectException(\PhpCsFixer\ConfigurationException\InvalidConfigurationException::class);
        $this->expectExceptionMessage(sprintf(
            'Each element must be a non-empty, trimmed string, got "%s" instead.',
            \is_object($element) ? \get_class($element) : \gettype($element)
        ));

        $this->fixer->configure([
            'include' => [
                $element,
            ],
        ]);
    }

    /**
     * @return array
     */
    public function provideInvalidConfigurationElementCases()
    {
        return [
            'null' => [null],
            'false' => [false],
            'true' => [true],
            'int' => [1],
            'array' => [[]],
            'float' => [0.1],
            'object' => [new \stdClass()],
            'not-trimmed' => ['  M_PI  '],
        ];
    }

    public function testConfigureResetsExclude()
    {
        $this->fixer->configure([
            'exclude' => [
                'M_PI',
            ],
        ]);

        $before = '<?php var_dump(m_pi, M_PI);';
        $after = '<?php var_dump(m_pi, \\M_PI);';

        $this->doTest($before);

        $this->fixer->configure([]);

        $this->doTest($after, $before);
    }

    /**
     * @dataProvider provideFixWithDefaultConfigurationCases
     *
     * @param string      $expected
     * @param null|string $input
     */
    public function testFixWithDefaultConfiguration($expected, $input = null)
    {
        $this->doTest($expected, $input);
    }

    /**
     * @return array
     */
    public function provideFixWithDefaultConfigurationCases()
    {
        return [
            ['<?php var_dump(NULL, FALSE, TRUE, 1);'],
            ['<?php echo CUSTOM_DEFINED_CONSTANT_123;'],
            ['<?php echo m_pi; // Constant are case sensitive'],
            ['<?php namespace M_PI;'],
            ['<?php namespace Foo; use M_PI;'],
            ['<?php class M_PI {}'],
            ['<?php class Foo extends M_PI {}'],
            ['<?php class Foo implements M_PI {}'],
            ['<?php interface M_PI {};'],
            ['<?php trait M_PI {};'],
            ['<?php class Foo { const M_PI = 1; }'],
            ['<?php class Foo { use M_PI; }'],
            ['<?php class Foo { public $M_PI = 1; }'],
            ['<?php class Foo { function M_PI($M_PI) {} }'],
            ['<?php class Foo { function bar() { $M_PI = M_PI() + self::M_PI(); } }'],
            ['<?php class Foo { function bar() { $this->M_PI(self::M_PI); } }'],
            ['<?php namespace Foo; use M_PI;'],
            ['<?php namespace Foo; use Bar as M_PI;'],
            ['<?php echo Foo\\M_PI\\Bar;'],
            ['<?php M_PI::foo();'],
            ['<?php function x(M_PI $foo, M_PI &$bar, M_PI ...$baz) {}'],
            ['<?php $foo instanceof M_PI;'],
            ['<?php class x implements FOO, M_PI, BAZ {}'],
            ['<?php class Foo { use Bar, M_PI { Bar::baz insteadof M_PI; } }'],
            ['<?php M_PI: goto M_PI;'],
            [
                '<?php echo \\M_PI;',
                '<?php echo M_PI;',
            ],
            [
                '<?php namespace Foo; use M_PI; echo \\M_PI;',
                '<?php namespace Foo; use M_PI; echo M_PI;',
            ],
            [
                // Here we are just testing the algorithm.
                // A user likely would add this M_PI to its excluded list.
                '<?php namespace M_PI; const M_PI = 1; return \\M_PI;',
                '<?php namespace M_PI; const M_PI = 1; return M_PI;',
            ],
            [
                '<?php foo(\E_DEPRECATED | \E_USER_DEPRECATED);',
                '<?php foo(E_DEPRECATED | E_USER_DEPRECATED);',
            ],
        ];
    }

    /**
     * @dataProvider provideFix70WithDefaultConfigurationCases
     *
     * @param string      $expected
     * @param null|string $input
     * @requires PHP 7.0
     */
    public function testFix70WithDefaultConfiguration($expected, $input = null)
    {
        $this->doTest($expected, $input);
    }

    /**
     * @return array
     */
    public function provideFix70WithDefaultConfigurationCases()
    {
        return [
            ['<?php function foo(): M_PI {}'],
            ['<?php use X\Y\{FOO, BAR as BAR2, M_PI};'],
        ];
    }

    /**
     * @dataProvider provideFix71WithDefaultConfigurationCases
     *
     * @param string      $expected
     * @param null|string $input
     * @requires PHP 7.1
     */
    public function testFix71WithDefaultConfiguration($expected, $input = null)
    {
        $this->doTest($expected, $input);
    }

    /**
     * @return array
     */
    public function provideFix71WithDefaultConfigurationCases()
    {
        return [
            [
                '<?php
try {
    foo(\JSON_ERROR_DEPTH|\JSON_PRETTY_PRINT|\JOB_QUEUE_PRIORITY_HIGH);
} catch (\Exception | \InvalidArgumentException|\UnexpectedValueException|LogicException $e) {
}
',
                '<?php
try {
    foo(\JSON_ERROR_DEPTH|JSON_PRETTY_PRINT|\JOB_QUEUE_PRIORITY_HIGH);
} catch (\Exception | \InvalidArgumentException|\UnexpectedValueException|LogicException $e) {
}
',
            ],
        ];
    }

    /**
     * @dataProvider provideFixWithConfiguredCustomIncludeCases
     *
     * @param string      $expected
     * @param null|string $input
     */
    public function testFixWithConfiguredCustomInclude($expected, $input = null)
    {
        $this->fixer->configure([
            'include' => [
                'FOO_BAR_BAZ',
            ],
        ]);

        $this->doTest($expected, $input);
    }

    /**
     * @return array
     */
    public function provideFixWithConfiguredCustomIncludeCases()
    {
        return [
            [
                '<?php echo \\FOO_BAR_BAZ . \\M_PI;',
                '<?php echo FOO_BAR_BAZ . M_PI;',
            ],
            [
                '<?php class Foo { public function bar($foo) { return \\FOO_BAR_BAZ . \\M_PI; } }',
                '<?php class Foo { public function bar($foo) { return FOO_BAR_BAZ . M_PI; } }',
            ],
        ];
    }

    /**
     * @dataProvider provideFixWithConfiguredOnlyIncludeCases
     *
     * @param string      $expected
     * @param null|string $input
     */
    public function testFixWithConfiguredOnlyInclude($expected, $input = null)
    {
        $this->fixer->configure([
            'fix_built_in' => false,
            'include' => [
                'M_PI',
            ],
        ]);

        $this->doTest($expected, $input);
    }

    /**
     * @return array
     */
    public function provideFixWithConfiguredOnlyIncludeCases()
    {
        return [
            [
                '<?php echo PHP_SAPI . FOO_BAR_BAZ . \\M_PI;',
                '<?php echo PHP_SAPI . FOO_BAR_BAZ . M_PI;',
            ],
            [
                '<?php class Foo { public function bar($foo) { return PHP_SAPI . FOO_BAR_BAZ . \\M_PI; } }',
                '<?php class Foo { public function bar($foo) { return PHP_SAPI . FOO_BAR_BAZ . M_PI; } }',
            ],
        ];
    }

    /**
     * @dataProvider provideFixWithConfiguredExcludeCases
     *
     * @param string      $expected
     * @param null|string $input
     */
    public function testFixWithConfiguredExclude($expected, $input = null)
    {
        $this->fixer->configure([
            'exclude' => [
                'M_PI',
            ],
        ]);

        $this->doTest($expected, $input);
    }

    /**
     * @return array
     */
    public function provideFixWithConfiguredExcludeCases()
    {
        return [
            [
                '<?php echo \\PHP_SAPI . M_PI;',
                '<?php echo PHP_SAPI . M_PI;',
            ],
            [
                '<?php class Foo { public function bar($foo) { return \\PHP_SAPI . M_PI; } }',
                '<?php class Foo { public function bar($foo) { return PHP_SAPI . M_PI; } }',
            ],
        ];
    }

    public function testNullTrueFalseAreCaseInsensitive()
    {
        $this->fixer->configure([
            'fix_built_in' => false,
            'include' => [
                'null',
                'false',
                'M_PI',
                'M_pi',
            ],
            'exclude' => [],
        ]);

        $expected = <<<'EOT'
<?php
var_dump(
    \null,
    \NULL,
    \Null,
    \nUlL,
    \false,
    \FALSE,
    true,
    TRUE,
    \M_PI,
    \M_pi,
    m_pi,
    m_PI
);
EOT;

        $input = <<<'EOT'
<?php
var_dump(
    null,
    NULL,
    Null,
    nUlL,
    false,
    FALSE,
    true,
    TRUE,
    M_PI,
    M_pi,
    m_pi,
    m_PI
);
EOT;

        $this->doTest($expected, $input);
    }

    public function testDoNotIncludeUserConstantsUnlessExplicitlyListed()
    {
        $uniqueConstantName = uniqid(self::class);
        $uniqueConstantName = preg_replace('/\W+/', '_', $uniqueConstantName);
        $uniqueConstantName = strtoupper($uniqueConstantName);

        $dontFixMe = 'DONTFIXME_'.$uniqueConstantName;
        $fixMe = 'FIXME_'.$uniqueConstantName;

        \define($dontFixMe, 1);
        \define($fixMe, 1);

        $this->fixer->configure([
            'fix_built_in' => true,
            'include' => [
                $fixMe,
            ],
            'exclude' => [],
        ]);

        $expected = <<<EOT
<?php
var_dump(
    \\null,
    {$dontFixMe},
    \\{$fixMe}
);
EOT;

        $input = <<<EOT
<?php
var_dump(
    null,
    {$dontFixMe},
    {$fixMe}
);
EOT;

        $this->doTest($expected, $input);
    }

    public function testDoNotFixImportedConstants()
    {
        $this->fixer->configure([
            'fix_built_in' => false,
            'include' => [
                'M_PI',
                'M_EULER',
            ],
            'exclude' => [],
        ]);

        $expected = <<<'EOT'
<?php

namespace Foo;

use const M_EULER;

var_dump(
    null,
    \M_PI,
    M_EULER
);
EOT;

        $input = <<<'EOT'
<?php

namespace Foo;

use const M_EULER;

var_dump(
    null,
    M_PI,
    M_EULER
);
EOT;

        $this->doTest($expected, $input);
    }

    public function testFixScopedOnly()
    {
        $this->fixer->configure(['scope' => 'namespaced']);

        $expected = <<<'EOT'
<?php

namespace space1 {
    echo \PHP_VERSION;
}
namespace {
    echo PHP_VERSION;
}
EOT;

        $input = <<<'EOT'
<?php

namespace space1 {
    echo PHP_VERSION;
}
namespace {
    echo PHP_VERSION;
}
EOT;

        $this->doTest($expected, $input);
    }

    public function testFixScopedOnlyNoNamespace()
    {
        $this->fixer->configure(['scope' => 'namespaced']);

        $expected = <<<'EOT'
<?php

echo PHP_VERSION . PHP_EOL;
EOT;

        $this->doTest($expected);
    }

<<<<<<< HEAD
    public function testFixStrictOption()
    {
        $this->fixer->configure(['strict' => true]);

        $this->doTest(
            '<?php
                echo \PHP_VERSION . \PHP_EOL; // built-in constants to have backslash
                echo MY_FRAMEWORK_MAJOR_VERSION . MY_FRAMEWORK_MINOR_VERSION; // non-built-in constants not to have backslash
                echo \Dont\Touch\Namespaced\CONSTANT;
            ',
            '<?php
                echo \PHP_VERSION . PHP_EOL; // built-in constants to have backslash
                echo \MY_FRAMEWORK_MAJOR_VERSION . MY_FRAMEWORK_MINOR_VERSION; // non-built-in constants not to have backslash
                echo \Dont\Touch\Namespaced\CONSTANT;
            '
=======
    /**
     * @requires PHP <8.0
     */
    public function testFixPrePHP80()
    {
        $this->doTest(
            '<?php
echo \\/**/M_PI;
echo \\ M_PI;
echo \\#
#
M_PI;
echo \\M_PI;
',
            '<?php
echo \\/**/M_PI;
echo \\ M_PI;
echo \\#
#
M_PI;
echo M_PI;
'
>>>>>>> 60e3c3b9
        );
    }
}<|MERGE_RESOLUTION|>--- conflicted
+++ resolved
@@ -511,7 +511,6 @@
         $this->doTest($expected);
     }
 
-<<<<<<< HEAD
     public function testFixStrictOption()
     {
         $this->fixer->configure(['strict' => true]);
@@ -527,7 +526,9 @@
                 echo \MY_FRAMEWORK_MAJOR_VERSION . MY_FRAMEWORK_MINOR_VERSION; // non-built-in constants not to have backslash
                 echo \Dont\Touch\Namespaced\CONSTANT;
             '
-=======
+        );
+    }
+
     /**
      * @requires PHP <8.0
      */
@@ -550,7 +551,6 @@
 M_PI;
 echo M_PI;
 '
->>>>>>> 60e3c3b9
         );
     }
 }