--- conflicted
+++ resolved
@@ -59,23 +59,6 @@
      * @param string      $expected PHP code
      * @param null|string $input    PHP code
      *
-<<<<<<< HEAD
-=======
-     * @group legacy
-     * @dataProvider provideTestCases
-     * @expectedDeprecation Passing "replacements" at the root of the configuration for rule "phpdoc_return_self_reference" is deprecated and will not be supported in 3.0, use "replacements" => array(...) option instead.
-     */
-    public function testLegacyFix($expected, $input = null, array $configuration = [])
-    {
-        $this->fixer->configure($configuration);
-        $this->doTest($expected, $input);
-    }
-
-    /**
-     * @param string      $expected PHP code
-     * @param null|string $input    PHP code
-     *
->>>>>>> 2dae418c
      * @dataProvider provideTestCases
      */
     public function testFix($expected, $input = null, array $configuration = [])
