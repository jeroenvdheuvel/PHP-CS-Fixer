--- conflicted
+++ resolved
@@ -289,27 +289,23 @@
         $this->doTest($expected, $input);
     }
 
-<<<<<<< HEAD
+    public function testWhitespaceInDocBlockAboveNamespaceIsNotTouched(): void
+    {
+        $expected = <<<'EOF'
+<?php
+
+/**
+ * This is a file-level docblock.
+ */
+
+namespace Foo\Bar\Baz;
+
+EOF;
+
+        $this->doTest($expected);
+    }
+
     public function testFixesWindowsStyle(): void
-=======
-    public function testWhitespaceInDocBlockAboveNamespaceIsNotTouched()
-    {
-        $expected = <<<'EOF'
-<?php
-
-/**
- * This is a file-level docblock.
- */
-
-namespace Foo\Bar\Baz;
-
-EOF;
-
-        $this->doTest($expected);
-    }
-
-    public function testFixesWindowsStyle()
->>>>>>> 4eb5227e
     {
         $expected = "<?php\r\n    /**     * Constant!     */\n    \$foo = 123;";
 
