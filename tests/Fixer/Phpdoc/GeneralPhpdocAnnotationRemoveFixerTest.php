--- conflicted
+++ resolved
@@ -170,14 +170,9 @@
     return "hello " . $name;
 }',
                 null,
-<<<<<<< HEAD
                 ['annotations' => ['author', 'test', 'return', 'deprecated']],
             ],
-        ];
-=======
-                array('annotations' => array('author', 'test', 'return', 'deprecated')),
-            ),
-            array(
+            [
                 '<?php
 
 while ($something = myFunction($foo)) {}
@@ -186,9 +181,8 @@
 /** @noinspection PhpAssignmentInConditionInspection */
 while ($something = myFunction($foo)) {}
 ',
-                array('annotations' => array('noinspection')),
-            ),
-        );
->>>>>>> b90dc41d
+                ['annotations' => ['noinspection']],
+            ],
+        ];
     }
 }