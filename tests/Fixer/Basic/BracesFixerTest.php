--- conflicted
+++ resolved
@@ -3743,7 +3743,7 @@
      * @param null|string $input
      * @param null|array  $configuration
      *
-     * @dataProvider provideFixMultiLineStructures
+     * @dataProvider provideFixMultiLineStructuresCases
      */
     public function testFixMultiLineStructures($expected, $input = null, array $configuration = null)
     {
@@ -3754,7 +3754,7 @@
         $this->doTest($expected, $input);
     }
 
-    public function provideFixMultiLineStructures()
+    public function provideFixMultiLineStructuresCases()
     {
         return [
             [
@@ -4068,16 +4068,9 @@
      * @param null|string $input
      * @param null|array  $configuration
      *
-<<<<<<< HEAD
      * @dataProvider provideFinallyCases
      */
     public function testFinally($expected, $input = null, array $configuration = null)
-=======
-     * @dataProvider provideFix55Cases
-     * @requires PHP 5.5
-     */
-    public function testFix55($expected, $input = null, array $configuration = null)
->>>>>>> 10c9393a
     {
         if (null !== $configuration) {
             $this->fixer->configure($configuration);
@@ -4086,11 +4079,7 @@
         $this->doTest($expected, $input);
     }
 
-<<<<<<< HEAD
     public function provideFinallyCases()
-=======
-    public function provideFix55Cases()
->>>>>>> 10c9393a
     {
         return [
             [
@@ -4182,16 +4171,9 @@
      * @param null|string $input
      * @param null|array  $configuration
      *
-<<<<<<< HEAD
      * @dataProvider provideFunctionImportCases
      */
     public function testFunctionImport($expected, $input = null, array $configuration = null)
-=======
-     * @dataProvider provideFix56Cases
-     * @requires PHP 5.6
-     */
-    public function testFix56($expected, $input = null, array $configuration = null)
->>>>>>> 10c9393a
     {
         if (null !== $configuration) {
             $this->fixer->configure($configuration);
@@ -4200,11 +4182,7 @@
         $this->doTest($expected, $input);
     }
 
-<<<<<<< HEAD
     public function provideFunctionImportCases()
-=======
-    public function provideFix56Cases()
->>>>>>> 10c9393a
     {
         return [
             [
