<?php

/*
 * This file is part of PHP CS Fixer.
 *
 * (c) Fabien Potencier <fabien@symfony.com>
 *     Dariusz Rumiński <dariusz.ruminski@gmail.com>
 *
 * This source file is subject to the MIT license that is bundled
 * with this source code in the file LICENSE.
 */

namespace PhpCsFixer\Tests\Fixer\Basic;

use PhpCsFixer\Tests\Test\AbstractFixerTestCase;
use PhpCsFixer\WhitespacesFixerConfig;

/**
 * @author Dariusz Rumiński <dariusz.ruminski@gmail.com>
 *
 * @internal
 *
 * @covers \PhpCsFixer\Fixer\Basic\BracesFixer
 */
final class BracesFixerTest extends AbstractFixerTestCase
{
    private static $configurationOopPositionSameLine = ['position_after_functions_and_oop_constructs' => 'same'];
    private static $configurationCtrlStructPositionNextLine = ['position_after_control_structures' => 'next'];
    private static $configurationAnonymousPositionNextLine = ['position_after_anonymous_constructs' => 'next'];

    public function testInvalidConfigurationClassyConstructs()
    {
        $this->expectException(\PhpCsFixer\ConfigurationException\InvalidFixerConfigurationException::class);
        $this->expectExceptionMessageRegExp('#^\[braces\] Invalid configuration: The option "position_after_functions_and_oop_constructs" with value "neither" is invalid\. Accepted values are: "next", "same"\.$#');

        $this->fixer->configure(['position_after_functions_and_oop_constructs' => 'neither']);
    }

    /**
     * @param string      $expected
     * @param null|string $input
     *
     * @dataProvider provideFixControlContinuationBracesCases
     */
    public function testFixControlContinuationBraces($expected, $input = null, array $configuration = [])
    {
        $this->fixer->configure($configuration);

        $this->doTest($expected, $input);
    }

    public function provideFixControlContinuationBracesCases()
    {
        return [
            [
                '<?php
    $a = function() {
        $a = 1;
        while (false);
    };',
            ],
            [
                '<?php
    $a = function() {
        $a = 1;
        for ($i=0;$i<5;++$i);
    };',
            ],
            [
                '<?php
    class Foo
    {
        public function A()
        {
            ?>
            Test<?php echo $foobar; ?>Test
            <?php
            $a = 1;
        }
    }',
            ],
            [
                '<?php
    if (true) {
        $a = 1;
    } else {
        $b = 2;
    }',
                '<?php
    if (true) {
        $a = 1;
    }
    else {
        $b = 2;
    }',
            ],
            [
                '<?php
    try {
        throw new \Exception();
    } catch (\LogicException $e) {
        // do nothing
    } catch (\Exception $e) {
        // do nothing
    }',
                '<?php
    try {
        throw new \Exception();
    }catch (\LogicException $e) {
        // do nothing
    }
    catch (\Exception $e) {
        // do nothing
    }',
            ],
            [
                '<?php
    if (true) {
        echo 1;
    } elseif (true) {
        echo 2;
    }',
                '<?php
    if (true) {
        echo 1;
    } elseif (true)
    {
        echo 2;
    }',
            ],
            [
                '<?php
    try {
        echo 1;
    } catch (Exception $e) {
        echo 2;
    }',
                '<?php
    try
    {
        echo 1;
    }
    catch (Exception $e)
    {
        echo 2;
    }',
            ],
            [
                '<?php
    class Foo
    {
        public function bar(
            FooInterface $foo,
            BarInterface $bar,
            array $data = []
        ) {
        }
    }',
                '<?php
    class Foo
    {
        public function bar(
            FooInterface $foo,
            BarInterface $bar,
            array $data = []
        ){
        }
    }',
            ],
            [
                '<?php
    if (1) {
        self::${$key} = $val;
        self::${$type}[$rule] = $pattern;
        self::${$type}[$rule] = array_merge($pattern, self::${$type}[$rule]);
        self::${$type}[$rule] = $pattern + self::${$type}["rules"];
    }
                ',
            ],
            [
                '<?php
    if (1) {
        do {
            $a = 1;
        } while (true);
    }',
            ],
            [
                '<?php
    if /* 1 */ (2) {
    }',
                '<?php
    if /* 1 */ (2) {}',
            ],
            [
                '<?php
                    if (1) {
                        echo $items{0}->foo;
                        echo $collection->items{1}->property;
                    }
                ',
            ],
            [
                '<?php
    $a = function() {
        $a = 1;
        while (false);
    };',
                null,
                self::$configurationOopPositionSameLine,
            ],
            [
                '<?php
    $a = function()
    {
        $a = 1;
        while (false);
    };',
                '<?php
    $a = function() {
        $a = 1;
        while (false);
    };',
                self::$configurationAnonymousPositionNextLine,
            ],
            [
                '<?php
    $a = function() {
        $a = 1;
        for ($i=0;$i<5;++$i);
    };',
                null,
                self::$configurationOopPositionSameLine,
            ],
            [
                '<?php
    $a = function()
    {
        $a = 1;
        for ($i=0;$i<5;++$i);
    };',
                '<?php
    $a = function() {
        $a = 1;
        for ($i=0;$i<5;++$i);
    };',
                self::$configurationAnonymousPositionNextLine,
            ],
            [
                '<?php
    class Foo {
        public function A() {
            ?>
            Test<?php echo $foobar; ?>Test
            <?php
            $a = 1;
        }
    }',
                '<?php
    class Foo
    {
        public function A()
        {
            ?>
            Test<?php echo $foobar; ?>Test
            <?php
            $a = 1;
        }
    }',
                self::$configurationOopPositionSameLine,
            ],
            [
                '<?php
    if (true) {
        $a = 1;
    } else {
        $b = 2;
    }',
                '<?php
    if (true) {
        $a = 1;
    }
    else {
        $b = 2;
    }',
                self::$configurationOopPositionSameLine,
            ],
            [
                '<?php
    if (true)
    {
        $a = 1;
    }
    else
    {
        $b = 2;
    }',
                '<?php
    if (true) {
        $a = 1;
    }
    else {
        $b = 2;
    }',
                self::$configurationCtrlStructPositionNextLine,
            ],
            [
                '<?php
    try {
        throw new \Exception();
    } catch (\LogicException $e) {
        // do nothing
    } catch (\Exception $e) {
        // do nothing
    }',
                '<?php
    try {
        throw new \Exception();
    }catch (\LogicException $e) {
        // do nothing
    }
    catch (\Exception $e) {
        // do nothing
    }',
                self::$configurationOopPositionSameLine,
            ],
            [
                '<?php
    try
    {
        throw new \Exception();
    }
    catch (\LogicException $e)
    {
        // do nothing
    }
    catch (\Exception $e)
    {
        // do nothing
    }',
                '<?php
    try {
        throw new \Exception();
    }catch (\LogicException $e) {
        // do nothing
    }
    catch (\Exception $e) {
        // do nothing
    }',
                self::$configurationCtrlStructPositionNextLine,
            ],
            [
                '<?php
    if (true) {
        echo 1;
    } elseif (true) {
        echo 2;
    }',
                '<?php
    if (true) {
        echo 1;
    } elseif (true)
    {
        echo 2;
    }',
                self::$configurationOopPositionSameLine,
            ],
            [
                '<?php
    try {
        echo 1;
    } catch (Exception $e) {
        echo 2;
    }',
                '<?php
    try
    {
        echo 1;
    }
    catch (Exception $e)
    {
        echo 2;
    }',
                self::$configurationOopPositionSameLine,
            ],
            [
                '<?php
    class Foo {
        public function bar(
            FooInterface $foo,
            BarInterface $bar,
            array $data = []
        ) {
        }
    }',
                '<?php
    class Foo
    {
        public function bar(
            FooInterface $foo,
            BarInterface $bar,
            array $data = []
        ){
        }
    }',
                self::$configurationOopPositionSameLine,
            ],
            [
                '<?php
    if (1) {
        self::${$key} = $val;
        self::${$type}[$rule] = $pattern;
        self::${$type}[$rule] = array_merge($pattern, self::${$type}[$rule]);
        self::${$type}[$rule] = $pattern + self::${$type}["rules"];
    }
                ',
                null,
                self::$configurationOopPositionSameLine,
            ],
            [
                '<?php
    if (1) {
        do {
            $a = 1;
        } while (true);
    }',
                null,
                self::$configurationOopPositionSameLine,
            ],
            [
                '<?php
    if /* 1 */ (2) {
    }',
                '<?php
    if /* 1 */ (2) {}',
                self::$configurationOopPositionSameLine,
            ],
            [
                '<?php
                    if (1) {
                        echo $items{0}->foo;
                        echo $collection->items{1}->property;
                    }
                ',
                null,
                self::$configurationOopPositionSameLine,
            ],
            [
                '<?php class A
/** */
{
}',
                null,
                self::$configurationOopPositionSameLine,
            ],
            [
                '<?php
class Foo
{
    public function foo()
    {
        foo();

        // baz
        bar();
    }
}',
                '<?php
class Foo
{
    public function foo(){
    foo();

    // baz
    bar();
    }
}',
            ],
            [
                '<?php
class Foo
{
    public function foo($foo)
    {
        return $foo // foo
            ? \'foo\'
            : \'bar\'
        ;
    }
}',
            ],
            [
                '<?php
class Foo
{
    /**
     * Foo.
     */
    public $foo;

    /**
     * Bar.
     */
    public $bar;
}',
                '<?php
class Foo {
  /**
   * Foo.
   */
  public $foo;

  /**
   * Bar.
   */
  public $bar;
}',
            ],
            [
                '<?php
class Foo
{
    /*
     * Foo.
     */
    public $foo;

    /*
     * Bar.
     */
    public $bar;
}',
                '<?php
class Foo {
  /*
   * Foo.
   */
  public $foo;

  /*
   * Bar.
   */
  public $bar;
}',
            ],
            [
                '<?php
if (1==1) {
    $a = 1;
    // test
    $b = 2;
}',
                '<?php
if (1==1) {
 $a = 1;
  // test
  $b = 2;
}',
            ],
            [
                '<?php
if (1==1) {
    $a = 1;
    # test
    $b = 2;
}',
                '<?php
if (1==1) {
 $a = 1;
  # test
  $b = 2;
}',
            ],
            [
                '<?php
if (1==1) {
    $a = 1;
    /** @var int $b */
    $b = a();
}',
                '<?php
if (1==1) {
    $a = 1;
    /** @var int $b */
$b = a();
}',
            ],
            [
                '<?php
    if ($b) {
        if (1==1) {
            $a = 1;
            // test
            $b = 2;
        }
    }
',
                '<?php
    if ($b) {
        if (1==1) {
         $a = 1;
          // test
          $b = 2;
        }
    }
',
            ],
            [
                '<?php
    if ($b) {
        if (1==1) {
            $a = 1;
            /* test */
            $b = 2;
            echo 123;//
        }
    }
',
                '<?php
    if ($b) {
        if (1==1) {
         $a = 1;
          /* test */
          $b = 2;
          echo 123;//
        }
    }
',
            ],
            [
                '<?php
class A
{
    public function B()
    {/*
        */
        $a = 1;
    }
}',
                '<?php
class A {
    public function B()
    {/*
        */
      $a = 1;
    }
}',
            ],
            [
                '<?php
class B
{
    public function B()
    {
        /*
            *//**/
        $a = 1;
    }
}',
                '<?php
class B {
    public function B()
    {
    /*
        *//**/
       $a = 1;
    }
}',
            ],
            [
                '<?php
class C
{
    public function C()
    {
        /* */#
        $a = 1;
    }
}',
                '<?php
class C {
    public function C()
    {
    /* */#
       $a = 1;
    }
}',
            ],
            [
                '<?php
if ($a) { /*
*/
    echo 1;
}',
                '<?php
if ($a){ /*
*/
echo 1;
}',
            ],
            [
                '<?php
if ($a) { /**/ /*
*/
    echo 1;
    echo 2;
}',
                '<?php
if ($a){ /**/ /*
*/
echo 1;
echo 2;
}',
            ],
            [
                '<?php
foreach ($foo as $bar) {
    if (true) {
    }
    // comment
    elseif (false) {
    }
}',
            ],
            [
                '<?php
function foo()
{
    $bar = 1;                   // multiline ...
                                // ... comment
    $baz  = 2;                  // next comment
}',
            ],
            [
                '<?php
function foo()
{
    $foo = 1;

    // multiline...
    // ... comment
    return $foo;
}',
                '<?php
function foo()
{
        $foo = 1;

        // multiline...
        // ... comment
        return $foo;
}',
            ],
            [
                '<?php
function foo()
{
    $bar = 1;     /* bar */     // multiline ...
                                // ... comment
    $baz  = 2;    /* baz */     // next comment
}',
            ],
            [
                '<?php
class Foo
{
    public function bar()
    {
        foreach (new Bar() as $file) {
            foo();
        }
    }
}',
                '<?php
class Foo {
    public function bar() {
        foreach (new Bar() as $file)
        {
            foo();
        }
    }
}',
            ],
            [
                '<?php if ($condition) { ?>
echo 1;
<?php } else { ?>
echo 2;
<?php } ?>
',
            ],
        ];
    }

    /**
     * @param string      $expected
     * @param null|string $input
     *
     * @dataProvider provideFixMissingBracesAndIndentCases
     */
    public function testFixMissingBracesAndIndent($expected, $input = null, array $configuration = [])
    {
        $this->fixer->configure($configuration);

        $this->doTest($expected, $input);
    }

    public function provideFixMissingBracesAndIndentCases()
    {
        return [
            [
                '<?php
if (true):
    $foo = 0;
endif;',
            ],
            [
                '<?php
if (true)  :
    $foo = 0;
endif;',
            ],
            [
                '<?php
    if (true) : $foo = 1; endif;',
            ],
            [
                '<?php
if (true) {
    $foo = 1;
}',
                '<?php
if (true)$foo = 1;',
            ],
            [
                '<?php
if (true) {
    $foo = 2;
}',
                '<?php
if (true)    $foo = 2;',
            ],
            [
                '<?php
if (true) {
    $foo = 3;
}',
                '<?php
if (true){$foo = 3;}',
            ],
            [
                '<?php
if (true) {
    echo 1;
} else {
    echo 2;
}',
                '<?php
if(true) { echo 1; } else echo 2;',
            ],
            [
                '<?php
if (true) {
    echo 3;
} else {
    echo 4;
}',
                '<?php
if(true) echo 3; else { echo 4; }',
            ],
            [
                '<?php
if (true) {
    echo 5;
} else {
    echo 6;
}',
                '<?php
if (true) echo 5; else echo 6;',
            ],
            [
                '<?php
if (true) {
    while (true) {
        $foo = 1;
        $bar = 2;
    }
}',
                '<?php
if (true) while (true) { $foo = 1; $bar = 2;}',
            ],
            [
                '<?php
if (true) {
    if (true) {
        echo 1;
    } else {
        echo 2;
    }
} else {
    echo 3;
}',
                '<?php
if (true) if (true) echo 1; else echo 2; else echo 3;',
            ],
            [
                '<?php
if (true) {
    // sth here...

    if ($a && ($b || $c)) {
        $d = 1;
    }
}',
                '<?php
if (true) {
    // sth here...

    if ($a && ($b || $c)) $d = 1;
}',
            ],
            [
                '<?php
for ($i = 1; $i < 10; ++$i) {
    echo $i;
}
for ($i = 1; $i < 10; ++$i) {
    echo $i;
}',
                '<?php
for ($i = 1; $i < 10; ++$i) echo $i;
for ($i = 1; $i < 10; ++$i) { echo $i; }',
            ],
            [
                '<?php
for ($i = 1; $i < 5; ++$i) {
    for ($i = 1; $i < 10; ++$i) {
        echo $i;
    }
}',
                '<?php
for ($i = 1; $i < 5; ++$i) for ($i = 1; $i < 10; ++$i) { echo $i; }',
            ],
            [
                '<?php
do {
    echo 1;
} while (false);',
                '<?php
do { echo 1; } while (false);',
            ],
            [
                '<?php
while ($foo->next());',
            ],
            [
                '<?php
foreach ($foo as $bar) {
    echo $bar;
}',
                '<?php
foreach ($foo as $bar) echo $bar;',
            ],
            [
                '<?php
if (true) {
    $a = 1;
}',
                '<?php
if (true) {$a = 1;}',
            ],
            [
                '<?php
if (true) {
    $a = 1;
}',
                '<?php
if (true) {
 $a = 1;
}',
            ],
            [
                '<?php
if (true) {
    $a = 1;
    $b = 2;
    while (true) {
        $c = 3;
    }
    $d = 4;
}',
                '<?php
if (true) {
 $a = 1;
        $b = 2;
  while (true) {
            $c = 3;
                        }
        $d = 4;
}',
            ],
            [
                '<?php
if (true) {
    $a = 1;


    $b = 2;
}',
            ],
            [
                '<?php
if (1) {
    $a = 1;

    // comment at end
}',
            ],
            [
                '<?php
if (1) {
    if (2) {
        $a = "a";
    } elseif (3) {
        $b = "b";
    // comment
    } else {
        $c = "c";
    }
    $d = "d";
}',
            ],
            [
                '<?php
foreach ($numbers as $num) {
    for ($i = 0; $i < $num; ++$i) {
        $a = "a";
    }
    $b = "b";
}',
            ],
            [
                '<?php
if (1) {
    if (2) {
        $foo = 2;

        if (3) {
            $foo = 3;
        }
    }
}',
            ],
            [
                '<?php
    declare(ticks = 1) {
        $ticks = 1;
    }',
                '<?php
    declare  (
    ticks = 1  ) {
  $ticks = 1;
    }',
            ],
            [
                '<?php
    if (true) {
        foo();
    } elseif (true) {
        bar();
    }',
                '<?php
    if (true)
    {
        foo();
    } elseif (true)
    {
        bar();
    }',
            ],
            [
                '<?php
    while (true) {
        foo();
    }',
                '<?php
    while (true)
    {
        foo();
    }',
            ],
            [
                '<?php
    do {
        echo $test;
    } while ($test = $this->getTest());',
                '<?php
    do
    {
        echo $test;
    }
    while ($test = $this->getTest());',
            ],
            [
                '<?php
    do {
        echo $test;
    } while ($test = $this->getTest());',
                '<?php
    do
    {
        echo $test;
    }while ($test = $this->getTest());',
            ],
            [
                '<?php
    class ClassName
    {




        /**
         * comment
         */
        public $foo = null;
    }',
                '<?php
    class ClassName
    {




        /**
         * comment
         */
        public $foo = null;


    }',
            ],
            [
                '<?php
    while ($true) {
        try {
            throw new \Exception();
        } catch (\Exception $e) {
            // do nothing
        }
    }',
            ],
            [
                '<?php
    interface Foo
    {
        public function setConfig(ConfigInterface $config);
    }',
            ],
            [
                '<?php
function bar()
{
    $a = 1; //comment
}',
            ],
            [
                '<?php

function & lambda()
{
    return function () {
    };
}',
            ],
            [
                '<?php
function nested()
{
    $a = "a{$b->c()}d";
}',
            ],
            [
                '<?php
function foo()
{
    $a = $b->{$c->d}($e);
    $f->{$g} = $h;
    $i->{$j}[$k] = $l;
    $m = $n->{$o};
    $p = array($q->{$r}, $s->{$t});
    $u->{$v}->w = 1;
}',
            ],
            [
                '<?php
function mixed()
{
    $a = $b->{"a{$c}d"}();
}',
            ],
            [
                '<?php
function mixedComplex()
{
    $a = $b->{"a{$c->{\'foo-bar\'}()}d"}();
}',
            ],
            [
                '<?php
function mixedComplex()
{
    $a = ${"b{$foo}"}->{"a{$c->{\'foo-bar\'}()}d"}();
}',
            ],
            [
                '<?php
    if (true):
        echo 1;
    else:
        echo 2;
    endif;
',
            ],
            [
                '<?php
    if ($test) { //foo
        echo 1;
    }',
            ],
            [
                '<?php
    if (true) {
        // foo
        // bar
        if (true) {
            print("foo");
            print("bar");
        }
    }',
                '<?php
    if (true)
        // foo
        // bar
            {
        if (true)
        {
            print("foo");
            print("bar");
        }
    }',
            ],
            [
                '<?php
    if (true) {
        // foo
        /* bar */
        if (true) {
            print("foo");
            print("bar");
        }
    }',
                '<?php
    if (true)
        // foo
        /* bar */{
        if (true)
        {
            print("foo");
            print("bar");
        }
    }',
            ],
            [
                '<?php if (true) {
    echo "s";
} ?>x',
                '<?php if (true) echo "s" ?>x',
            ],
            [
                '<?php
    class Foo
    {
        public function getFaxNumbers()
        {
            if (1) {
                return $this->phoneNumbers->filter(function ($phone) {
                    $a = 1;
                    $b = 1;
                    $c = 1;
                    return ($phone->getType() === 1) ? true : false;
                });
            }
        }
    }',
                '<?php
    class Foo
    {
        public function getFaxNumbers()
        {
            if (1)
                return $this->phoneNumbers->filter(function ($phone) {
                    $a = 1;
                    $b = 1;
                    $c = 1;
                    return ($phone->getType() === 1) ? true : false;
                });
        }
    }',
            ],
            [
                '<?php
if (true) {
    if (true) {
        echo 1;
    } elseif (true) {
        echo 2;
    } else {
        echo 3;
    }
}
',
                '<?php
if(true)
    if(true)
        echo 1;
    elseif(true)
        echo 2;
    else
        echo 3;
',
            ],
            [
                '<?php
if (true) {
    if (true) {
        echo 1;
    } elseif (true) {
        echo 2;
    } else {
        echo 3;
    }
}
echo 4;
',
                '<?php
if(true)
    if(true)
        echo 1;
    elseif(true)
        echo 2;
    else
        echo 3;
echo 4;
',
            ],
            [
                '<?php
if (true) {
    if (true) {
        echo 1;
    } elseif (true) {
        echo 2;
    } else {
        echo 3;
    }
}',
                '<?php
if(true) if(true) echo 1; elseif(true) echo 2; else echo 3;',
            ],
            [
                '<?php
if (true) {
    if (true) {
        echo 1;
    } else {
        echo 2;
    }
} else {
    echo 3;
}',
                '<?php
if(true) if(true) echo 1; else echo 2; else echo 3;',
            ],
            [
                '<?php
foreach ($data as $val) {
    // test val
    if ($val === "errors") {
        echo "!";
    }
}',
                '<?php
foreach ($data as $val)
    // test val
    if ($val === "errors") {
        echo "!";
    }',
            ],
            [
                '<?php
if (1) {
    foreach ($data as $val) {
        // test val
        if ($val === "errors") {
            echo "!";
        }
    }
}',
                '<?php
if (1)
    foreach ($data as $val)
        // test val
        if ($val === "errors") {
            echo "!";
        }',
            ],

            [
                '<?php
    class Foo
    {
        public function main()
        {
            echo "Hello";
        }
    }',
                '<?php
    class Foo
    {
      public function main()
      {
        echo "Hello";
      }
    }',
            ],

            [
                '<?php
class Foo
{
    public function main()
    {
        echo "Hello";
    }
}',
                '<?php
class Foo
{
  public function main()
  {
    echo "Hello";
  }
}',
            ],
            [
                '<?php
    class Foo
    {
        public $bar;
        public $baz;
    }',
                '<?php
    class Foo
    {
                public $bar;
                public $baz;
    }',
            ],
            [
                '<?php
    function myFunction($foo, $bar)
    {
        return \Foo::{$foo}($bar);
    }',
            ],
            [
                '<?php
    class C
    {
        public function __construct(
        )
        //comment
        {
        }
    }',
                '<?php
    class C {
        public function __construct(
        )
        //comment
        {}
    }',
            ],
            [
                '<?php
if (true):
    $foo = 0;
endif;',
                null,
                self::$configurationOopPositionSameLine,
            ],
            [
                '<?php
if (true)  :
    $foo = 0;
endif;',
                null,
                self::$configurationOopPositionSameLine,
            ],
            [
                '<?php
    if (true) : $foo = 1; endif;',
                null,
                self::$configurationOopPositionSameLine,
            ],
            [
                '<?php
if (true) {
    $foo = 1;
}',
                '<?php
if (true)$foo = 1;',
                self::$configurationOopPositionSameLine,
            ],
            [
                '<?php
if (true) {
    $foo = 2;
}',
                '<?php
if (true)    $foo = 2;',
                self::$configurationOopPositionSameLine,
            ],
            [
                '<?php
if (true) {
    $foo = 3;
}',
                '<?php
if (true){$foo = 3;}',
                self::$configurationOopPositionSameLine,
            ],
            [
                '<?php
if (true) {
    echo 1;
} else {
    echo 2;
}',
                '<?php
if(true) { echo 1; } else echo 2;',
                self::$configurationOopPositionSameLine,
            ],
            [
                '<?php
if (true) {
    echo 3;
} else {
    echo 4;
}',
                '<?php
if(true) echo 3; else { echo 4; }',
                self::$configurationOopPositionSameLine,
            ],
            [
                '<?php
if (true) {
    echo 5;
} else {
    echo 6;
}',
                '<?php
if (true) echo 5; else echo 6;',
                self::$configurationOopPositionSameLine,
            ],
            [
                '<?php
if (true) {
    while (true) {
        $foo = 1;
        $bar = 2;
    }
}',
                '<?php
if (true) while (true) { $foo = 1; $bar = 2;}',
                self::$configurationOopPositionSameLine,
            ],
            [
                '<?php
if (true) {
    if (true) {
        echo 1;
    } else {
        echo 2;
    }
} else {
    echo 3;
}',
                '<?php
if (true) if (true) echo 1; else echo 2; else echo 3;',
                self::$configurationOopPositionSameLine,
            ],
            [
                '<?php
if (true) {
    // sth here...

    if ($a && ($b || $c)) {
        $d = 1;
    }
}',
                '<?php
if (true) {
    // sth here...

    if ($a && ($b || $c)) $d = 1;
}',
                self::$configurationOopPositionSameLine,
            ],
            [
                '<?php
for ($i = 1; $i < 10; ++$i) {
    echo $i;
}
for ($i = 1; $i < 10; ++$i) {
    echo $i;
}',
                '<?php
for ($i = 1; $i < 10; ++$i) echo $i;
for ($i = 1; $i < 10; ++$i) { echo $i; }',
                self::$configurationOopPositionSameLine,
            ],
            [
                '<?php
for ($i = 1; $i < 5; ++$i) {
    for ($i = 1; $i < 10; ++$i) {
        echo $i;
    }
}',
                '<?php
for ($i = 1; $i < 5; ++$i) for ($i = 1; $i < 10; ++$i) { echo $i; }',
                self::$configurationOopPositionSameLine,
            ],
            [
                '<?php
do {
    echo 1;
} while (false);',
                '<?php
do { echo 1; } while (false);',
                self::$configurationOopPositionSameLine,
            ],
            [
                '<?php
while ($foo->next());',
                null,
                self::$configurationOopPositionSameLine,
            ],
            [
                '<?php
foreach ($foo as $bar) {
    echo $bar;
}',
                '<?php
foreach ($foo as $bar) echo $bar;',
                self::$configurationOopPositionSameLine,
            ],
            [
                '<?php
if (true) {
    $a = 1;
}',
                '<?php
if (true) {$a = 1;}',
                self::$configurationOopPositionSameLine,
            ],
            [
                '<?php
if (true) {
    $a = 1;
}',
                '<?php
if (true) {
 $a = 1;
}',
                self::$configurationOopPositionSameLine,
            ],
            [
                '<?php
if (true) {
    $a = 1;
    $b = 2;
    while (true) {
        $c = 3;
    }
    $d = 4;
}',
                '<?php
if (true) {
 $a = 1;
        $b = 2;
  while (true) {
            $c = 3;
                        }
        $d = 4;
}',
                self::$configurationOopPositionSameLine,
            ],
            [
                '<?php
if (true) {
    $a = 1;


    $b = 2;
}',
                null,
                self::$configurationOopPositionSameLine,
            ],
            [
                '<?php
if (1) {
    $a = 1;

    // comment at end
}',
                null,
                self::$configurationOopPositionSameLine,
            ],
            [
                '<?php
if (1) {
    if (2) {
        $a = "a";
    } elseif (3) {
        $b = "b";
    // comment
    } else {
        $c = "c";
    }
    $d = "d";
}',
                null,
                self::$configurationOopPositionSameLine,
            ],
            [
                '<?php
foreach ($numbers as $num) {
    for ($i = 0; $i < $num; ++$i) {
        $a = "a";
    }
    $b = "b";
}',
                null,
                self::$configurationOopPositionSameLine,
            ],
            [
                '<?php
if (1) {
    if (2) {
        $foo = 2;

        if (3) {
            $foo = 3;
        }
    }
}',
                null,
                self::$configurationOopPositionSameLine,
            ],
            [
                '<?php
    declare(ticks = 1) {
        $ticks = 1;
    }',
                '<?php
    declare  (
    ticks = 1  ) {
  $ticks = 1;
    }',
                self::$configurationOopPositionSameLine,
            ],
            [
                '<?php
    if (true) {
        foo();
    } elseif (true) {
        bar();
    }',
                '<?php
    if (true)
    {
        foo();
    } elseif (true)
    {
        bar();
    }',
                self::$configurationOopPositionSameLine,
            ],
            [
                '<?php
    while (true) {
        foo();
    }',
                '<?php
    while (true)
    {
        foo();
    }',
                self::$configurationOopPositionSameLine,
            ],
            [
                '<?php
    do {
        echo $test;
    } while ($test = $this->getTest());',
                '<?php
    do
    {
        echo $test;
    }
    while ($test = $this->getTest());',
                self::$configurationOopPositionSameLine,
            ],
            [
                '<?php
    do {
        echo $test;
    } while ($test = $this->getTest());',
                '<?php
    do
    {
        echo $test;
    }while ($test = $this->getTest());',
                self::$configurationOopPositionSameLine,
            ],
            [
                '<?php
    class ClassName {




        /**
         * comment
         */
        public $foo = null;
    }',
                '<?php
    class ClassName
    {




        /**
         * comment
         */
        public $foo = null;


    }',
                self::$configurationOopPositionSameLine,
            ],
            [
                '<?php
    class ClassName {




        /**
         * comment
         */
        public $foo = null;
    }',
                '<?php
    class ClassName
    {




        /**
         * comment
         */
        public $foo = null;


    }',
                self::$configurationOopPositionSameLine + self::$configurationCtrlStructPositionNextLine,
            ],
            [
                '<?php
    while ($true) {
        try {
            throw new \Exception();
        } catch (\Exception $e) {
            // do nothing
        }
    }',
                null,
                self::$configurationOopPositionSameLine,
            ],
            [
                '<?php
    while ($true)
    {
        try
        {
            throw new \Exception();
        }
        catch (\Exception $e)
        {
            // do nothing
        }
    }',
                '<?php
    while ($true) {
        try {
            throw new \Exception();
        } catch (\Exception $e) {
            // do nothing
        }
    }',
                self::$configurationOopPositionSameLine + self::$configurationCtrlStructPositionNextLine,
            ],
            [
                '<?php
    interface Foo {
        public function setConfig(ConfigInterface $config);
    }',
                '<?php
    interface Foo
    {
        public function setConfig(ConfigInterface $config);
    }',
                self::$configurationOopPositionSameLine,
            ],
            [
                '<?php
    interface Foo {
        public function setConfig(ConfigInterface $config);
    }',
                '<?php
    interface Foo
    {
        public function setConfig(ConfigInterface $config);
    }',
                self::$configurationOopPositionSameLine + self::$configurationCtrlStructPositionNextLine,
            ],
            [
                '<?php
function bar() {
    $a = 1; //comment
}',
                '<?php
function bar()
{
    $a = 1; //comment
}',
                self::$configurationOopPositionSameLine,
            ],
            [
                '<?php

function & lambda() {
    return function () {
    };
}',
                '<?php

function & lambda()
{
    return function () {
    };
}',
                self::$configurationOopPositionSameLine,
            ],
            [
                '<?php

function & lambda() {
    return function ()
    {
    };
}',
                '<?php

function & lambda()
{
    return function () {
    };
}',
                self::$configurationOopPositionSameLine + self::$configurationAnonymousPositionNextLine,
            ],
            [
                '<?php

function & lambda() {
    return function () {
    };
}',
                '<?php

function & lambda()
{
    return function () {
    };
}',
                self::$configurationOopPositionSameLine + self::$configurationCtrlStructPositionNextLine,
            ],
            [
                '<?php
function nested() {
    $a = "a{$b->c()}d";
}',
                '<?php
function nested()
{
    $a = "a{$b->c()}d";
}',
                self::$configurationOopPositionSameLine,
            ],
            [
                '<?php
function nested() {
    $a = "a{$b->c()}d";
}',
                '<?php
function nested()
{
    $a = "a{$b->c()}d";
}',
                self::$configurationOopPositionSameLine + self::$configurationCtrlStructPositionNextLine,
            ],
            [
                '<?php
function foo() {
    $a = $b->{$c->d}($e);
    $f->{$g} = $h;
    $i->{$j}[$k] = $l;
    $m = $n->{$o};
    $p = array($q->{$r}, $s->{$t});
    $u->{$v}->w = 1;
}',
                '<?php
function foo()
{
    $a = $b->{$c->d}($e);
    $f->{$g} = $h;
    $i->{$j}[$k] = $l;
    $m = $n->{$o};
    $p = array($q->{$r}, $s->{$t});
    $u->{$v}->w = 1;
}',
                self::$configurationOopPositionSameLine,
            ],
            [
                '<?php
function foo() {
    $a = $b->{$c->d}($e);
    $f->{$g} = $h;
    $i->{$j}[$k] = $l;
    $m = $n->{$o};
    $p = array($q->{$r}, $s->{$t});
    $u->{$v}->w = 1;
}',
                '<?php
function foo()
{
    $a = $b->{$c->d}($e);
    $f->{$g} = $h;
    $i->{$j}[$k] = $l;
    $m = $n->{$o};
    $p = array($q->{$r}, $s->{$t});
    $u->{$v}->w = 1;
}',
                self::$configurationOopPositionSameLine + self::$configurationCtrlStructPositionNextLine,
            ],
            [
                '<?php
function mixed() {
    $a = $b->{"a{$c}d"}();
}',
                '<?php
function mixed()
{
    $a = $b->{"a{$c}d"}();
}',
                self::$configurationOopPositionSameLine,
            ],
            [
                '<?php
function mixedComplex() {
    $a = $b->{"a{$c->{\'foo-bar\'}()}d"}();
}',
                '<?php
function mixedComplex()
{
    $a = $b->{"a{$c->{\'foo-bar\'}()}d"}();
}',
                self::$configurationOopPositionSameLine,
            ],
            [
                '<?php
function mixedComplex() {
    $a = ${"b{$foo}"}->{"a{$c->{\'foo-bar\'}()}d"}();
}',
                '<?php
function mixedComplex()
{
    $a = ${"b{$foo}"}->{"a{$c->{\'foo-bar\'}()}d"}();
}',
                self::$configurationOopPositionSameLine,
            ],
            [
                '<?php
    if (true):
        echo 1;
    else:
        echo 2;
    endif;
',
                null,
                self::$configurationOopPositionSameLine,
            ],
            [
                '<?php
    if (true):
        echo 1;
    else:
        echo 2;
    endif;
',
                null,
                self::$configurationOopPositionSameLine + self::$configurationCtrlStructPositionNextLine,
            ],
            [
                '<?php
    if ($test) { //foo
        echo 1;
    }',
                null,
                self::$configurationOopPositionSameLine,
            ],
            [
                '<?php
    if (true) {
        // foo
        // bar
        if (true) {
            print("foo");
            print("bar");
        }
    }',
                '<?php
    if (true)
        // foo
        // bar
            {
        if (true)
        {
            print("foo");
            print("bar");
        }
    }',
                self::$configurationOopPositionSameLine,
            ],
            [
                '<?php
    if (true)
    {
        // foo
        // bar
        if (true)
        {
            print("foo");
            print("bar");
        }
    }',
                '<?php
    if (true)
        // foo
        // bar
            {
        if (true)
        {
            print("foo");
            print("bar");
        }
    }',
                self::$configurationOopPositionSameLine + self::$configurationCtrlStructPositionNextLine,
            ],
            [
                '<?php
    if (true) {
        // foo
        /* bar */
        if (true) {
            print("foo");
            print("bar");
        }
    }',
                '<?php
    if (true)
        // foo
        /* bar */{
        if (true)
        {
            print("foo");
            print("bar");
        }
    }',
                self::$configurationOopPositionSameLine,
            ],
            [
                '<?php if (true) {
    echo "s";
} ?>x',
                '<?php if (true) echo "s" ?>x',
                self::$configurationOopPositionSameLine,
            ],
            [
                '<?php
    class Foo {
        public function getFaxNumbers() {
            if (1) {
                return $this->phoneNumbers->filter(function ($phone) {
                    $a = 1;
                    $b = 1;
                    $c = 1;
                    return ($phone->getType() === 1) ? true : false;
                });
            }
        }
    }',
                '<?php
    class Foo
    {
        public function getFaxNumbers()
        {
            if (1)
                return $this->phoneNumbers->filter(function ($phone) {
                    $a = 1;
                    $b = 1;
                    $c = 1;
                    return ($phone->getType() === 1) ? true : false;
                });
        }
    }',
                self::$configurationOopPositionSameLine,
            ],
            [
                '<?php
    class Foo {
        public function getFaxNumbers() {
            if (1)
            {
                return $this->phoneNumbers->filter(function ($phone) {
                    $a = 1;
                    $b = 1;
                    $c = 1;
                    return ($phone->getType() === 1) ? true : false;
                });
            }
        }
    }',
                '<?php
    class Foo
    {
        public function getFaxNumbers()
        {
            if (1)
                return $this->phoneNumbers->filter(function ($phone) {
                    $a = 1;
                    $b = 1;
                    $c = 1;
                    return ($phone->getType() === 1) ? true : false;
                });
        }
    }',
                self::$configurationOopPositionSameLine + self::$configurationCtrlStructPositionNextLine,
            ],
            [
                '<?php
    class Foo {
        public function getFaxNumbers() {
            if (1)
            {
                return $this->phoneNumbers->filter(function ($phone)
                {
                    $a = 1;
                    $b = 1;
                    $c = 1;
                    return ($phone->getType() === 1) ? true : false;
                });
            }
        }
    }',
                '<?php
    class Foo
    {
        public function getFaxNumbers()
        {
            if (1)
                return $this->phoneNumbers->filter(function ($phone) {
                    $a = 1;
                    $b = 1;
                    $c = 1;
                    return ($phone->getType() === 1) ? true : false;
                });
        }
    }',
                self::$configurationOopPositionSameLine + self::$configurationCtrlStructPositionNextLine + self::$configurationAnonymousPositionNextLine,
            ],
            [
                '<?php
if (true) {
    if (true) {
        echo 1;
    } elseif (true) {
        echo 2;
    } else {
        echo 3;
    }
}
',
                '<?php
if(true)
    if(true)
        echo 1;
    elseif(true)
        echo 2;
    else
        echo 3;
',
                self::$configurationOopPositionSameLine,
            ],
            [
                '<?php
if (true) {
    if (true) {
        echo 1;
    } elseif (true) {
        echo 2;
    } else {
        echo 3;
    }
}
echo 4;
',
                '<?php
if(true)
    if(true)
        echo 1;
    elseif(true)
        echo 2;
    else
        echo 3;
echo 4;
',
                self::$configurationOopPositionSameLine,
            ],
            [
                '<?php
if (true) {
    if (true) {
        echo 1;
    } elseif (true) {
        echo 2;
    } else {
        echo 3;
    }
}',
                '<?php
if(true) if(true) echo 1; elseif(true) echo 2; else echo 3;',
                self::$configurationOopPositionSameLine,
            ],
            [
                '<?php
if (true) {
    if (true) {
        echo 1;
    } else {
        echo 2;
    }
} else {
    echo 3;
}',
                '<?php
if(true) if(true) echo 1; else echo 2; else echo 3;',
                self::$configurationOopPositionSameLine,
            ],
            [
                '<?php
foreach ($data as $val) {
    // test val
    if ($val === "errors") {
        echo "!";
    }
}',
                '<?php
foreach ($data as $val)
    // test val
    if ($val === "errors") {
        echo "!";
    }',
                self::$configurationOopPositionSameLine,
            ],
            [
                '<?php
if (1) {
    foreach ($data as $val) {
        // test val
        if ($val === "errors") {
            echo "!";
        }
    }
}',
                '<?php
if (1)
    foreach ($data as $val)
        // test val
        if ($val === "errors") {
            echo "!";
        }',
                self::$configurationOopPositionSameLine,
            ],

            [
                '<?php
    class Foo {
        public function main() {
            echo "Hello";
        }
    }',
                '<?php
    class Foo
    {
      public function main()
      {
        echo "Hello";
      }
    }',
                self::$configurationOopPositionSameLine,
            ],
            [
                '<?php
class Foo {
    public function main() {
        echo "Hello";
    }
}',
                '<?php
class Foo
{
  public function main()
  {
    echo "Hello";
  }
}',
                self::$configurationOopPositionSameLine,
            ],
            [
                '<?php
class Foo {
    public function main() {
        echo "Hello";
    }
}',
                '<?php
class Foo
{
  public function main()
  {
    echo "Hello";
  }
}',
                self::$configurationOopPositionSameLine + self::$configurationCtrlStructPositionNextLine,
            ],
            [
                '<?php
    class Foo {
        public $bar;
        public $baz;
    }',
                '<?php
    class Foo
    {
                public $bar;
                public $baz;
    }',
                self::$configurationOopPositionSameLine,
            ],
            [
                '<?php
    function myFunction($foo, $bar) {
        return \Foo::{$foo}($bar);
    }',
                '<?php
    function myFunction($foo, $bar)
    {
        return \Foo::{$foo}($bar);
    }',
                self::$configurationOopPositionSameLine,
            ],
            [
                '<?php
    class C {
        public function __construct(
        )
        //comment
        {
        }
    }',
                '<?php
    class C {
        public function __construct(
        )
        //comment
        {}
    }',
                self::$configurationOopPositionSameLine,
            ],
            [
                '<?php
class Something # a
{
    public function sth() //
    {
        return function (int $foo) use ($bar) {
            return $bar;
        };
    }
}

function C() /**/ //    # /**/
{
}

function D() /**
*
*/
{
}',
                '<?php
class Something # a
{
    public function sth() //
    {
        return function (int $foo) use ($bar) { return $bar; };
    }
}

function C() /**/ //    # /**/
{
}

function D() /**
*
*/
{
}',
                self::$configurationOopPositionSameLine,
            ],
        ];
    }

    /**
     * @param string      $expected
     * @param null|string $input
     *
     * @dataProvider provideFixClassyBracesCases
     */
    public function testFixClassyBraces($expected, $input = null, array $configuration = [])
    {
        $this->fixer->configure($configuration);

        $this->doTest($expected, $input);
    }

    public function provideFixClassyBracesCases()
    {
        return [
            [
                '<?php
                    class FooA
                    {
                    }',
                '<?php
                    class FooA {}',
            ],
            [
                '<?php
                    class FooB
                    {
                    }',
                '<?php
                    class FooB{}',
            ],
            [
                '<?php
                    class FooC
                    {
                    }',
                '<?php
                    class FooC
{}',
            ],
            [
                '<?php
                    interface FooD
                    {
                    }',
                '<?php
                    interface FooD {}',
            ],
            [
                '<?php
                class TestClass extends BaseTestClass implements TestInterface
                {
                    private $foo;
                }',
                '<?php
                class TestClass extends BaseTestClass implements TestInterface { private $foo;}',
            ],
            [
                '<?php
abstract class Foo
{
    public function getProcess($foo)
    {
        return true;
    }
}',
            ],
            ['<?php
function foo()
{
    return "$c ($d)";
}',
            ],
            [
                '<?php
                    class FooA {
                    }',
                '<?php
                    class FooA {}',
                self::$configurationOopPositionSameLine,
            ],
            [
                '<?php
                    class FooB {
                    }',
                '<?php
                    class FooB{}',
                self::$configurationOopPositionSameLine,
            ],
            [
                '<?php
                    class FooC {
                    }',
                '<?php
                    class FooC
{}',
                self::$configurationOopPositionSameLine,
            ],
            [
                '<?php
                    interface FooD {
                    }',
                '<?php
                    interface FooD {}',
                self::$configurationOopPositionSameLine,
            ],
            [
                '<?php
                class TestClass extends BaseTestClass implements TestInterface {
                    private $foo;
                }',
                '<?php
                class TestClass extends BaseTestClass implements TestInterface { private $foo;}',
                self::$configurationOopPositionSameLine,
            ],
            [
                '<?php
abstract class Foo {
    public function getProcess($foo) {
        return true;
    }
}',
                '<?php
abstract class Foo
{
    public function getProcess($foo)
    {
        return true;
    }
}',
                self::$configurationOopPositionSameLine,
            ],
            [
                '<?php
function foo() {
    return "$c ($d)";
}',
                '<?php
function foo()
{
    return "$c ($d)";
}',
                self::$configurationOopPositionSameLine,
            ],
            [
                '<?php
    trait TFoo
    {
        public $a;
    }',
                '<?php
    trait TFoo {public $a;}',
            ],
            [
                '<?php
    trait TFoo {
        public $a;
    }',
                '<?php
    trait TFoo {public $a;}',
                self::$configurationOopPositionSameLine,
            ],
            [
                '<?php
    trait TFoo
    {
        public $a;
    }',
                '<?php
    trait TFoo {public $a;}',
            ],
            [
                '<?php
    trait TFoo {
        public $a;
    }',
                '<?php
    trait TFoo {public $a;}',
                self::$configurationOopPositionSameLine,
            ],
        ];
    }

    /**
     * @param string      $expected
     * @param null|string $input
     *
     * @dataProvider provideFixAnonFunctionInShortArraySyntaxCases
     */
    public function testFixAnonFunctionInShortArraySyntax($expected, $input = null, array $configuration = [])
    {
        $this->fixer->configure($configuration);

        $this->doTest($expected, $input);
    }

    public function provideFixAnonFunctionInShortArraySyntaxCases()
    {
        return [
            [
                '<?php
    function myFunction()
    {
        return [
            [
                "callback" => function ($data) {
                    return true;
                }
            ],
            [
                "callback" => function ($data) {
                    return true;
                },
            ],
        ];
    }',
                '<?php
    function myFunction()
    {
        return [
            [
                "callback" => function ($data) {
                        return true;
                    }
            ],
            [
                "callback" => function ($data) { return true; },
            ],
        ];
    }',
            ],
            [
                '<?php
    function myFunction() {
        return [
            [
                "callback" => function ($data) {
                    return true;
                }
            ],
            [
                "callback" => function ($data) {
                    return true;
                },
            ],
        ];
    }',
                '<?php
    function myFunction()
    {
        return [
            [
                "callback" => function ($data) {
                        return true;
                    }
            ],
            [
                "callback" => function ($data) { return true; },
            ],
        ];
    }',
                self::$configurationOopPositionSameLine,
            ],
            [
                '<?php
    function myFunction() {
        return [
            [
                "callback" => function ($data)
                {
                    return true;
                }
            ],
            [
                "callback" => function ($data)
                {
                    return true;
                },
            ],
        ];
    }',
                '<?php
    function myFunction()
    {
        return [
            [
                "callback" => function ($data) {
                        return true;
                    }
            ],
            [
                "callback" => function ($data) { return true; },
            ],
        ];
    }',
                self::$configurationOopPositionSameLine + self::$configurationAnonymousPositionNextLine,
            ],
        ];
    }

    /**
     * @param string      $expected
     * @param null|string $input
     *
     * @dataProvider provideFixCommentBeforeBraceCases
     */
    public function testFixCommentBeforeBrace($expected, $input = null, array $configuration = [])
    {
        $this->fixer->configure($configuration);

        $this->doTest($expected, $input);
    }

    public function provideFixCommentBeforeBraceCases()
    {
        return [
            [
                '<?php ',
            ],
            [
                '<?php
    if ($test) { // foo
        echo 1;
    }',
                '<?php
    if ($test) // foo
    {
        echo 1;
    }',
            ],
            [
                '<?php
    $foo = function ($x) use ($y) { // foo
        echo 1;
    };',
                '<?php
    $foo = function ($x) use ($y) // foo
    {
        echo 1;
    };',
            ],
            [
                '<?php ',
                null,
                self::$configurationOopPositionSameLine,
            ],
            [
                '<?php
    if ($test) { // foo
        echo 1;
    }',
                '<?php
    if ($test) // foo
    {
        echo 1;
    }',
                self::$configurationOopPositionSameLine,
            ],
            [
                '<?php
    $foo = function ($x) use ($y) { // foo
        echo 1;
    };',
                '<?php
    $foo = function ($x) use ($y) // foo
    {
        echo 1;
    };',
                self::$configurationOopPositionSameLine,
            ],
            [
                '<?php
    // 2.5+ API
    if (isNewApi()) {
        echo "new API";
    // 2.4- API
    } elseif (isOldApi()) {
        echo "old API";
    // 2.4- API
    } else {
        echo "unknown API";
        // sth
    }

    return $this->guess($class, $property, function (Constraint $constraint) use ($guesser) {
        return $guesser->guessRequiredForConstraint($constraint);
    // Fallback to false...
    // ... due to sth...
    }, false);
    ',
            ],
            [
                '<?php
if ($a) { //
?><?php ++$a;
} ?>',
            ],
            [
                '<?php
if ($a) { /* */ /* */ /* */ /* */ /* */
?><?php ++$a;
} ?>',
            ],
        ];
    }

    /**
     * @param string      $expected
     * @param null|string $input
     *
     * @dataProvider provideFixCommentBeforeBrace70Cases
     * @requires PHP 7.0
     */
    public function testFixCommentBeforeBrace70($expected, $input = null, array $configuration = [])
    {
        $this->fixer->configure($configuration);

        $this->doTest($expected, $input);
    }

    public function provideFixCommentBeforeBrace70Cases()
    {
        return [
            [
                '<?php
    $foo = new class ($a) extends Foo implements Bar { // foo
        private $x;
    };',
                '<?php
    $foo = new class ($a) extends Foo implements Bar // foo
    {
        private $x;
    };',
            ],
            [
                '<?php
    $foo = new class ($a) extends Foo implements Bar { // foo
        private $x;
    };',
                '<?php
    $foo = new class ($a) extends Foo implements Bar // foo
    {
        private $x;
    };',
                self::$configurationOopPositionSameLine,
            ],
        ];
    }

    /**
     * @param string      $expected
     * @param null|string $input
     *
     * @dataProvider provideFixWhitespaceBeforeBraceCases
     */
    public function testFixWhitespaceBeforeBrace($expected, $input = null, array $configuration = [])
    {
        $this->fixer->configure($configuration);

        $this->doTest($expected, $input);
    }

    public function provideFixWhitespaceBeforeBraceCases()
    {
        return [
            [
                '<?php
    if (true) {
        echo 1;
    }',
                '<?php
    if (true)
    {
        echo 1;
    }',
            ],
            [
                '<?php
    if (true) {
        echo 1;
    }',
                '<?php
    if (true){
        echo 1;
    }',
            ],
            [
                '<?php
    if (true) {
        echo 1;
    }',
                '<?php
    if (true)           {
        echo 1;
    }',
            ],
            [
                '<?php
    while ($file = $this->getFile()) {
    }',
                '<?php
    while ($file = $this->getFile())
    {
    }',
            ],
            [
                '<?php
    switch (n) {
        case label1:
            echo 1;
            echo 2;
            break;
        default:
            echo 3;
            echo 4;
    }',
                '<?php
    switch (n)
    {
        case label1:
            echo 1;
            echo 2;
            break;
        default:
            echo 3;
            echo 4;
    }',
            ],
            [
                '<?php
    if (true) {
        echo 1;
    }',
                '<?php
    if (true)
    {
        echo 1;
    }',
                self::$configurationOopPositionSameLine,
            ],
            [
                '<?php
    if (true) {
        echo 1;
    }',
                '<?php
    if (true){
        echo 1;
    }',
                self::$configurationOopPositionSameLine,
            ],
            [
                '<?php
    if (true) {
        echo 1;
    }',
                '<?php
    if (true)           {
        echo 1;
    }',
                self::$configurationOopPositionSameLine,
            ],
            [
                '<?php
    while ($file = $this->getFile()) {
    }',
                '<?php
    while ($file = $this->getFile())
    {
    }',
                self::$configurationOopPositionSameLine,
            ],
            [
                '<?php
    switch (n) {
        case label1:
            echo 1;
            echo 2;
            break;
        default:
            echo 3;
            echo 4;
    }',
                '<?php
    switch (n)
    {
        case label1:
            echo 1;
            echo 2;
            break;
        default:
            echo 3;
            echo 4;
    }',
                self::$configurationOopPositionSameLine,
            ],
            [
                '<?php
    if (true) {
        echo 1;
    }',
                '<?php
    if (true)
    {
        echo 1;
    }',
                self::$configurationAnonymousPositionNextLine,
            ],
            [
                '<?php
    if (true) {
        echo 1;
    }',
                '<?php
    if (true){
        echo 1;
    }',
                self::$configurationAnonymousPositionNextLine,
            ],
            [
                '<?php
    if (true) {
        echo 1;
    }',
                '<?php
    if (true)           {
        echo 1;
    }',
                self::$configurationAnonymousPositionNextLine,
            ],
            [
                '<?php
    while ($file = $this->getFile()) {
    }',
                '<?php
    while ($file = $this->getFile())
    {
    }',
                self::$configurationAnonymousPositionNextLine,
            ],
            [
                '<?php
    switch (n) {
        case label1:
            echo 1;
            echo 2;
            break;
        default:
            echo 3;
            echo 4;
    }',
                '<?php
    switch (n)
    {
        case label1:
            echo 1;
            echo 2;
            break;
        default:
            echo 3;
            echo 4;
    }',
                self::$configurationAnonymousPositionNextLine,
            ],
        ];
    }

    /**
     * @param string      $expected
     * @param null|string $input
     *
     * @dataProvider provideFixFunctionsCases
     */
    public function testFixFunctions($expected, $input = null, array $configuration = [])
    {
        $this->fixer->configure($configuration);

        $this->doTest($expected, $input);
    }

    public function provideFixFunctionsCases()
    {
        return [
            [
                '<?php
    function download()
    {
    }',
                '<?php
    function download() {
    }',
            ],
            [
                '<?php
class Foo
{
    public function AAAA()
    {
    }

    public function BBBB()
    {
    }

    public function CCCC()
    {
    }
}',
                '<?php
class Foo
{
    public function AAAA(){
    }

    public function BBBB()   {
    }

    public function CCCC()
    {
    }
}',
            ],
            [
                '<?php
    filter(function () {
        return true;
    });
',
            ],
            [
                '<?php
    filter(function   ($a) {
    });',
                '<?php
    filter(function   ($a)
    {});',
            ],
            [
                '<?php
    filter(function   ($b) {
    });',
                '<?php
    filter(function   ($b){});',
            ],
            [
                '<?php
    foo(array_map(function ($object) use ($x, $y) {
        return array_filter($object->bar(), function ($o) {
            return $o->isBaz();
        });
    }, $collection));',
                '<?php
    foo(array_map(function ($object) use ($x, $y) { return array_filter($object->bar(), function ($o) { return $o->isBaz(); }); }, $collection));',
            ],
            [
                '<?php
class Foo
{
    public static function bar()
    {
        return 1;
    }
}',
            ],
            [
                '<?php
    usort($this->fixers, function &($a, $b) use ($selfName) {
        return 1;
    });',
            ],
            [
                '<?php
    usort(
        $this->fixers,
        function &($a, $b) use ($selfName) {
            return 1;
        }
    );',
            ],
            [
                '<?php
    $fnc = function ($a, $b) { // random comment
        return 0;
    };',
                '<?php
    $fnc = function ($a, $b) // random comment
    {
        return 0;
    };',
            ],
            [
                '<?php
    $fnc = function ($a, $b) { # random comment
        return 0;
    };',
                '<?php
    $fnc = function ($a, $b) # random comment
    {
        return 0;
    };',
            ],
            [
                '<?php
    $fnc = function ($a, $b) /* random comment */ {
        return 0;
    };',
                '<?php
    $fnc = function ($a, $b) /* random comment */
    {
        return 0;
    };',
            ],
            [
                '<?php
    $fnc = function ($a, $b) /** random comment */ {
        return 0;
    };',
                '<?php
    $fnc = function ($a, $b) /** random comment */
    {
        return 0;
    };',
            ],
            [
                '<?php
    function download() {
    }',
                null,
                self::$configurationOopPositionSameLine,
            ],
            [
                '<?php
class Foo {
    public function AAAA() {
    }

    public function BBBB() {
    }

    public function CCCC() {
    }
}',
                '<?php
class Foo
{
    public function AAAA(){
    }

    public function BBBB()   {
    }

    public function CCCC()
    {
    }
}',
                self::$configurationOopPositionSameLine,
            ],
            [
                '<?php
    filter(function () {
        return true;
    });
',
                null,
                self::$configurationOopPositionSameLine,
            ],
            [
                '<?php
    filter(function   ($a) {
    });',
                '<?php
    filter(function   ($a)
    {});',
                self::$configurationOopPositionSameLine,
            ],
            [
                '<?php
    filter(function   ($b) {
    });',
                '<?php
    filter(function   ($b){});',
                self::$configurationOopPositionSameLine,
            ],
            [
                '<?php
    foo(array_map(function ($object) use ($x, $y) {
        return array_filter($object->bar(), function ($o) {
            return $o->isBaz();
        });
    }, $collection));',
                '<?php
    foo(array_map(function ($object) use ($x, $y) { return array_filter($object->bar(), function ($o) { return $o->isBaz(); }); }, $collection));',
                self::$configurationOopPositionSameLine,
            ],
            [
                '<?php
    foo(array_map(function ($object) use ($x, $y)
    {
        return array_filter($object->bar(), function ($o)
        {
            return $o->isBaz();
        });
    }, $collection));',
                '<?php
    foo(array_map(function ($object) use ($x, $y) { return array_filter($object->bar(), function ($o) { return $o->isBaz(); }); }, $collection));',
                self::$configurationOopPositionSameLine + self::$configurationAnonymousPositionNextLine,
            ],
            [
                '<?php
class Foo {
    public static function bar() {
        return 1;
    }
}',
                '<?php
class Foo
{
    public static function bar()
    {
        return 1;
    }
}',
                self::$configurationOopPositionSameLine,
            ],
            [
                '<?php
class Foo {
    public static function bar() {
        return 1;
    }
}',
                '<?php
class Foo
{
    public static function bar()
    {
        return 1;
    }
}',
                self::$configurationOopPositionSameLine + self::$configurationCtrlStructPositionNextLine,
            ],
            [
                '<?php
class Foo {
    public static function bar() {
        return 1;
    }
}',
                '<?php
class Foo
{
    public static function bar()
    {
        return 1;
    }
}',
                self::$configurationOopPositionSameLine + self::$configurationAnonymousPositionNextLine,
            ],
            [
                '<?php
    usort($this->fixers, function &($a, $b) use ($selfName) {
        return 1;
    });',
                null,
                self::$configurationOopPositionSameLine,
            ],
            [
                '<?php
    usort(
        $this->fixers,
        function &($a, $b) use ($selfName) {
            return 1;
        }
    );',
                null,
                self::$configurationOopPositionSameLine,
            ],
            [
                '<?php
    $fnc = function ($a, $b) { // random comment
        return 0;
    };',
                '<?php
    $fnc = function ($a, $b) // random comment
    {
        return 0;
    };',
                self::$configurationOopPositionSameLine,
            ],
            [
                '<?php
    $fnc = function ($a, $b) { # random comment
        return 0;
    };',
                '<?php
    $fnc = function ($a, $b) # random comment
    {
        return 0;
    };',
                self::$configurationOopPositionSameLine,
            ],
            [
                '<?php
    $fnc = function ($a, $b) /* random comment */ {
        return 0;
    };',
                '<?php
    $fnc = function ($a, $b) /* random comment */
    {
        return 0;
    };',
                self::$configurationOopPositionSameLine,
            ],
            [
                '<?php
    $fnc = function ($a, $b) /** random comment */ {
        return 0;
    };',
                '<?php
    $fnc = function ($a, $b) /** random comment */
    {
        return 0;
    };',
                self::$configurationOopPositionSameLine,
            ],
        ];
    }

    /**
     * @param string      $expected
     * @param null|string $input
     *
     * @dataProvider provideFixMultiLineStructuresCases
     */
    public function testFixMultiLineStructures($expected, $input = null, array $configuration = [])
    {
        $this->fixer->configure($configuration);

        $this->doTest($expected, $input);
    }

    public function provideFixMultiLineStructuresCases()
    {
        return [
            [
                '<?php
    if (true === true
        && true === true
    ) {
    }',
                '<?php
    if(true === true
        && true === true
    )
    {
    }',
                self::$configurationCtrlStructPositionNextLine,
            ],
            [
                '<?php
    foreach (
        $boo as $bar => $fooBarBazBuzz
    ) {
    }',
                '<?php
    foreach (
        $boo as $bar => $fooBarBazBuzz
    )
    {
    }',
                self::$configurationCtrlStructPositionNextLine,
            ],
            [
                '<?php
    $foo = function (
        $baz,
        $boo
    ) {
    };',
                '<?php
    $foo = function (
        $baz,
        $boo
    )
    {
    };',
                self::$configurationAnonymousPositionNextLine,
            ],
            [
                '<?php
    class Foo
    {
        public static function bar(
            $baz,
            $boo
        ) {
        }
    }',
                '<?php
    class Foo
    {
        public static function bar(
            $baz,
            $boo
        )
        {
        }
    }',
                self::$configurationCtrlStructPositionNextLine,
            ],
            [
                '<?php
    if (true === true
        && true === true
    ) {
    }',
                '<?php
    if(true === true
        && true === true
    )
    {
    }',
                self::$configurationCtrlStructPositionNextLine,
            ],
            [
                '<?php
    if ($foo)
    {
    }
    elseif (
        true === true
        && true === true
    ) {
    }',
                '<?php
    if ($foo)
    {
    }
    elseif (
        true === true
        && true === true
    )
    {
    }',
                self::$configurationCtrlStructPositionNextLine,
            ],
        ];
    }

    /**
     * @param string      $expected
     * @param null|string $input
     *
     * @dataProvider provideFixSpaceAroundTokenCases
     */
    public function testFixSpaceAroundToken($expected, $input = null, array $configuration = [])
    {
        $this->fixer->configure($configuration);

        $this->doTest($expected, $input);
    }

    public function provideFixSpaceAroundTokenCases()
    {
        return [
            [
                '<?php
    try {
        throw new Exception();
    } catch (Exception $e) {
        log($e);
    }',
                '<?php
    try{
        throw new Exception();
    }catch (Exception $e){
        log($e);
    }',
            ],
            [
                '<?php
    do {
        echo 1;
    } while ($test);',
                '<?php
    do{
        echo 1;
    }while($test);',
            ],
            [
                '<?php
    if (true === true
        && true === true
    ) {
    }',
                '<?php
    if(true === true
        && true === true
    )     {
    }',
            ],
            [
                '<?php
    if (1) {
    }
    if ($this->tesT ($test)) {
    }',
                '<?php
    if(1){
    }
    if ($this->tesT ($test)) {
    }',
            ],
            [
                '<?php
    if (true) {
    } elseif (false) {
    } else {
    }',
                '<?php
    if(true){
    }elseif(false){
    }else{
    }',
            ],
            [
                '<?php
    $foo = function& () use ($bar) {
    };',
                '<?php
    $foo = function& ()use($bar){};',
            ],
            [
                '<?php

// comment
declare(strict_types=1);

// comment
while (true) {
}',
            ],
            [
                '<?php
declare(ticks   =   1) {
}',
                '<?php
declare   (   ticks   =   1   )   {
}',
            ],
            [
                '<?php
    try {
        throw new Exception();
    } catch (Exception $e) {
        log($e);
    }',
                '<?php
    try{
        throw new Exception();
    }catch (Exception $e){
        log($e);
    }',
                self::$configurationOopPositionSameLine,
            ],
            [
                '<?php
    do {
        echo 1;
    } while ($test);',
                '<?php
    do{
        echo 1;
    }while($test);',
                self::$configurationOopPositionSameLine,
            ],
            [
                '<?php
    if (true === true
        && true === true
    ) {
    }',
                '<?php
    if(true === true
        && true === true
    )     {
    }',
                self::$configurationOopPositionSameLine,
            ],
            [
                '<?php
    if (1) {
    }
    if ($this->tesT ($test)) {
    }',
                '<?php
    if(1){
    }
    if ($this->tesT ($test)) {
    }',
                self::$configurationOopPositionSameLine,
            ],
            [
                '<?php
    if (true) {
    } elseif (false) {
    } else {
    }',
                '<?php
    if(true){
    }elseif(false){
    }else{
    }',
                self::$configurationOopPositionSameLine,
            ],
            [
                '<?php
    $foo = function& () use ($bar) {
    };',
                '<?php
    $foo = function& ()use($bar){};',
                self::$configurationOopPositionSameLine,
            ],
            [
                '<?php

// comment
declare(strict_types=1);

// comment
while (true) {
}',
                null,
                self::$configurationOopPositionSameLine,
            ],
            [
                '<?php
declare(ticks   =   1) {
}',
                '<?php
declare   (   ticks   =   1   )   {
}',
                self::$configurationOopPositionSameLine,
            ],
        ];
    }

    /**
     * @param string      $expected
     * @param null|string $input
     *
     * @dataProvider provideFinallyCases
     */
    public function testFinally($expected, $input = null, array $configuration = [])
    {
        $this->fixer->configure($configuration);

        $this->doTest($expected, $input);
    }

    public function provideFinallyCases()
    {
        return [
            [
                '<?php
    try {
        throw new \Exception();
    } catch (\LogicException $e) {
        // do nothing
    } catch (\Exception $e) {
        // do nothing
    } finally {
        echo "finish!";
    }',
                '<?php
    try {
        throw new \Exception();
    }catch (\LogicException $e) {
        // do nothing
    }
    catch (\Exception $e) {
        // do nothing
    }
    finally     {
        echo "finish!";
    }',
            ],
            [
                '<?php
    try {
        throw new \Exception();
    } catch (\LogicException $e) {
        // do nothing
    } catch (\Exception $e) {
        // do nothing
    } finally {
        echo "finish!";
    }',
                '<?php
    try {
        throw new \Exception();
    }catch (\LogicException $e) {
        // do nothing
    }
    catch (\Exception $e) {
        // do nothing
    }
    finally     {
        echo "finish!";
    }',
                self::$configurationOopPositionSameLine,
            ],
            [
                '<?php
    try
    {
        throw new \Exception();
    }
    catch (\LogicException $e)
    {
        // do nothing
    }
    catch (\Exception $e)
    {
        // do nothing
    }
    finally
    {
        echo "finish!";
    }',
                '<?php
    try {
        throw new \Exception();
    }catch (\LogicException $e) {
        // do nothing
    }
    catch (\Exception $e) {
        // do nothing
    }
    finally     {
        echo "finish!";
    }',
                self::$configurationOopPositionSameLine + self::$configurationCtrlStructPositionNextLine,
            ],
        ];
    }

    /**
     * @param string      $expected
     * @param null|string $input
     *
     * @dataProvider provideFunctionImportCases
     */
    public function testFunctionImport($expected, $input = null, array $configuration = [])
    {
        $this->fixer->configure($configuration);

        $this->doTest($expected, $input);
    }

    public function provideFunctionImportCases()
    {
        return [
            [
                '<?php
    use function Foo\bar;
    if (true) {
    }',
            ],
            [
                '<?php
    use function Foo\bar;
    if (true) {
    }',
                null,
                self::$configurationOopPositionSameLine,
            ],
            [
                '<?php
    use function Foo\bar;
    if (true)
    {
    }',
                '<?php
    use function Foo\bar;
    if (true) {
    }',
                self::$configurationOopPositionSameLine + self::$configurationCtrlStructPositionNextLine,
            ],
            [
                '<?php
    use function Foo\bar;
    if (true) {
    }',
            ],
        ];
    }

    /**
     * @param string      $expected
     * @param null|string $input
     *
     * @dataProvider provideFix70Cases
     * @requires PHP 7.0
     */
    public function testFix70($expected, $input = null, array $configuration = [])
    {
        $this->fixer->configure($configuration);

        $this->doTest($expected, $input);
    }

    public function provideFix70Cases()
    {
        return [
            [
                '<?php
    function foo($a)
    {
        // foo
        $foo = new class($a) extends Foo {
            public function bar()
            {
            }
        };
    }',
                '<?php
    function foo($a)
    {
        // foo
        $foo = new class($a) extends Foo { public function bar() {} };
    }',
            ],
            [
                '<?php
    foo(1, new class implements Logger {
        public function log($message)
        {
            log($message);
        }
    }, 3);',
                '<?php
    foo(1, new class implements Logger { public function log($message) { log($message); } }, 3);',
            ],
            [
                '<?php
$message = (new class() implements FooInterface {
});',
                '<?php
$message = (new class() implements FooInterface{});',
            ],
            [
                '<?php $message = (new class() {
});',
                '<?php $message = (new class() {});',
            ],
            [
                '<?php
if (1) {
    $message = (new class() extends Foo {
        public function bar()
        {
            echo 1;
        }
    });
}',
                '<?php
if (1) {
  $message = (new class() extends Foo
  {
    public function bar() { echo 1; }
  });
}',
            ],
            [
                '<?php
    class Foo
    {
        public function use()
        {
        }

        public function use1(): string
        {
        }
    }
                ',
                '<?php
    class Foo
    {
        public function use() {
        }

        public function use1(): string {
        }
    }
                ',
            ],
            [
                '<?php
    $a = function (int $foo): string {
        echo $foo;
    };

    $b = function (int $foo) use ($bar): string {
        echo $foo . $bar;
    };

    function a()
    {
    }
                ',
                '<?php
    $a = function (int $foo): string
    {
        echo $foo;
    };

    $b = function (int $foo) use($bar): string
    {
        echo $foo . $bar;
    };

    function a() {
    }
                ',
            ],
            [
                '<?php
    class Something
    {
        public function sth(): string
        {
            return function (int $foo) use ($bar): string {
                return $bar;
            };
        }
    }',
                '<?php
    class Something
    {
        public function sth(): string
        {
            return function (int $foo) use ($bar): string { return $bar; };
        }
    }',
            ],
            [
                '<?php
use function some\a\{
     test1,
    test2
 };
test();',
            ],
            [
                '<?php
use some\a\{ClassA, ClassB, ClassC as C};
use function some\a\{fn_a, fn_b, fn_c};
use const some\a\{ConstA, ConstB, ConstC};
',
            ],
            [
                '<?php
    function foo($a) {
        // foo
        $foo = new class($a) extends Foo {
            public function bar() {
            }
        };
    }',
                '<?php
    function foo($a)
    {
        // foo
        $foo = new class($a) extends Foo { public function bar() {} };
    }',
                self::$configurationOopPositionSameLine,
            ],
            [
                '<?php
    function foo($a)
    {
        // foo
        $foo = new class($a) extends Foo {
            public function bar()
            {
            }
        };
    }',
                '<?php
    function foo($a)
    {
        // foo
        $foo = new class($a) extends Foo { public function bar() {} };
    }',
                self::$configurationCtrlStructPositionNextLine,
            ],
            [
                '<?php
    function foo($a) {
        // foo
        $foo = new class($a) extends Foo {
            public function bar() {
            }
        };
    }',
                '<?php
    function foo($a)
    {
        // foo
        $foo = new class($a) extends Foo { public function bar() {} };
    }',
                self::$configurationOopPositionSameLine + self::$configurationCtrlStructPositionNextLine,
            ],
            [
                '<?php
    function foo($a)
    {
        // foo
        $foo = new class($a) extends Foo
        {
            public function bar()
            {
            }
        };
    }',
                '<?php
    function foo($a)
    {
        // foo
        $foo = new class($a) extends Foo { public function bar() {} };
    }',
                self::$configurationAnonymousPositionNextLine,
            ],
            [
                '<?php
    function foo($a) {
        // foo
        $foo = new class($a) extends Foo
        {
            public function bar() {
            }
        };
    }',
                '<?php
    function foo($a)
    {
        // foo
        $foo = new class($a) extends Foo { public function bar() {} };
    }',
                self::$configurationOopPositionSameLine + self::$configurationAnonymousPositionNextLine,
            ],
            [
                '<?php
    foo(1, new class implements Logger {
        public function log($message) {
            log($message);
        }
    }, 3);',
                '<?php
    foo(1, new class implements Logger { public function log($message) { log($message); } }, 3);',
                self::$configurationOopPositionSameLine,
            ],
            [
                '<?php
    foo(1, new class implements Logger {
        public function log($message)
        {
            log($message);
        }
    }, 3);',
                '<?php
    foo(1, new class implements Logger { public function log($message) { log($message); } }, 3);',
                self::$configurationCtrlStructPositionNextLine,
            ],
            [
                '<?php
    foo(1, new class implements Logger
    {
        public function log($message) {
            log($message);
        }
    }, 3);',
                '<?php
    foo(1, new class implements Logger { public function log($message) { log($message); } }, 3);',
                self::$configurationOopPositionSameLine + self::$configurationAnonymousPositionNextLine,
            ],
            [
                '<?php
$message = (new class() implements FooInterface {
});',
                '<?php
$message = (new class() implements FooInterface{});',
                self::$configurationOopPositionSameLine,
            ],
            [
                '<?php
$message = (new class() implements FooInterface {
});',
                '<?php
$message = (new class() implements FooInterface{});',
                self::$configurationCtrlStructPositionNextLine,
            ],
            [
                '<?php
$message = (new class() implements FooInterface
{
});',
                '<?php
$message = (new class() implements FooInterface{});',
                self::$configurationOopPositionSameLine + self::$configurationAnonymousPositionNextLine,
            ],
            [
                '<?php $message = (new class() {
});',
                '<?php $message = (new class() {});',
                self::$configurationOopPositionSameLine,
            ],
            [
                '<?php $message = (new class() {
});',
                '<?php $message = (new class() {});',
                self::$configurationCtrlStructPositionNextLine,
            ],
            [
                '<?php $message = (new class()
{
});',
                '<?php $message = (new class() {});',
                self::$configurationOopPositionSameLine + self::$configurationAnonymousPositionNextLine,
            ],
            [
                '<?php
if (1) {
    $message = (new class() extends Foo {
        public function bar() {
            echo 1;
        }
    });
}',
                '<?php
if (1) {
  $message = (new class() extends Foo
  {
    public function bar() { echo 1; }
  });
}',
                self::$configurationOopPositionSameLine,
            ],
            [
                '<?php
if (1)
{
    $message = (new class() extends Foo {
        public function bar()
        {
            echo 1;
        }
    });
}',
                '<?php
if (1) {
  $message = (new class() extends Foo
  {
    public function bar() { echo 1; }
  });
}',
                self::$configurationCtrlStructPositionNextLine,
            ],
            [
                '<?php
if (1) {
    $message = (new class() extends Foo
    {
        public function bar() {
            echo 1;
        }
    });
}',
                '<?php
if (1) {
  $message = (new class() extends Foo
  {
    public function bar() { echo 1; }
  });
}',
                self::$configurationOopPositionSameLine + self::$configurationAnonymousPositionNextLine,
            ],
            [
                '<?php
if (1) {
    $message = (new class() extends Foo
    {
        public function bar() {
            echo 1;
        }
    });
}',
                '<?php
if (1) {
  $message = (new class() extends Foo
  {
    public function bar() { echo 1; }
  });
}',
                self::$configurationOopPositionSameLine + self::$configurationAnonymousPositionNextLine,
            ],
            [
                '<?php
if (1)
{
    $message = (new class() extends Foo
    {
        public function bar()
        {
            echo 1;
        }
    });
}',
                '<?php
if (1) {
  $message = (new class() extends Foo
  {
    public function bar() { echo 1; }
  });
}',
                self::$configurationCtrlStructPositionNextLine + self::$configurationAnonymousPositionNextLine,
            ],
            [
                '<?php
if (1)
{
    $message = (new class() extends Foo
    {
        public function bar() {
            echo 1;
        }
    });
}',
                '<?php
if (1) {
  $message = (new class() extends Foo
  {
    public function bar() { echo 1; }
  });
}',
                self::$configurationOopPositionSameLine + self::$configurationCtrlStructPositionNextLine + self::$configurationAnonymousPositionNextLine,
            ],
            [
                '<?php
    class Foo {
        public function use() {
        }

        public function use1(): string {
        }
    }
                ',
                '<?php
    class Foo
    {
        public function use() {
        }

        public function use1(): string {
        }
    }
                ',
                self::$configurationOopPositionSameLine,
            ],
            [
                '<?php
    class Foo {
        public function use() {
        }

        public function use1(): string {
        }
    }
                ',
                '<?php
    class Foo
    {
        public function use() {
        }

        public function use1(): string {
        }
    }
                ',
                self::$configurationOopPositionSameLine + self::$configurationCtrlStructPositionNextLine,
            ],
            [
                '<?php
    $a = function (int $foo): string {
        echo $foo;
    };

    $b = function (int $foo) use ($bar): string {
        echo $foo . $bar;
    };

    function a() {
    }
                ',
                '<?php
    $a = function (int $foo): string
    {
        echo $foo;
    };

    $b = function (int $foo) use($bar): string
    {
        echo $foo . $bar;
    };

    function a() {
    }
                ',
                self::$configurationOopPositionSameLine,
            ],
            [
                '<?php
    $a = function (int $foo): string
    {
        echo $foo;
    };

    $b = function (int $foo) use ($bar): string
    {
        echo $foo . $bar;
    };

    function a() {
    }
                ',
                '<?php
    $a = function (int $foo): string
    {
        echo $foo;
    };

    $b = function (int $foo) use($bar): string
    {
        echo $foo . $bar;
    };

    function a() {
    }
                ',
                self::$configurationOopPositionSameLine + self::$configurationAnonymousPositionNextLine,
            ],
            [
                '<?php
    class Something {
        public function sth(): string {
            return function (int $foo) use ($bar): string {
                return $bar;
            };
        }
    }',
                '<?php
    class Something
    {
        public function sth(): string
        {
            return function (int $foo) use ($bar): string { return $bar; };
        }
    }',
                self::$configurationOopPositionSameLine,
            ],
            [
                '<?php
    class Something {
        public function sth(): string {
            return function (int $foo) use ($bar): string
            {
                return $bar;
            };
        }
    }',
                '<?php
    class Something
    {
        public function sth(): string
        {
            return function (int $foo) use ($bar): string { return $bar; };
        }
    }',
                self::$configurationOopPositionSameLine + self::$configurationAnonymousPositionNextLine,
            ],
            [
                '<?php
use function some\a\{
     test1,
    test2
 };
test();',
                null,
                self::$configurationOopPositionSameLine,
            ],
            [
                '<?php
use function some\a\{
     test1,
    test2
 };
test();',
                null,
                self::$configurationOopPositionSameLine + self::$configurationCtrlStructPositionNextLine,
            ],
            [
                '<?php
use function some\a\{
     test1,
    test2
 };
test();',
                null,
                self::$configurationOopPositionSameLine + self::$configurationAnonymousPositionNextLine,
            ],
            [
                '<?php
use some\a\{ClassA, ClassB, ClassC as C};
use function some\a\{fn_a, fn_b, fn_c};
use const some\a\{ConstA, ConstB, ConstC};
',
                null,
                self::$configurationOopPositionSameLine,
            ],
            [
                '<?php
use some\a\{ClassA, ClassB, ClassC as C};
use function some\a\{fn_a, fn_b, fn_c};
use const some\a\{ConstA, ConstB, ConstC};
',
                null,
                self::$configurationOopPositionSameLine + self::$configurationCtrlStructPositionNextLine,
            ],
            [
                '<?php
use some\a\{ClassA, ClassB, ClassC as C};
use function some\a\{fn_a, fn_b, fn_c};
use const some\a\{ConstA, ConstB, ConstC};
',
                null,
                self::$configurationOopPositionSameLine + self::$configurationAnonymousPositionNextLine,
            ],
        ];
    }

    /**
     * @param string      $expected
     * @param null|string $input
     *
     * @dataProvider providePreserveLineAfterControlBraceCases
     */
    public function testPreserveLineAfterControlBrace($expected, $input = null, array $configuration = [])
    {
        $this->fixer->configure($configuration);

        $this->doTest($expected, $input);
    }

    public function providePreserveLineAfterControlBraceCases()
    {
        return [
            [
                '<?php
if (1==1) { // test
    $a = 1;
}
echo $a;',
                '<?php
if (1==1) // test
{ $a = 1; }
echo $a;',
            ],
            [
                '<?php
if ($test) { // foo
    echo 1;
}
if (1 === 1) {//a
    $a = "b"; /*d*/
}//c
echo $a;
if ($a === 3) /**/
{echo 1;}
',
                '<?php
if ($test) // foo
 {
    echo 1;
}
if (1 === 1)//a
{$a = "b"; /*d*/}//c
echo $a;
if ($a === 3) /**/
{echo 1;}
',
            ],
            [
                '<?php
if (true) {

    //  The blank line helps with legibility in nested control structures
    if (true) {
        // if body
    }

    // if body
}',
            ],
            [
                "<?php if (true) {\r\n\r\n// CRLF newline\n}",
            ],
            [
                '<?php
if (true) {

    //  The blank line helps with legibility in nested control structures
    if (true) {
        // if body
    }

    // if body
}',
                null,
                self::$configurationOopPositionSameLine,
            ],
            [
                '<?php
if (true)
{

    //  The blank line helps with legibility in nested control structures
    if (true)
    {
        // if body
    }

    // if body
}',
                '<?php
if (true) {

    //  The blank line helps with legibility in nested control structures
    if (true) {
        // if body
    }

    // if body
}',
                self::$configurationOopPositionSameLine + self::$configurationCtrlStructPositionNextLine,
            ],
            [
                "<?php if (true) {\r\n\r\n// CRLF newline\n}",
                null,
                self::$configurationOopPositionSameLine,
            ],
            [
                "<?php if (true)
{\r\n\r\n// CRLF newline\n}",
                "<?php if (true){\r\n\r\n// CRLF newline\n}",
                self::$configurationOopPositionSameLine + self::$configurationCtrlStructPositionNextLine,
            ],
        ];
    }

    /**
     * @param string      $expected
     * @param null|string $input
     *
     * @dataProvider provideFixWithAllowOnelineLambdaCases
     */
    public function testFixWithAllowSingleLineClosure($expected, $input = null)
    {
        $this->fixer->configure([
            'allow_single_line_closure' => true,
        ]);

        $this->doTest($expected, $input);
    }

    public function provideFixWithAllowOnelineLambdaCases()
    {
        return [
            [
                '<?php
    $callback = function () { return true; };',
            ],
            [
                '<?php
    $callback = function () { if ($a) { return true; } return false; };',
                '<?php
    $callback = function () { if($a){ return true; } return false; };',
            ],
            [
                '<?php
    $callback = function () { if ($a) { return true; } return false; };',
                '<?php
    $callback = function () { if($a) return true; return false; };',
            ],
            [
                '<?php
    $callback = function () {
        if ($a) {
            return true;
        }
        return false;
    };',
                '<?php
    $callback = function () { if($a) return true;
    return false; };',
            ],
        ];
    }

    /**
     * @param string      $expected
     * @param null|string $input
     *
     * @dataProvider provideDoWhileLoopInsideAnIfWithoutBracketsCases
     */
    public function testDoWhileLoopInsideAnIfWithoutBrackets($expected, $input = null)
    {
        $this->doTest($expected, $input);
    }

    public function provideDoWhileLoopInsideAnIfWithoutBracketsCases()
    {
        return [
            [
                '<?php
if (true) {
    do {
        echo 1;
    } while (false);
}',
                '<?php
if (true)
    do {
        echo 1;
    } while (false);',
            ],
        ];
    }

    /**
     * @param string      $expected
     * @param null|string $input
     *
     * @dataProvider provideMessyWhitespacesCases
     */
    public function testMessyWhitespaces($expected, $input = null, array $configuration = [])
    {
        $this->fixer->configure($configuration);

        $this->fixer->setWhitespacesConfig(new WhitespacesFixerConfig("\t", "\r\n"));

        $this->doTest($expected, $input);
    }

    public function provideMessyWhitespacesCases()
    {
        return [
            [
                '<?php
if (true) {'."\r\n"
    ."\t".'if (true) {'."\r\n"
        ."\t\t".'echo 1;'."\r\n"
    ."\t".'} elseif (true) {'."\r\n"
        ."\t\t".'echo 2;'."\r\n"
    ."\t".'} else {'."\r\n"
        ."\t\t".'echo 3;'."\r\n"
    ."\t".'}'."\r\n"
.'}',
                '<?php
if(true) if(true) echo 1; elseif(true) echo 2; else echo 3;',
            ],
            [
                '<?php
if (true) {'."\r\n"
    ."\t".'if (true) {'."\r\n"
        ."\t\t".'echo 1;'."\r\n"
    ."\t".'} elseif (true) {'."\r\n"
        ."\t\t".'echo 2;'."\r\n"
    ."\t".'} else {'."\r\n"
        ."\t\t".'echo 3;'."\r\n"
    ."\t".'}'."\r\n"
.'}',
                '<?php
if(true) if(true) echo 1; elseif(true) echo 2; else echo 3;',
                self::$configurationOopPositionSameLine,
            ],
            [
                '<?php
if (true)'
."\r\n".'{'."\r\n"
    ."\t".'if (true)'."\r\n\t".'{'."\r\n"
        ."\t\t".'echo 1;'."\r\n"
    ."\t".'}'
    ."\r\n\t".'elseif (true)'
    ."\r\n\t".'{'."\r\n"
        ."\t\t".'echo 2;'."\r\n"
    ."\t".'}'
    ."\r\n\t".'else'
    ."\r\n\t".'{'."\r\n"
        ."\t\t".'echo 3;'."\r\n"
    ."\t".'}'."\r\n"
.'}',
                '<?php
if(true) if(true) echo 1; elseif(true) echo 2; else echo 3;',
                self::$configurationOopPositionSameLine + self::$configurationCtrlStructPositionNextLine,
            ],
        ];
    }

    /**
     * @param string      $expected
     * @param null|string $input
     *
     * @dataProvider provideNowdocInTemplatesCases
     */
    public function testNowdocInTemplates($expected, $input = null)
    {
        $this->doTest($expected, $input);
    }

    public function provideNowdocInTemplatesCases()
    {
        return [
            [
                <<<'EOT'
<?php
if (true) {
    $var = <<<'NOWDOC'
NOWDOC;
?>
<?php
}

EOT
                ,
                <<<'EOT'
<?php
if (true) {
$var = <<<'NOWDOC'
NOWDOC;
?>
<?php
}

EOT
                ,
            ],
            [
                <<<'EOT'
<?php
if (true) {
    $var = <<<HEREDOC
HEREDOC;
?>
<?php
}

EOT
                ,
                <<<'EOT'
<?php
if (true) {
$var = <<<HEREDOC
HEREDOC;
?>
<?php
}

EOT
                ,
            ],
        ];
    }

    /**
     * @param string      $expected
     * @param null|string $input
     *
     * @dataProvider provideFixCommentsCases
     */
    public function testFixComments($expected, $input = null)
    {
        $this->doTest($expected, $input);
        $this->doTest(str_replace('//', '#', $expected), null === $input ? null : str_replace('//', '#', $input));
    }

    public function provideFixCommentsCases()
    {
        return [
            [
                '<?php
function test()
{
//    $closure = function ($callback) use ($query) {
//        doSomething();
//
//        return true;
//    };
    $a = 3;
}',
            ],
            [
                '<?php
function test()
{
//    $closure = function ($callback) use ($query) {
//        doSomething();
//        '.'
//        return true;
//    };
    $a = 3;
}',
            ],
            [
                '<?php
if ($foo) {
    foo();

//    if ($bar === \'bar\') {
//        return [];
//    }
} else {
    bar();
}
',
            ],
            [
                '<?php
if ($foo) {
    foo();

//    if ($bar === \'bar\') {
    //        return [];
//    }
} else {
    bar();
}
',
            ],
            [
                '<?php
if ($foo) {
    foo();

//    if ($bar === \'bar\') {
//        return [];
//    }
    '.'
    $bar = \'bar\';
} else {
    bar();
}
',
            ],
            [
                '<?php
if ($foo) {
    foo();

//    bar();
    '.'
    $bar = \'bar\';
} else {
    bar();
}
',
            ],
            [
                '<?php
if ($foo) {
    foo();
//    bar();
    '.'
    $bar = \'bar\';
} else {
    bar();
}
',
            ],
            [
                '<?php
if ($foo) {
    foo();
    '.'
//    bar();
    $bar = \'bar\';
} else {
    bar();
}
',
            ],
            [
                '<?php
if ($foo) {
    foo();
    '.'
//    bar();
} else {
    bar();
}
',
            ],
            [
                '<?php
function foo()
{
    $a = 1;
    // we will return sth
    return $a;
}
',
                '<?php
function foo()
{
    $a = 1;
// we will return sth
    return $a;
}
',
            ],
            [
                '<?php
function foo()
{
    $a = 1;
    '.'
//    bar();
    // we will return sth
    return $a;
}
',
                '<?php
function foo()
{
    $a = 1;
    '.'
//    bar();
// we will return sth
    return $a;
}
',
            ],
            [
                '<?php
function foo()
{
    $a = 1;
//    if ($a === \'bar\') {
//        return [];
//    }
    // we will return sth
    return $a;
}
',
                '<?php
function foo()
{
    $a = 1;
//    if ($a === \'bar\') {
//        return [];
//    }
// we will return sth
    return $a;
}
',
            ],
        ];
    }

    public function testDynamicStaticMethodCallNotTouched()
    {
        $this->doTest(
            '<?php
SomeClass::{$method}(new \stdClass());
SomeClass::{\'test\'}(new \stdClass());

function example()
{
    SomeClass::{$method}(new \stdClass());
    SomeClass::{\'test\'}(new \stdClass());
}'
        );
    }

    /**
     * @param string      $expected
     * @param null|string $input
     *
<<<<<<< HEAD
     * @dataProvider provideIndentCommentCases
     */
    public function testIndentComment($expected, $input, WhitespacesFixerConfig $config = null)
    {
        if (null !== $config) {
            $this->fixer->setWhitespacesConfig($config);
        }

        $this->doTest($expected, $input);
    }

    public function provideIndentCommentCases()
    {
        yield [
            "<?php
if (true) {
\t\$i += 2;
\treturn foo(\$i);
\t/*
\t \$i += 3;

\t // 1
  "."
\t   return foo(\$i);
\t */
}",
            '<?php
if (true) {
    $i += 2;
    return foo($i);
/*
 $i += 3;

 // 1
  '.'
   return foo($i);
 */
}',
            new WhitespacesFixerConfig("\t", "\n"),
        ];

        yield [
            '<?php
class MyClass extends SomeClass
{
    /*	public function myFunction() {

    		$MyItems = [];

    		return $MyItems;
    	}
    */
}',
            '<?php
class MyClass extends SomeClass {
/*	public function myFunction() {

		$MyItems = [];

		return $MyItems;
	}
*/
}',
        ];

        yield [
            '<?php
if (true) {
    $i += 2;
    return foo($i);
    /*
    $i += 3;

    return foo($i);
     */
}',
            '<?php
if (true) {
    $i += 2;
    return foo($i);
/*
$i += 3;

return foo($i);
 */
}',
=======
     * @dataProvider provideFixAlternativeSyntaxCases
     */
    public function testFixAlternativeSyntax($expected, $input = null)
    {
        $this->doTest($expected, $input);
    }

    public function provideFixAlternativeSyntaxCases()
    {
        yield [
            '<?php if (foo()) {
    while (bar()) {
    }
}',
            '<?php if (foo()) while (bar()) {}',
        ];

        yield [
            '<?php if ($a) {
    foreach ($b as $c) {
    }
}',
            '<?php if ($a) foreach ($b as $c) {}',
        ];

        yield [
            '<?php if ($a) foreach ($b as $c): ?> X <?php endforeach; ?>',
        ];

        yield [
            '<?php if ($a) while ($b): ?> X <?php endwhile; ?>',
        ];

        yield [
            '<?php if ($a) for (;;): ?> X <?php endfor; ?>',
        ];

        yield [
            '<?php if ($a) switch ($a): case 1: ?> X <?php endswitch; ?>',
        ];

        yield [
            '<?php if ($a): elseif ($b): for (;;): ?> X <?php endfor; endif; ?>',
        ];

        yield [
            '<?php switch ($a): case 1: for (;;): ?> X <?php endfor; endswitch; ?>,',
        ];

        yield [
            '<?php
if ($a) foreach ($b as $c): ?>
    <?php if ($a) for (;;): ?>
        <?php if ($a) foreach ($b as $c): ?>
            <?php if ($a) for (;;): ?>
                <?php if ($a) while ($b): ?>
                    <?php if ($a) while ($b): ?>
                        <?php if ($a) foreach ($b as $c): ?>
                            <?php if ($a) for (;;): ?>
                                <?php if ($a) while ($b): ?>
                                    <?php if ($a) while ($b): ?>

                                    <?php endwhile; ?>
                                <?php endwhile; ?>
                            <?php endfor; ?>
                        <?php endforeach; ?>
                    <?php endwhile; ?>
                <?php endwhile; ?>
            <?php endfor; ?>
        <?php endforeach; ?>
    <?php endfor; ?>
<?php endforeach; ?>',
>>>>>>> fd5a1cfe
        ];
    }
}<|MERGE_RESOLUTION|>--- conflicted
+++ resolved
@@ -5268,7 +5268,6 @@
      * @param string      $expected
      * @param null|string $input
      *
-<<<<<<< HEAD
      * @dataProvider provideIndentCommentCases
      */
     public function testIndentComment($expected, $input, WhitespacesFixerConfig $config = null)
@@ -5355,7 +5354,13 @@
 return foo($i);
  */
 }',
-=======
+        ];
+    }
+
+    /**
+     * @param string      $expected
+     * @param null|string $input
+     *
      * @dataProvider provideFixAlternativeSyntaxCases
      */
     public function testFixAlternativeSyntax($expected, $input = null)
@@ -5417,7 +5422,6 @@
                             <?php if ($a) for (;;): ?>
                                 <?php if ($a) while ($b): ?>
                                     <?php if ($a) while ($b): ?>
-
                                     <?php endwhile; ?>
                                 <?php endwhile; ?>
                             <?php endfor; ?>
@@ -5428,7 +5432,6 @@
         <?php endforeach; ?>
     <?php endfor; ?>
 <?php endforeach; ?>',
->>>>>>> fd5a1cfe
         ];
     }
 }