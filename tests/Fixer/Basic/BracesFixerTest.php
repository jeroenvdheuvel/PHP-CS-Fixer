<?php

/*
 * This file is part of PHP CS Fixer.
 *
 * (c) Fabien Potencier <fabien@symfony.com>
 *     Dariusz Rumiński <dariusz.ruminski@gmail.com>
 *
 * This source file is subject to the MIT license that is bundled
 * with this source code in the file LICENSE.
 */

namespace PhpCsFixer\Tests\Fixer\Basic;

use PhpCsFixer\Tests\Test\AbstractFixerTestCase;
use PhpCsFixer\WhitespacesFixerConfig;

/**
 * @author Dariusz Rumiński <dariusz.ruminski@gmail.com>
 *
 * @internal
 *
 * @covers \PhpCsFixer\Fixer\Basic\BracesFixer
 */
final class BracesFixerTest extends AbstractFixerTestCase
{
    private static $configurationOopPositionSameLine = ['position_after_functions_and_oop_constructs' => 'same'];
    private static $configurationCtrlStructPositionNextLine = ['position_after_control_structures' => 'next'];
    private static $configurationAnonymousPositionNextLine = ['position_after_anonymous_constructs' => 'next'];

    public function testInvalidConfigurationClassyConstructs()
    {
        $this->expectException(\PhpCsFixer\ConfigurationException\InvalidFixerConfigurationException::class);
        $this->expectExceptionMessageRegExp('#^\[braces\] Invalid configuration: The option "position_after_functions_and_oop_constructs" with value "neither" is invalid\. Accepted values are: "next", "same"\.$#');

        $this->fixer->configure(['position_after_functions_and_oop_constructs' => 'neither']);
    }

    /**
     * @param string      $expected
     * @param null|string $input
     * @param null|array  $configuration
     *
     * @dataProvider provideFixControlContinuationBracesCases
     */
    public function testFixControlContinuationBraces($expected, $input = null, array $configuration = null)
    {
        if (null !== $configuration) {
            $this->fixer->configure($configuration);
        }

        $this->doTest($expected, $input);
    }

    public function provideFixControlContinuationBracesCases()
    {
        return [
            [
                '<?php
    $a = function() {
        $a = 1;
        while (false);
    };',
            ],
            [
                '<?php
    $a = function() {
        $a = 1;
        for ($i=0;$i<5;++$i);
    };',
            ],
            [
                '<?php
    class Foo
    {
        public function A()
        {
            ?>
            Test<?php echo $foobar; ?>Test
            <?php
            $a = 1;
        }
    }',
            ],
            [
                '<?php
    if (true) {
        $a = 1;
    } else {
        $b = 2;
    }',
                '<?php
    if (true) {
        $a = 1;
    }
    else {
        $b = 2;
    }',
            ],
            [
                '<?php
    try {
        throw new \Exception();
    } catch (\LogicException $e) {
        // do nothing
    } catch (\Exception $e) {
        // do nothing
    }',
                '<?php
    try {
        throw new \Exception();
    }catch (\LogicException $e) {
        // do nothing
    }
    catch (\Exception $e) {
        // do nothing
    }',
            ],
            [
                '<?php
    if (true) {
        echo 1;
    } elseif (true) {
        echo 2;
    }',
                '<?php
    if (true) {
        echo 1;
    } elseif (true)
    {
        echo 2;
    }',
            ],
            [
                '<?php
    try {
        echo 1;
    } catch (Exception $e) {
        echo 2;
    }',
                '<?php
    try
    {
        echo 1;
    }
    catch (Exception $e)
    {
        echo 2;
    }',
            ],
            [
                '<?php
    class Foo
    {
        public function bar(
            FooInterface $foo,
            BarInterface $bar,
            array $data = []
        ) {
        }
    }',
                '<?php
    class Foo
    {
        public function bar(
            FooInterface $foo,
            BarInterface $bar,
            array $data = []
        ){
        }
    }',
            ],
            [
                '<?php
    if (1) {
        self::${$key} = $val;
        self::${$type}[$rule] = $pattern;
        self::${$type}[$rule] = array_merge($pattern, self::${$type}[$rule]);
        self::${$type}[$rule] = $pattern + self::${$type}["rules"];
    }
                ',
            ],
            [
                '<?php
    if (1) {
        do {
            $a = 1;
        } while (true);
    }',
            ],
            [
                '<?php
    if /* 1 */ (2) {
    }',
                '<?php
    if /* 1 */ (2) {}',
            ],
            [
                '<?php
                    if (1) {
                        echo $items{0}->foo;
                        echo $collection->items{1}->property;
                    }
                ',
            ],
            [
                '<?php
    $a = function() {
        $a = 1;
        while (false);
    };',
                null,
                self::$configurationOopPositionSameLine,
            ],
            [
                '<?php
    $a = function()
    {
        $a = 1;
        while (false);
    };',
                '<?php
    $a = function() {
        $a = 1;
        while (false);
    };',
                self::$configurationAnonymousPositionNextLine,
            ],
            [
                '<?php
    $a = function() {
        $a = 1;
        for ($i=0;$i<5;++$i);
    };',
                null,
                self::$configurationOopPositionSameLine,
            ],
            [
                '<?php
    $a = function()
    {
        $a = 1;
        for ($i=0;$i<5;++$i);
    };',
                '<?php
    $a = function() {
        $a = 1;
        for ($i=0;$i<5;++$i);
    };',
                self::$configurationAnonymousPositionNextLine,
            ],
            [
                '<?php
    class Foo {
        public function A() {
            ?>
            Test<?php echo $foobar; ?>Test
            <?php
            $a = 1;
        }
    }',
                '<?php
    class Foo
    {
        public function A()
        {
            ?>
            Test<?php echo $foobar; ?>Test
            <?php
            $a = 1;
        }
    }',
                self::$configurationOopPositionSameLine,
            ],
            [
                '<?php
    if (true) {
        $a = 1;
    } else {
        $b = 2;
    }',
                '<?php
    if (true) {
        $a = 1;
    }
    else {
        $b = 2;
    }',
                self::$configurationOopPositionSameLine,
            ],
            [
                '<?php
    if (true)
    {
        $a = 1;
    }
    else
    {
        $b = 2;
    }',
                '<?php
    if (true) {
        $a = 1;
    }
    else {
        $b = 2;
    }',
                self::$configurationCtrlStructPositionNextLine,
            ],
            [
                '<?php
    try {
        throw new \Exception();
    } catch (\LogicException $e) {
        // do nothing
    } catch (\Exception $e) {
        // do nothing
    }',
                '<?php
    try {
        throw new \Exception();
    }catch (\LogicException $e) {
        // do nothing
    }
    catch (\Exception $e) {
        // do nothing
    }',
                self::$configurationOopPositionSameLine,
            ],
            [
                '<?php
    try
    {
        throw new \Exception();
    }
    catch (\LogicException $e)
    {
        // do nothing
    }
    catch (\Exception $e)
    {
        // do nothing
    }',
                '<?php
    try {
        throw new \Exception();
    }catch (\LogicException $e) {
        // do nothing
    }
    catch (\Exception $e) {
        // do nothing
    }',
                self::$configurationCtrlStructPositionNextLine,
            ],
            [
                '<?php
    if (true) {
        echo 1;
    } elseif (true) {
        echo 2;
    }',
                '<?php
    if (true) {
        echo 1;
    } elseif (true)
    {
        echo 2;
    }',
                self::$configurationOopPositionSameLine,
            ],
            [
                '<?php
    try {
        echo 1;
    } catch (Exception $e) {
        echo 2;
    }',
                '<?php
    try
    {
        echo 1;
    }
    catch (Exception $e)
    {
        echo 2;
    }',
                self::$configurationOopPositionSameLine,
            ],
            [
                '<?php
    class Foo {
        public function bar(
            FooInterface $foo,
            BarInterface $bar,
            array $data = []
        ) {
        }
    }',
                '<?php
    class Foo
    {
        public function bar(
            FooInterface $foo,
            BarInterface $bar,
            array $data = []
        ){
        }
    }',
                self::$configurationOopPositionSameLine,
            ],
            [
                '<?php
    if (1) {
        self::${$key} = $val;
        self::${$type}[$rule] = $pattern;
        self::${$type}[$rule] = array_merge($pattern, self::${$type}[$rule]);
        self::${$type}[$rule] = $pattern + self::${$type}["rules"];
    }
                ',
                null,
                self::$configurationOopPositionSameLine,
            ],
            [
                '<?php
    if (1) {
        do {
            $a = 1;
        } while (true);
    }',
                null,
                self::$configurationOopPositionSameLine,
            ],
            [
                '<?php
    if /* 1 */ (2) {
    }',
                '<?php
    if /* 1 */ (2) {}',
                self::$configurationOopPositionSameLine,
            ],
            [
                '<?php
                    if (1) {
                        echo $items{0}->foo;
                        echo $collection->items{1}->property;
                    }
                ',
                null,
                self::$configurationOopPositionSameLine,
            ],
            [
                '<?php class A
/** */
{
}',
                null,
                self::$configurationOopPositionSameLine,
            ],
            [
                '<?php
class Foo
{
    public function foo()
    {
        foo();

        // baz
        bar();
    }
}',
                '<?php
class Foo
{
    public function foo(){
    foo();

    // baz
    bar();
    }
}',
            ],
            [
                '<?php
class Foo
{
    public function foo($foo)
    {
        return $foo // foo
            ? \'foo\'
            : \'bar\'
        ;
    }
}',
            ],
            [
                '<?php
class Foo
{
    /**
     * Foo.
     */
    public $foo;

    /**
     * Bar.
     */
    public $bar;
}',
                '<?php
class Foo {
  /**
   * Foo.
   */
  public $foo;

  /**
   * Bar.
   */
  public $bar;
}',
            ],
            [
                '<?php
class Foo
{
    /*
     * Foo.
     */
    public $foo;

    /*
     * Bar.
     */
    public $bar;
}',
                '<?php
class Foo {
  /*
   * Foo.
   */
  public $foo;

  /*
   * Bar.
   */
  public $bar;
}',
            ],
            [
                '<?php
if (1==1) {
    $a = 1;
    // test
    $b = 2;
}',
                '<?php
if (1==1) {
 $a = 1;
  // test
  $b = 2;
}',
            ],
            [
                '<?php
if (1==1) {
    $a = 1;
    # test
    $b = 2;
}',
                '<?php
if (1==1) {
 $a = 1;
  # test
  $b = 2;
}',
            ],
            [
                '<?php
if (1==1) {
    $a = 1;
    /** @var int $b */
    $b = a();
}',
                '<?php
if (1==1) {
    $a = 1;
    /** @var int $b */
$b = a();
}',
            ],
            [
                '<?php
    if ($b) {
        if (1==1) {
            $a = 1;
            // test
            $b = 2;
        }
    }
',
                '<?php
    if ($b) {
        if (1==1) {
         $a = 1;
          // test
          $b = 2;
        }
    }
',
            ],
            [
                '<?php
    if ($b) {
        if (1==1) {
            $a = 1;
            /* test */
            $b = 2;
            echo 123;//
        }
    }
',
                '<?php
    if ($b) {
        if (1==1) {
         $a = 1;
          /* test */
          $b = 2;
          echo 123;//
        }
    }
',
            ],
            [
                '<?php
class A
{
    public function B()
    {/*
        */
        $a = 1;
    }
}',
                '<?php
class A {
    public function B()
    {/*
        */
      $a = 1;
    }
}',
            ],
            [
                '<?php
class B
{
    public function B()
    {
        /*
            *//**/
        $a = 1;
    }
}',
                '<?php
class B {
    public function B()
    {
    /*
        *//**/
       $a = 1;
    }
}',
            ],
            [
                '<?php
class C
{
    public function C()
    {
        /* */#
        $a = 1;
    }
}',
                '<?php
class C {
    public function C()
    {
    /* */#
       $a = 1;
    }
}',
            ],
            [
                '<?php
if ($a) { /*
*/
    echo 1;
}',
                '<?php
if ($a){ /*
*/
echo 1;
}',
            ],
            [
                '<?php
if ($a) { /**/ /*
*/
    echo 1;
    echo 2;
}',
                '<?php
if ($a){ /**/ /*
*/
echo 1;
echo 2;
}',
            ],
            [
                '<?php
foreach ($foo as $bar) {
    if (true) {
    }
    // comment
    elseif (false) {
    }
}',
            ],
            [
                '<?php
function foo()
{
    $bar = 1;                   // multiline ...
                                // ... comment
    $baz  = 2;                  // next comment
}',
            ],
            [
                '<?php
function foo()
{
    $foo = 1;

    // multiline...
    // ... comment
    return $foo;
}',
                '<?php
function foo()
{
        $foo = 1;

        // multiline...
        // ... comment
        return $foo;
}',
            ],
            [
                '<?php
function foo()
{
    $bar = 1;     /* bar */     // multiline ...
                                // ... comment
    $baz  = 2;    /* baz */     // next comment
}',
            ],
            [
                '<?php
function test()
{
//    $closure = function ($callback) use ($query) {
//        doSomething();
//
//        return true;
//    };
    $a = 3;
}',
            ],
            [
                '<?php
function test()
{
//    $closure = function ($callback) use ($query) {
//        doSomething();
//        '.'
//        return true;
//    };
    $a = 3;
}',
            ],
            [
                '<?php
class Foo
{
    public function bar()
    {
        foreach (new Bar() as $file) {
            foo();
        }
    }
}',
                '<?php
class Foo {
    public function bar() {
        foreach (new Bar() as $file)
        {
            foo();
        }
    }
}',
            ],
        ];
    }

    /**
     * @param string      $expected
     * @param null|string $input
     * @param null|array  $configuration
     *
     * @dataProvider provideFixMissingBracesAndIndentCases
     */
    public function testFixMissingBracesAndIndent($expected, $input = null, array $configuration = null)
    {
        if (null !== $configuration) {
            $this->fixer->configure($configuration);
        }

        $this->doTest($expected, $input);
    }

    public function provideFixMissingBracesAndIndentCases()
    {
        return [
            [
                '<?php
if (true):
    $foo = 0;
endif;',
            ],
            [
                '<?php
if (true)  :
    $foo = 0;
endif;',
            ],
            [
                '<?php
    if (true) : $foo = 1; endif;',
            ],
            [
                '<?php
if (true) {
    $foo = 1;
}',
                '<?php
if (true)$foo = 1;',
            ],
            [
                '<?php
if (true) {
    $foo = 2;
}',
                '<?php
if (true)    $foo = 2;',
            ],
            [
                '<?php
if (true) {
    $foo = 3;
}',
                '<?php
if (true){$foo = 3;}',
            ],
            [
                '<?php
if (true) {
    echo 1;
} else {
    echo 2;
}',
                '<?php
if(true) { echo 1; } else echo 2;',
            ],
            [
                '<?php
if (true) {
    echo 3;
} else {
    echo 4;
}',
                '<?php
if(true) echo 3; else { echo 4; }',
            ],
            [
                '<?php
if (true) {
    echo 5;
} else {
    echo 6;
}',
                '<?php
if (true) echo 5; else echo 6;',
            ],
            [
                '<?php
if (true) {
    while (true) {
        $foo = 1;
        $bar = 2;
    }
}',
                '<?php
if (true) while (true) { $foo = 1; $bar = 2;}',
            ],
            [
                '<?php
if (true) {
    if (true) {
        echo 1;
    } else {
        echo 2;
    }
} else {
    echo 3;
}',
                '<?php
if (true) if (true) echo 1; else echo 2; else echo 3;',
            ],
            [
                '<?php
if (true) {
    // sth here...

    if ($a && ($b || $c)) {
        $d = 1;
    }
}',
                '<?php
if (true) {
    // sth here...

    if ($a && ($b || $c)) $d = 1;
}',
            ],
            [
                '<?php
for ($i = 1; $i < 10; ++$i) {
    echo $i;
}
for ($i = 1; $i < 10; ++$i) {
    echo $i;
}',
                '<?php
for ($i = 1; $i < 10; ++$i) echo $i;
for ($i = 1; $i < 10; ++$i) { echo $i; }',
            ],
            [
                '<?php
for ($i = 1; $i < 5; ++$i) {
    for ($i = 1; $i < 10; ++$i) {
        echo $i;
    }
}',
                '<?php
for ($i = 1; $i < 5; ++$i) for ($i = 1; $i < 10; ++$i) { echo $i; }',
            ],
            [
                '<?php
do {
    echo 1;
} while (false);',
                '<?php
do { echo 1; } while (false);',
            ],
            [
                '<?php
while ($foo->next());',
            ],
            [
                '<?php
foreach ($foo as $bar) {
    echo $bar;
}',
                '<?php
foreach ($foo as $bar) echo $bar;',
            ],
            [
                '<?php
if (true) {
    $a = 1;
}',
                '<?php
if (true) {$a = 1;}',
            ],
            [
                '<?php
if (true) {
    $a = 1;
}',
                '<?php
if (true) {
 $a = 1;
}',
            ],
            [
                '<?php
if (true) {
    $a = 1;
    $b = 2;
    while (true) {
        $c = 3;
    }
    $d = 4;
}',
                '<?php
if (true) {
 $a = 1;
        $b = 2;
  while (true) {
            $c = 3;
                        }
        $d = 4;
}',
            ],
            [
                '<?php
if (true) {
    $a = 1;


    $b = 2;
}',
            ],
            [
                '<?php
if (1) {
    $a = 1;

    // comment at end
}',
            ],
            [
                '<?php
if (1) {
    if (2) {
        $a = "a";
    } elseif (3) {
        $b = "b";
    // comment
    } else {
        $c = "c";
    }
    $d = "d";
}',
            ],
            [
                '<?php
foreach ($numbers as $num) {
    for ($i = 0; $i < $num; ++$i) {
        $a = "a";
    }
    $b = "b";
}',
            ],
            [
                '<?php
if (1) {
    if (2) {
        $foo = 2;

        if (3) {
            $foo = 3;
        }
    }
}',
            ],
            [
                '<?php
    declare(ticks = 1) {
        $ticks = 1;
    }',
                '<?php
    declare  (
    ticks = 1  ) {
  $ticks = 1;
    }',
            ],
            [
                '<?php
    if (true) {
        foo();
    } elseif (true) {
        bar();
    }',
                '<?php
    if (true)
    {
        foo();
    } elseif (true)
    {
        bar();
    }',
            ],
            [
                '<?php
    while (true) {
        foo();
    }',
                '<?php
    while (true)
    {
        foo();
    }',
            ],
            [
                '<?php
    do {
        echo $test;
    } while ($test = $this->getTest());',
                '<?php
    do
    {
        echo $test;
    }
    while ($test = $this->getTest());',
            ],
            [
                '<?php
    do {
        echo $test;
    } while ($test = $this->getTest());',
                '<?php
    do
    {
        echo $test;
    }while ($test = $this->getTest());',
            ],
            [
                '<?php
    class ClassName
    {




        /**
         * comment
         */
        public $foo = null;
    }',
                '<?php
    class ClassName
    {




        /**
         * comment
         */
        public $foo = null;


    }',
            ],
            [
                '<?php
    while ($true) {
        try {
            throw new \Exception();
        } catch (\Exception $e) {
            // do nothing
        }
    }',
            ],
            [
                '<?php
    interface Foo
    {
        public function setConfig(ConfigInterface $config);
    }',
            ],
            [
                '<?php
function bar()
{
    $a = 1; //comment
}',
            ],
            [
                '<?php

function & lambda()
{
    return function () {
    };
}',
            ],
            [
                '<?php
function nested()
{
    $a = "a{$b->c()}d";
}',
            ],
            [
                '<?php
function foo()
{
    $a = $b->{$c->d}($e);
    $f->{$g} = $h;
    $i->{$j}[$k] = $l;
    $m = $n->{$o};
    $p = array($q->{$r}, $s->{$t});
    $u->{$v}->w = 1;
}',
            ],
            [
                '<?php
function mixed()
{
    $a = $b->{"a{$c}d"}();
}',
            ],
            [
                '<?php
function mixedComplex()
{
    $a = $b->{"a{$c->{\'foo-bar\'}()}d"}();
}',
            ],
            [
                '<?php
function mixedComplex()
{
    $a = ${"b{$foo}"}->{"a{$c->{\'foo-bar\'}()}d"}();
}',
            ],
            [
                '<?php
    if (true):
        echo 1;
    else:
        echo 2;
    endif;
',
            ],
            [
                '<?php
    if ($test) { //foo
        echo 1;
    }',
            ],
            [
                '<?php
    if (true) {
        // foo
        // bar
        if (true) {
            print("foo");
            print("bar");
        }
    }',
                '<?php
    if (true)
        // foo
        // bar
            {
        if (true)
        {
            print("foo");
            print("bar");
        }
    }',
            ],
            [
                '<?php
    if (true) {
        // foo
        /* bar */
        if (true) {
            print("foo");
            print("bar");
        }
    }',
                '<?php
    if (true)
        // foo
        /* bar */{
        if (true)
        {
            print("foo");
            print("bar");
        }
    }',
            ],
            [
                '<?php if (true) {
    echo "s";
} ?>x',
                '<?php if (true) echo "s" ?>x',
            ],
            [
                '<?php
    class Foo
    {
        public function getFaxNumbers()
        {
            if (1) {
                return $this->phoneNumbers->filter(function ($phone) {
                    $a = 1;
                    $b = 1;
                    $c = 1;
                    return ($phone->getType() === 1) ? true : false;
                });
            }
        }
    }',
                '<?php
    class Foo
    {
        public function getFaxNumbers()
        {
            if (1)
                return $this->phoneNumbers->filter(function ($phone) {
                    $a = 1;
                    $b = 1;
                    $c = 1;
                    return ($phone->getType() === 1) ? true : false;
                });
        }
    }',
            ],
            [
                '<?php
if (true) {
    if (true) {
        echo 1;
    } elseif (true) {
        echo 2;
    } else {
        echo 3;
    }
}
',
                '<?php
if(true)
    if(true)
        echo 1;
    elseif(true)
        echo 2;
    else
        echo 3;
',
            ],
            [
                '<?php
if (true) {
    if (true) {
        echo 1;
    } elseif (true) {
        echo 2;
    } else {
        echo 3;
    }
}
echo 4;
',
                '<?php
if(true)
    if(true)
        echo 1;
    elseif(true)
        echo 2;
    else
        echo 3;
echo 4;
',
            ],
            [
                '<?php
if (true) {
    if (true) {
        echo 1;
    } elseif (true) {
        echo 2;
    } else {
        echo 3;
    }
}',
                '<?php
if(true) if(true) echo 1; elseif(true) echo 2; else echo 3;',
            ],
            [
                '<?php
if (true) {
    if (true) {
        echo 1;
    } else {
        echo 2;
    }
} else {
    echo 3;
}',
                '<?php
if(true) if(true) echo 1; else echo 2; else echo 3;',
            ],
            [
                '<?php
foreach ($data as $val) {
    // test val
    if ($val === "errors") {
        echo "!";
    }
}',
                '<?php
foreach ($data as $val)
    // test val
    if ($val === "errors") {
        echo "!";
    }',
            ],
            [
                '<?php
if (1) {
    foreach ($data as $val) {
        // test val
        if ($val === "errors") {
            echo "!";
        }
    }
}',
                '<?php
if (1)
    foreach ($data as $val)
        // test val
        if ($val === "errors") {
            echo "!";
        }',
            ],

            [
                '<?php
    class Foo
    {
        public function main()
        {
            echo "Hello";
        }
    }',
                '<?php
    class Foo
    {
      public function main()
      {
        echo "Hello";
      }
    }',
            ],

            [
                '<?php
class Foo
{
    public function main()
    {
        echo "Hello";
    }
}',
                '<?php
class Foo
{
  public function main()
  {
    echo "Hello";
  }
}',
            ],
            [
                '<?php
    class Foo
    {
        public $bar;
        public $baz;
    }',
                '<?php
    class Foo
    {
                public $bar;
                public $baz;
    }',
            ],
            [
                '<?php
    function myFunction($foo, $bar)
    {
        return \Foo::{$foo}($bar);
    }',
            ],
            [
                '<?php
    class C
    {
        public function __construct(
        )
        //comment
        {
        }
    }',
                '<?php
    class C {
        public function __construct(
        )
        //comment
        {}
    }',
            ],
            [
                '<?php
if (true):
    $foo = 0;
endif;',
                null,
                self::$configurationOopPositionSameLine,
            ],
            [
                '<?php
if (true)  :
    $foo = 0;
endif;',
                null,
                self::$configurationOopPositionSameLine,
            ],
            [
                '<?php
    if (true) : $foo = 1; endif;',
                null,
                self::$configurationOopPositionSameLine,
            ],
            [
                '<?php
if (true) {
    $foo = 1;
}',
                '<?php
if (true)$foo = 1;',
                self::$configurationOopPositionSameLine,
            ],
            [
                '<?php
if (true) {
    $foo = 2;
}',
                '<?php
if (true)    $foo = 2;',
                self::$configurationOopPositionSameLine,
            ],
            [
                '<?php
if (true) {
    $foo = 3;
}',
                '<?php
if (true){$foo = 3;}',
                self::$configurationOopPositionSameLine,
            ],
            [
                '<?php
if (true) {
    echo 1;
} else {
    echo 2;
}',
                '<?php
if(true) { echo 1; } else echo 2;',
                self::$configurationOopPositionSameLine,
            ],
            [
                '<?php
if (true) {
    echo 3;
} else {
    echo 4;
}',
                '<?php
if(true) echo 3; else { echo 4; }',
                self::$configurationOopPositionSameLine,
            ],
            [
                '<?php
if (true) {
    echo 5;
} else {
    echo 6;
}',
                '<?php
if (true) echo 5; else echo 6;',
                self::$configurationOopPositionSameLine,
            ],
            [
                '<?php
if (true) {
    while (true) {
        $foo = 1;
        $bar = 2;
    }
}',
                '<?php
if (true) while (true) { $foo = 1; $bar = 2;}',
                self::$configurationOopPositionSameLine,
            ],
            [
                '<?php
if (true) {
    if (true) {
        echo 1;
    } else {
        echo 2;
    }
} else {
    echo 3;
}',
                '<?php
if (true) if (true) echo 1; else echo 2; else echo 3;',
                self::$configurationOopPositionSameLine,
            ],
            [
                '<?php
if (true) {
    // sth here...

    if ($a && ($b || $c)) {
        $d = 1;
    }
}',
                '<?php
if (true) {
    // sth here...

    if ($a && ($b || $c)) $d = 1;
}',
                self::$configurationOopPositionSameLine,
            ],
            [
                '<?php
for ($i = 1; $i < 10; ++$i) {
    echo $i;
}
for ($i = 1; $i < 10; ++$i) {
    echo $i;
}',
                '<?php
for ($i = 1; $i < 10; ++$i) echo $i;
for ($i = 1; $i < 10; ++$i) { echo $i; }',
                self::$configurationOopPositionSameLine,
            ],
            [
                '<?php
for ($i = 1; $i < 5; ++$i) {
    for ($i = 1; $i < 10; ++$i) {
        echo $i;
    }
}',
                '<?php
for ($i = 1; $i < 5; ++$i) for ($i = 1; $i < 10; ++$i) { echo $i; }',
                self::$configurationOopPositionSameLine,
            ],
            [
                '<?php
do {
    echo 1;
} while (false);',
                '<?php
do { echo 1; } while (false);',
                self::$configurationOopPositionSameLine,
            ],
            [
                '<?php
while ($foo->next());',
                null,
                self::$configurationOopPositionSameLine,
            ],
            [
                '<?php
foreach ($foo as $bar) {
    echo $bar;
}',
                '<?php
foreach ($foo as $bar) echo $bar;',
                self::$configurationOopPositionSameLine,
            ],
            [
                '<?php
if (true) {
    $a = 1;
}',
                '<?php
if (true) {$a = 1;}',
                self::$configurationOopPositionSameLine,
            ],
            [
                '<?php
if (true) {
    $a = 1;
}',
                '<?php
if (true) {
 $a = 1;
}',
                self::$configurationOopPositionSameLine,
            ],
            [
                '<?php
if (true) {
    $a = 1;
    $b = 2;
    while (true) {
        $c = 3;
    }
    $d = 4;
}',
                '<?php
if (true) {
 $a = 1;
        $b = 2;
  while (true) {
            $c = 3;
                        }
        $d = 4;
}',
                self::$configurationOopPositionSameLine,
            ],
            [
                '<?php
if (true) {
    $a = 1;


    $b = 2;
}',
                null,
                self::$configurationOopPositionSameLine,
            ],
            [
                '<?php
if (1) {
    $a = 1;

    // comment at end
}',
                null,
                self::$configurationOopPositionSameLine,
            ],
            [
                '<?php
if (1) {
    if (2) {
        $a = "a";
    } elseif (3) {
        $b = "b";
    // comment
    } else {
        $c = "c";
    }
    $d = "d";
}',
                null,
                self::$configurationOopPositionSameLine,
            ],
            [
                '<?php
foreach ($numbers as $num) {
    for ($i = 0; $i < $num; ++$i) {
        $a = "a";
    }
    $b = "b";
}',
                null,
                self::$configurationOopPositionSameLine,
            ],
            [
                '<?php
if (1) {
    if (2) {
        $foo = 2;

        if (3) {
            $foo = 3;
        }
    }
}',
                null,
                self::$configurationOopPositionSameLine,
            ],
            [
                '<?php
    declare(ticks = 1) {
        $ticks = 1;
    }',
                '<?php
    declare  (
    ticks = 1  ) {
  $ticks = 1;
    }',
                self::$configurationOopPositionSameLine,
            ],
            [
                '<?php
    if (true) {
        foo();
    } elseif (true) {
        bar();
    }',
                '<?php
    if (true)
    {
        foo();
    } elseif (true)
    {
        bar();
    }',
                self::$configurationOopPositionSameLine,
            ],
            [
                '<?php
    while (true) {
        foo();
    }',
                '<?php
    while (true)
    {
        foo();
    }',
                self::$configurationOopPositionSameLine,
            ],
            [
                '<?php
    do {
        echo $test;
    } while ($test = $this->getTest());',
                '<?php
    do
    {
        echo $test;
    }
    while ($test = $this->getTest());',
                self::$configurationOopPositionSameLine,
            ],
            [
                '<?php
    do {
        echo $test;
    } while ($test = $this->getTest());',
                '<?php
    do
    {
        echo $test;
    }while ($test = $this->getTest());',
                self::$configurationOopPositionSameLine,
            ],
            [
                '<?php
    class ClassName {




        /**
         * comment
         */
        public $foo = null;
    }',
                '<?php
    class ClassName
    {




        /**
         * comment
         */
        public $foo = null;


    }',
                self::$configurationOopPositionSameLine,
            ],
            [
                '<?php
    class ClassName {




        /**
         * comment
         */
        public $foo = null;
    }',
                '<?php
    class ClassName
    {




        /**
         * comment
         */
        public $foo = null;


    }',
                self::$configurationOopPositionSameLine + self::$configurationCtrlStructPositionNextLine,
            ],
            [
                '<?php
    while ($true) {
        try {
            throw new \Exception();
        } catch (\Exception $e) {
            // do nothing
        }
    }',
                null,
                self::$configurationOopPositionSameLine,
            ],
            [
                '<?php
    while ($true)
    {
        try
        {
            throw new \Exception();
        }
        catch (\Exception $e)
        {
            // do nothing
        }
    }',
                '<?php
    while ($true) {
        try {
            throw new \Exception();
        } catch (\Exception $e) {
            // do nothing
        }
    }',
                self::$configurationOopPositionSameLine + self::$configurationCtrlStructPositionNextLine,
            ],
            [
                '<?php
    interface Foo {
        public function setConfig(ConfigInterface $config);
    }',
                '<?php
    interface Foo
    {
        public function setConfig(ConfigInterface $config);
    }',
                self::$configurationOopPositionSameLine,
            ],
            [
                '<?php
    interface Foo {
        public function setConfig(ConfigInterface $config);
    }',
                '<?php
    interface Foo
    {
        public function setConfig(ConfigInterface $config);
    }',
                self::$configurationOopPositionSameLine + self::$configurationCtrlStructPositionNextLine,
            ],
            [
                '<?php
function bar() {
    $a = 1; //comment
}',
                '<?php
function bar()
{
    $a = 1; //comment
}',
                self::$configurationOopPositionSameLine,
            ],
            [
                '<?php

function & lambda() {
    return function () {
    };
}',
                '<?php

function & lambda()
{
    return function () {
    };
}',
                self::$configurationOopPositionSameLine,
            ],
            [
                '<?php

function & lambda() {
    return function ()
    {
    };
}',
                '<?php

function & lambda()
{
    return function () {
    };
}',
                self::$configurationOopPositionSameLine + self::$configurationAnonymousPositionNextLine,
            ],
            [
                '<?php

function & lambda() {
    return function () {
    };
}',
                '<?php

function & lambda()
{
    return function () {
    };
}',
                self::$configurationOopPositionSameLine + self::$configurationCtrlStructPositionNextLine,
            ],
            [
                '<?php
function nested() {
    $a = "a{$b->c()}d";
}',
                '<?php
function nested()
{
    $a = "a{$b->c()}d";
}',
                self::$configurationOopPositionSameLine,
            ],
            [
                '<?php
function nested() {
    $a = "a{$b->c()}d";
}',
                '<?php
function nested()
{
    $a = "a{$b->c()}d";
}',
                self::$configurationOopPositionSameLine + self::$configurationCtrlStructPositionNextLine,
            ],
            [
                '<?php
function foo() {
    $a = $b->{$c->d}($e);
    $f->{$g} = $h;
    $i->{$j}[$k] = $l;
    $m = $n->{$o};
    $p = array($q->{$r}, $s->{$t});
    $u->{$v}->w = 1;
}',
                '<?php
function foo()
{
    $a = $b->{$c->d}($e);
    $f->{$g} = $h;
    $i->{$j}[$k] = $l;
    $m = $n->{$o};
    $p = array($q->{$r}, $s->{$t});
    $u->{$v}->w = 1;
}',
                self::$configurationOopPositionSameLine,
            ],
            [
                '<?php
function foo() {
    $a = $b->{$c->d}($e);
    $f->{$g} = $h;
    $i->{$j}[$k] = $l;
    $m = $n->{$o};
    $p = array($q->{$r}, $s->{$t});
    $u->{$v}->w = 1;
}',
                '<?php
function foo()
{
    $a = $b->{$c->d}($e);
    $f->{$g} = $h;
    $i->{$j}[$k] = $l;
    $m = $n->{$o};
    $p = array($q->{$r}, $s->{$t});
    $u->{$v}->w = 1;
}',
                self::$configurationOopPositionSameLine + self::$configurationCtrlStructPositionNextLine,
            ],
            [
                '<?php
function mixed() {
    $a = $b->{"a{$c}d"}();
}',
                '<?php
function mixed()
{
    $a = $b->{"a{$c}d"}();
}',
                self::$configurationOopPositionSameLine,
            ],
            [
                '<?php
function mixedComplex() {
    $a = $b->{"a{$c->{\'foo-bar\'}()}d"}();
}',
                '<?php
function mixedComplex()
{
    $a = $b->{"a{$c->{\'foo-bar\'}()}d"}();
}',
                self::$configurationOopPositionSameLine,
            ],
            [
                '<?php
function mixedComplex() {
    $a = ${"b{$foo}"}->{"a{$c->{\'foo-bar\'}()}d"}();
}',
                '<?php
function mixedComplex()
{
    $a = ${"b{$foo}"}->{"a{$c->{\'foo-bar\'}()}d"}();
}',
                self::$configurationOopPositionSameLine,
            ],
            [
                '<?php
    if (true):
        echo 1;
    else:
        echo 2;
    endif;
',
                null,
                self::$configurationOopPositionSameLine,
            ],
            [
                '<?php
    if (true):
        echo 1;
    else:
        echo 2;
    endif;
',
                null,
                self::$configurationOopPositionSameLine + self::$configurationCtrlStructPositionNextLine,
            ],
            [
                '<?php
    if ($test) { //foo
        echo 1;
    }',
                null,
                self::$configurationOopPositionSameLine,
            ],
            [
                '<?php
    if (true) {
        // foo
        // bar
        if (true) {
            print("foo");
            print("bar");
        }
    }',
                '<?php
    if (true)
        // foo
        // bar
            {
        if (true)
        {
            print("foo");
            print("bar");
        }
    }',
                self::$configurationOopPositionSameLine,
            ],
            [
                '<?php
    if (true)
    {
        // foo
        // bar
        if (true)
        {
            print("foo");
            print("bar");
        }
    }',
                '<?php
    if (true)
        // foo
        // bar
            {
        if (true)
        {
            print("foo");
            print("bar");
        }
    }',
                self::$configurationOopPositionSameLine + self::$configurationCtrlStructPositionNextLine,
            ],
            [
                '<?php
    if (true) {
        // foo
        /* bar */
        if (true) {
            print("foo");
            print("bar");
        }
    }',
                '<?php
    if (true)
        // foo
        /* bar */{
        if (true)
        {
            print("foo");
            print("bar");
        }
    }',
                self::$configurationOopPositionSameLine,
            ],
            [
                '<?php if (true) {
    echo "s";
} ?>x',
                '<?php if (true) echo "s" ?>x',
                self::$configurationOopPositionSameLine,
            ],
            [
                '<?php
    class Foo {
        public function getFaxNumbers() {
            if (1) {
                return $this->phoneNumbers->filter(function ($phone) {
                    $a = 1;
                    $b = 1;
                    $c = 1;
                    return ($phone->getType() === 1) ? true : false;
                });
            }
        }
    }',
                '<?php
    class Foo
    {
        public function getFaxNumbers()
        {
            if (1)
                return $this->phoneNumbers->filter(function ($phone) {
                    $a = 1;
                    $b = 1;
                    $c = 1;
                    return ($phone->getType() === 1) ? true : false;
                });
        }
    }',
                self::$configurationOopPositionSameLine,
            ],
            [
                '<?php
    class Foo {
        public function getFaxNumbers() {
            if (1)
            {
                return $this->phoneNumbers->filter(function ($phone) {
                    $a = 1;
                    $b = 1;
                    $c = 1;
                    return ($phone->getType() === 1) ? true : false;
                });
            }
        }
    }',
                '<?php
    class Foo
    {
        public function getFaxNumbers()
        {
            if (1)
                return $this->phoneNumbers->filter(function ($phone) {
                    $a = 1;
                    $b = 1;
                    $c = 1;
                    return ($phone->getType() === 1) ? true : false;
                });
        }
    }',
                self::$configurationOopPositionSameLine + self::$configurationCtrlStructPositionNextLine,
            ],
            [
                '<?php
    class Foo {
        public function getFaxNumbers() {
            if (1)
            {
                return $this->phoneNumbers->filter(function ($phone)
                {
                    $a = 1;
                    $b = 1;
                    $c = 1;
                    return ($phone->getType() === 1) ? true : false;
                });
            }
        }
    }',
                '<?php
    class Foo
    {
        public function getFaxNumbers()
        {
            if (1)
                return $this->phoneNumbers->filter(function ($phone) {
                    $a = 1;
                    $b = 1;
                    $c = 1;
                    return ($phone->getType() === 1) ? true : false;
                });
        }
    }',
                self::$configurationOopPositionSameLine + self::$configurationCtrlStructPositionNextLine + self::$configurationAnonymousPositionNextLine,
            ],
            [
                '<?php
if (true) {
    if (true) {
        echo 1;
    } elseif (true) {
        echo 2;
    } else {
        echo 3;
    }
}
',
                '<?php
if(true)
    if(true)
        echo 1;
    elseif(true)
        echo 2;
    else
        echo 3;
',
                self::$configurationOopPositionSameLine,
            ],
            [
                '<?php
if (true) {
    if (true) {
        echo 1;
    } elseif (true) {
        echo 2;
    } else {
        echo 3;
    }
}
echo 4;
',
                '<?php
if(true)
    if(true)
        echo 1;
    elseif(true)
        echo 2;
    else
        echo 3;
echo 4;
',
                self::$configurationOopPositionSameLine,
            ],
            [
                '<?php
if (true) {
    if (true) {
        echo 1;
    } elseif (true) {
        echo 2;
    } else {
        echo 3;
    }
}',
                '<?php
if(true) if(true) echo 1; elseif(true) echo 2; else echo 3;',
                self::$configurationOopPositionSameLine,
            ],
            [
                '<?php
if (true) {
    if (true) {
        echo 1;
    } else {
        echo 2;
    }
} else {
    echo 3;
}',
                '<?php
if(true) if(true) echo 1; else echo 2; else echo 3;',
                self::$configurationOopPositionSameLine,
            ],
            [
                '<?php
foreach ($data as $val) {
    // test val
    if ($val === "errors") {
        echo "!";
    }
}',
                '<?php
foreach ($data as $val)
    // test val
    if ($val === "errors") {
        echo "!";
    }',
                self::$configurationOopPositionSameLine,
            ],
            [
                '<?php
if (1) {
    foreach ($data as $val) {
        // test val
        if ($val === "errors") {
            echo "!";
        }
    }
}',
                '<?php
if (1)
    foreach ($data as $val)
        // test val
        if ($val === "errors") {
            echo "!";
        }',
                self::$configurationOopPositionSameLine,
            ],

            [
                '<?php
    class Foo {
        public function main() {
            echo "Hello";
        }
    }',
                '<?php
    class Foo
    {
      public function main()
      {
        echo "Hello";
      }
    }',
                self::$configurationOopPositionSameLine,
            ],
            [
                '<?php
class Foo {
    public function main() {
        echo "Hello";
    }
}',
                '<?php
class Foo
{
  public function main()
  {
    echo "Hello";
  }
}',
                self::$configurationOopPositionSameLine,
            ],
            [
                '<?php
class Foo {
    public function main() {
        echo "Hello";
    }
}',
                '<?php
class Foo
{
  public function main()
  {
    echo "Hello";
  }
}',
                self::$configurationOopPositionSameLine + self::$configurationCtrlStructPositionNextLine,
            ],
            [
                '<?php
    class Foo {
        public $bar;
        public $baz;
    }',
                '<?php
    class Foo
    {
                public $bar;
                public $baz;
    }',
                self::$configurationOopPositionSameLine,
            ],
            [
                '<?php
    function myFunction($foo, $bar) {
        return \Foo::{$foo}($bar);
    }',
                '<?php
    function myFunction($foo, $bar)
    {
        return \Foo::{$foo}($bar);
    }',
                self::$configurationOopPositionSameLine,
            ],
            [
                '<?php
    class C {
        public function __construct(
        )
        //comment
        {
        }
    }',
                '<?php
    class C {
        public function __construct(
        )
        //comment
        {}
    }',
                self::$configurationOopPositionSameLine,
            ],
            [
                '<?php
class Something # a
{
    public function sth() //
    {
        return function (int $foo) use ($bar) {
            return $bar;
        };
    }
}

function C() /**/ //    # /**/
{
}

function D() /**
*
*/
{
}',
                '<?php
class Something # a
{
    public function sth() //
    {
        return function (int $foo) use ($bar) { return $bar; };
    }
}

function C() /**/ //    # /**/
{
}

function D() /**
*
*/
{
}',
                self::$configurationOopPositionSameLine,
            ],
            [
                '<?php
if ($foo) {
    foo();

//    if ($bar === \'bar\') {
//        return [];
//    }
} else {
    bar();
}
',
            ],
            [
                '<?php
if ($foo) {
    foo();

//    if ($bar === \'bar\') {
    //        return [];
//    }
} else {
    bar();
}
',
            ],
            [
                '<?php
if ($foo) {
    foo();

//    if ($bar === \'bar\') {
//        return [];
//    }
    '.'
    $bar = \'bar\';
} else {
    bar();
}
',
            ],
            [
                '<?php
if ($foo) {
    foo();

//    bar();
    '.'
    $bar = \'bar\';
} else {
    bar();
}
',
            ],
            [
                '<?php
if ($foo) {
    foo();
//    bar();
    '.'
    $bar = \'bar\';
} else {
    bar();
}
',
            ],
            [
                '<?php
if ($foo) {
    foo();
    '.'
//    bar();
    $bar = \'bar\';
} else {
    bar();
}
',
            ],
            [
                '<?php
if ($foo) {
    foo();
    '.'
//    bar();
} else {
    bar();
}
',
            ],
            [
                '<?php
function foo()
{
    $a = 1;
    // we will return sth
    return $a;
}
',
                '<?php
function foo()
{
    $a = 1;
// we will return sth
    return $a;
}
',
            ],
            [
                '<?php
function foo()
{
    $a = 1;
    '.'
//    bar();
    // we will return sth
    return $a;
}
',
                '<?php
function foo()
{
    $a = 1;
    '.'
//    bar();
// we will return sth
    return $a;
}
',
            ],
            [
                '<?php
function foo()
{
    $a = 1;
//    if ($a === \'bar\') {
//        return [];
//    }
    // we will return sth
    return $a;
}
',
                '<?php
function foo()
{
    $a = 1;
//    if ($a === \'bar\') {
//        return [];
//    }
// we will return sth
    return $a;
}
',
            ],
        ];
    }

    /**
     * @param string      $expected
     * @param null|string $input
     * @param null|array  $configuration
     *
     * @dataProvider provideFixClassyBracesCases
     */
    public function testFixClassyBraces($expected, $input = null, array $configuration = null)
    {
        if (null !== $configuration) {
            $this->fixer->configure($configuration);
        }

        $this->doTest($expected, $input);
    }

    public function provideFixClassyBracesCases()
    {
        return [
            [
                '<?php
                    class FooA
                    {
                    }',
                '<?php
                    class FooA {}',
            ],
            [
                '<?php
                    class FooB
                    {
                    }',
                '<?php
                    class FooB{}',
            ],
            [
                '<?php
                    class FooC
                    {
                    }',
                '<?php
                    class FooC
{}',
            ],
            [
                '<?php
                    interface FooD
                    {
                    }',
                '<?php
                    interface FooD {}',
            ],
            [
                '<?php
                class TestClass extends BaseTestClass implements TestInterface
                {
                    private $foo;
                }',
                '<?php
                class TestClass extends BaseTestClass implements TestInterface { private $foo;}',
            ],
            [
                '<?php
abstract class Foo
{
    public function getProcess($foo)
    {
        return true;
    }
}',
            ],
            ['<?php
function foo()
{
    return "$c ($d)";
}',
            ],
            [
                '<?php
                    class FooA {
                    }',
                '<?php
                    class FooA {}',
                self::$configurationOopPositionSameLine,
            ],
            [
                '<?php
                    class FooB {
                    }',
                '<?php
                    class FooB{}',
                self::$configurationOopPositionSameLine,
            ],
            [
                '<?php
                    class FooC {
                    }',
                '<?php
                    class FooC
{}',
                self::$configurationOopPositionSameLine,
            ],
            [
                '<?php
                    interface FooD {
                    }',
                '<?php
                    interface FooD {}',
                self::$configurationOopPositionSameLine,
            ],
            [
                '<?php
                class TestClass extends BaseTestClass implements TestInterface {
                    private $foo;
                }',
                '<?php
                class TestClass extends BaseTestClass implements TestInterface { private $foo;}',
                self::$configurationOopPositionSameLine,
            ],
            [
                '<?php
abstract class Foo {
    public function getProcess($foo) {
        return true;
    }
}',
                '<?php
abstract class Foo
{
    public function getProcess($foo)
    {
        return true;
    }
}',
                self::$configurationOopPositionSameLine,
            ],
            [
                '<?php
function foo() {
    return "$c ($d)";
}',
                '<?php
function foo()
{
    return "$c ($d)";
}',
                self::$configurationOopPositionSameLine,
            ],
            [
                '<?php
    trait TFoo
    {
        public $a;
    }',
                '<?php
    trait TFoo {public $a;}',
            ],
            [
                '<?php
    trait TFoo {
        public $a;
    }',
                '<?php
    trait TFoo {public $a;}',
                self::$configurationOopPositionSameLine,
            ],
            [
                '<?php
    trait TFoo
    {
        public $a;
    }',
                '<?php
    trait TFoo {public $a;}',
            ],
            [
                '<?php
    trait TFoo {
        public $a;
    }',
                '<?php
    trait TFoo {public $a;}',
                self::$configurationOopPositionSameLine,
            ],
        ];
    }

    /**
     * @param string      $expected
     * @param null|string $input
     * @param null|array  $configuration
     *
     * @dataProvider provideFixAnonFunctionInShortArraySyntaxCases
     */
    public function testFixAnonFunctionInShortArraySyntax($expected, $input = null, array $configuration = null)
    {
        if (null !== $configuration) {
            $this->fixer->configure($configuration);
        }

        $this->doTest($expected, $input);
    }

    public function provideFixAnonFunctionInShortArraySyntaxCases()
    {
        return [
            [
                '<?php
    function myFunction()
    {
        return [
            [
                "callback" => function ($data) {
                    return true;
                }
            ],
            [
                "callback" => function ($data) {
                    return true;
                },
            ],
        ];
    }',
                '<?php
    function myFunction()
    {
        return [
            [
                "callback" => function ($data) {
                        return true;
                    }
            ],
            [
                "callback" => function ($data) { return true; },
            ],
        ];
    }',
            ],
            [
                '<?php
    function myFunction() {
        return [
            [
                "callback" => function ($data) {
                    return true;
                }
            ],
            [
                "callback" => function ($data) {
                    return true;
                },
            ],
        ];
    }',
                '<?php
    function myFunction()
    {
        return [
            [
                "callback" => function ($data) {
                        return true;
                    }
            ],
            [
                "callback" => function ($data) { return true; },
            ],
        ];
    }',
                self::$configurationOopPositionSameLine,
            ],
            [
                '<?php
    function myFunction() {
        return [
            [
                "callback" => function ($data)
                {
                    return true;
                }
            ],
            [
                "callback" => function ($data)
                {
                    return true;
                },
            ],
        ];
    }',
                '<?php
    function myFunction()
    {
        return [
            [
                "callback" => function ($data) {
                        return true;
                    }
            ],
            [
                "callback" => function ($data) { return true; },
            ],
        ];
    }',
                self::$configurationOopPositionSameLine + self::$configurationAnonymousPositionNextLine,
            ],
        ];
    }

    /**
     * @param string      $expected
     * @param null|string $input
     * @param null|array  $configuration
     *
     * @dataProvider provideFixCommentBeforeBraceCases
     */
    public function testFixCommentBeforeBrace($expected, $input = null, array $configuration = null)
    {
        if (null !== $configuration) {
            $this->fixer->configure($configuration);
        }

        $this->doTest($expected, $input);
    }

    public function provideFixCommentBeforeBraceCases()
    {
        return [
            [
                '<?php ',
            ],
            [
                '<?php
    if ($test) { // foo
        echo 1;
    }',
                '<?php
    if ($test) // foo
    {
        echo 1;
    }',
            ],
            [
                '<?php
    $foo = function ($x) use ($y) { // foo
        echo 1;
    };',
                '<?php
    $foo = function ($x) use ($y) // foo
    {
        echo 1;
    };',
            ],
            [
                '<?php ',
                null,
                self::$configurationOopPositionSameLine,
            ],
            [
                '<?php
    if ($test) { // foo
        echo 1;
    }',
                '<?php
    if ($test) // foo
    {
        echo 1;
    }',
                self::$configurationOopPositionSameLine,
            ],
            [
                '<?php
    $foo = function ($x) use ($y) { // foo
        echo 1;
    };',
                '<?php
    $foo = function ($x) use ($y) // foo
    {
        echo 1;
    };',
                self::$configurationOopPositionSameLine,
<<<<<<< HEAD
            ],
        ];
=======
            ),
            array(
                '<?php
    // 2.5+ API
    if (isNewApi()) {
        echo "new API";
    // 2.4- API
    } elseif (isOldApi()) {
        echo "old API";
    // 2.4- API
    } else {
        echo "unknown API";
        // sth
    }

    return $this->guess($class, $property, function (Constraint $constraint) use ($guesser) {
        return $guesser->guessRequiredForConstraint($constraint);
    // Fallback to false...
    // ... due to sth...
    }, false);
    ',
            ),
        );
>>>>>>> 3a63bcd4
    }

    /**
     * @param string      $expected
     * @param null|string $input
     * @param null|array  $configuration
     *
     * @dataProvider provideFixCommentBeforeBrace70Cases
     * @requires PHP 7.0
     */
    public function testFixCommentBeforeBrace70($expected, $input = null, array $configuration = null)
    {
        if (null !== $configuration) {
            $this->fixer->configure($configuration);
        }

        $this->doTest($expected, $input);
    }

    public function provideFixCommentBeforeBrace70Cases()
    {
        return [
            [
                '<?php
    $foo = new class ($a) extends Foo implements Bar { // foo
        private $x;
    };',
                '<?php
    $foo = new class ($a) extends Foo implements Bar // foo
    {
        private $x;
    };',
            ],
            [
                '<?php
    $foo = new class ($a) extends Foo implements Bar { // foo
        private $x;
    };',
                '<?php
    $foo = new class ($a) extends Foo implements Bar // foo
    {
        private $x;
    };',
                self::$configurationOopPositionSameLine,
            ],
        ];
    }

    /**
     * @param string      $expected
     * @param null|string $input
     * @param null|array  $configuration
     *
     * @dataProvider provideFixWhitespaceBeforeBraceCases
     */
    public function testFixWhitespaceBeforeBrace($expected, $input = null, array $configuration = null)
    {
        if (null !== $configuration) {
            $this->fixer->configure($configuration);
        }

        $this->doTest($expected, $input);
    }

    public function provideFixWhitespaceBeforeBraceCases()
    {
        return [
            [
                '<?php
    if (true) {
        echo 1;
    }',
                '<?php
    if (true)
    {
        echo 1;
    }',
            ],
            [
                '<?php
    if (true) {
        echo 1;
    }',
                '<?php
    if (true){
        echo 1;
    }',
            ],
            [
                '<?php
    if (true) {
        echo 1;
    }',
                '<?php
    if (true)           {
        echo 1;
    }',
            ],
            [
                '<?php
    while ($file = $this->getFile()) {
    }',
                '<?php
    while ($file = $this->getFile())
    {
    }',
            ],
            [
                '<?php
    switch (n) {
        case label1:
            echo 1;
            echo 2;
            break;
        default:
            echo 3;
            echo 4;
    }',
                '<?php
    switch (n)
    {
        case label1:
            echo 1;
            echo 2;
            break;
        default:
            echo 3;
            echo 4;
    }',
            ],
            [
                '<?php
    if (true) {
        echo 1;
    }',
                '<?php
    if (true)
    {
        echo 1;
    }',
                self::$configurationOopPositionSameLine,
            ],
            [
                '<?php
    if (true) {
        echo 1;
    }',
                '<?php
    if (true){
        echo 1;
    }',
                self::$configurationOopPositionSameLine,
            ],
            [
                '<?php
    if (true) {
        echo 1;
    }',
                '<?php
    if (true)           {
        echo 1;
    }',
                self::$configurationOopPositionSameLine,
            ],
            [
                '<?php
    while ($file = $this->getFile()) {
    }',
                '<?php
    while ($file = $this->getFile())
    {
    }',
                self::$configurationOopPositionSameLine,
            ],
            [
                '<?php
    switch (n) {
        case label1:
            echo 1;
            echo 2;
            break;
        default:
            echo 3;
            echo 4;
    }',
                '<?php
    switch (n)
    {
        case label1:
            echo 1;
            echo 2;
            break;
        default:
            echo 3;
            echo 4;
    }',
                self::$configurationOopPositionSameLine,
            ],
            [
                '<?php
    if (true) {
        echo 1;
    }',
                '<?php
    if (true)
    {
        echo 1;
    }',
                self::$configurationAnonymousPositionNextLine,
            ],
            [
                '<?php
    if (true) {
        echo 1;
    }',
                '<?php
    if (true){
        echo 1;
    }',
                self::$configurationAnonymousPositionNextLine,
            ],
            [
                '<?php
    if (true) {
        echo 1;
    }',
                '<?php
    if (true)           {
        echo 1;
    }',
                self::$configurationAnonymousPositionNextLine,
            ],
            [
                '<?php
    while ($file = $this->getFile()) {
    }',
                '<?php
    while ($file = $this->getFile())
    {
    }',
                self::$configurationAnonymousPositionNextLine,
            ],
            [
                '<?php
    switch (n) {
        case label1:
            echo 1;
            echo 2;
            break;
        default:
            echo 3;
            echo 4;
    }',
                '<?php
    switch (n)
    {
        case label1:
            echo 1;
            echo 2;
            break;
        default:
            echo 3;
            echo 4;
    }',
                self::$configurationAnonymousPositionNextLine,
            ],
        ];
    }

    /**
     * @param string      $expected
     * @param null|string $input
     * @param null|array  $configuration
     *
     * @dataProvider provideFixFunctionsCases
     */
    public function testFixFunctions($expected, $input = null, array $configuration = null)
    {
        if (null !== $configuration) {
            $this->fixer->configure($configuration);
        }

        $this->doTest($expected, $input);
    }

    public function provideFixFunctionsCases()
    {
        return [
            [
                '<?php
    function download()
    {
    }',
                '<?php
    function download() {
    }',
            ],
            [
                '<?php
class Foo
{
    public function AAAA()
    {
    }

    public function BBBB()
    {
    }

    public function CCCC()
    {
    }
}',
                '<?php
class Foo
{
    public function AAAA(){
    }

    public function BBBB()   {
    }

    public function CCCC()
    {
    }
}',
            ],
            [
                '<?php
    filter(function () {
        return true;
    });
',
            ],
            [
                '<?php
    filter(function   ($a) {
    });',
                '<?php
    filter(function   ($a)
    {});',
            ],
            [
                '<?php
    filter(function   ($b) {
    });',
                '<?php
    filter(function   ($b){});',
            ],
            [
                '<?php
    foo(array_map(function ($object) use ($x, $y) {
        return array_filter($object->bar(), function ($o) {
            return $o->isBaz();
        });
    }, $collection));',
                '<?php
    foo(array_map(function ($object) use ($x, $y) { return array_filter($object->bar(), function ($o) { return $o->isBaz(); }); }, $collection));',
            ],
            [
                '<?php
class Foo
{
    public static function bar()
    {
        return 1;
    }
}',
            ],
            [
                '<?php
    usort($this->fixers, function &($a, $b) use ($selfName) {
        return 1;
    });',
            ],
            [
                '<?php
    usort(
        $this->fixers,
        function &($a, $b) use ($selfName) {
            return 1;
        }
    );',
            ],
            [
                '<?php
    $fnc = function ($a, $b) { // random comment
        return 0;
    };',
                '<?php
    $fnc = function ($a, $b) // random comment
    {
        return 0;
    };',
            ],
            [
                '<?php
    $fnc = function ($a, $b) { # random comment
        return 0;
    };',
                '<?php
    $fnc = function ($a, $b) # random comment
    {
        return 0;
    };',
            ],
            [
                '<?php
    $fnc = function ($a, $b) /* random comment */ {
        return 0;
    };',
                '<?php
    $fnc = function ($a, $b) /* random comment */
    {
        return 0;
    };',
            ],
            [
                '<?php
    $fnc = function ($a, $b) /** random comment */ {
        return 0;
    };',
                '<?php
    $fnc = function ($a, $b) /** random comment */
    {
        return 0;
    };',
            ],
            [
                '<?php
    function download() {
    }',
                null,
                self::$configurationOopPositionSameLine,
            ],
            [
                '<?php
class Foo {
    public function AAAA() {
    }

    public function BBBB() {
    }

    public function CCCC() {
    }
}',
                '<?php
class Foo
{
    public function AAAA(){
    }

    public function BBBB()   {
    }

    public function CCCC()
    {
    }
}',
                self::$configurationOopPositionSameLine,
            ],
            [
                '<?php
    filter(function () {
        return true;
    });
',
                null,
                self::$configurationOopPositionSameLine,
            ],
            [
                '<?php
    filter(function   ($a) {
    });',
                '<?php
    filter(function   ($a)
    {});',
                self::$configurationOopPositionSameLine,
            ],
            [
                '<?php
    filter(function   ($b) {
    });',
                '<?php
    filter(function   ($b){});',
                self::$configurationOopPositionSameLine,
            ],
            [
                '<?php
    foo(array_map(function ($object) use ($x, $y) {
        return array_filter($object->bar(), function ($o) {
            return $o->isBaz();
        });
    }, $collection));',
                '<?php
    foo(array_map(function ($object) use ($x, $y) { return array_filter($object->bar(), function ($o) { return $o->isBaz(); }); }, $collection));',
                self::$configurationOopPositionSameLine,
            ],
            [
                '<?php
    foo(array_map(function ($object) use ($x, $y)
    {
        return array_filter($object->bar(), function ($o)
        {
            return $o->isBaz();
        });
    }, $collection));',
                '<?php
    foo(array_map(function ($object) use ($x, $y) { return array_filter($object->bar(), function ($o) { return $o->isBaz(); }); }, $collection));',
                self::$configurationOopPositionSameLine + self::$configurationAnonymousPositionNextLine,
            ],
            [
                '<?php
class Foo {
    public static function bar() {
        return 1;
    }
}',
                '<?php
class Foo
{
    public static function bar()
    {
        return 1;
    }
}',
                self::$configurationOopPositionSameLine,
            ],
            [
                '<?php
class Foo {
    public static function bar() {
        return 1;
    }
}',
                '<?php
class Foo
{
    public static function bar()
    {
        return 1;
    }
}',
                self::$configurationOopPositionSameLine + self::$configurationCtrlStructPositionNextLine,
            ],
            [
                '<?php
class Foo {
    public static function bar() {
        return 1;
    }
}',
                '<?php
class Foo
{
    public static function bar()
    {
        return 1;
    }
}',
                self::$configurationOopPositionSameLine + self::$configurationAnonymousPositionNextLine,
            ],
            [
                '<?php
    usort($this->fixers, function &($a, $b) use ($selfName) {
        return 1;
    });',
                null,
                self::$configurationOopPositionSameLine,
            ],
            [
                '<?php
    usort(
        $this->fixers,
        function &($a, $b) use ($selfName) {
            return 1;
        }
    );',
                null,
                self::$configurationOopPositionSameLine,
            ],
            [
                '<?php
    $fnc = function ($a, $b) { // random comment
        return 0;
    };',
                '<?php
    $fnc = function ($a, $b) // random comment
    {
        return 0;
    };',
                self::$configurationOopPositionSameLine,
            ],
            [
                '<?php
    $fnc = function ($a, $b) { # random comment
        return 0;
    };',
                '<?php
    $fnc = function ($a, $b) # random comment
    {
        return 0;
    };',
                self::$configurationOopPositionSameLine,
            ],
            [
                '<?php
    $fnc = function ($a, $b) /* random comment */ {
        return 0;
    };',
                '<?php
    $fnc = function ($a, $b) /* random comment */
    {
        return 0;
    };',
                self::$configurationOopPositionSameLine,
            ],
            [
                '<?php
    $fnc = function ($a, $b) /** random comment */ {
        return 0;
    };',
                '<?php
    $fnc = function ($a, $b) /** random comment */
    {
        return 0;
    };',
                self::$configurationOopPositionSameLine,
            ],
        ];
    }

    /**
     * @param string      $expected
     * @param null|string $input
     * @param null|array  $configuration
     *
     * @dataProvider provideFixMultiLineStructuresCases
     */
    public function testFixMultiLineStructures($expected, $input = null, array $configuration = null)
    {
        if (null !== $configuration) {
            $this->fixer->configure($configuration);
        }

        $this->doTest($expected, $input);
    }

    public function provideFixMultiLineStructuresCases()
    {
        return [
            [
                '<?php
    if (true === true
        && true === true
    ) {
    }',
                '<?php
    if(true === true
        && true === true
    )
    {
    }',
                self::$configurationCtrlStructPositionNextLine,
            ],
            [
                '<?php
    foreach (
        $boo as $bar => $fooBarBazBuzz
    ) {
    }',
                '<?php
    foreach (
        $boo as $bar => $fooBarBazBuzz
    )
    {
    }',
                self::$configurationCtrlStructPositionNextLine,
            ],
            [
                '<?php
    $foo = function (
        $baz,
        $boo
    ) {
    };',
                '<?php
    $foo = function (
        $baz,
        $boo
    )
    {
    };',
                self::$configurationAnonymousPositionNextLine,
            ],
            [
                '<?php
    class Foo
    {
        public static function bar(
            $baz,
            $boo
        ) {
        }
    }',
                '<?php
    class Foo
    {
        public static function bar(
            $baz,
            $boo
        )
        {
        }
    }',
                self::$configurationCtrlStructPositionNextLine,
            ],
            [
                '<?php
    if (true === true
        && true === true
    ) {
    }',
                '<?php
    if(true === true
        && true === true
    )
    {
    }',
                self::$configurationCtrlStructPositionNextLine,
            ],
            [
                '<?php
    if ($foo)
    {
    }
    elseif (
        true === true
        && true === true
    ) {
    }',
                '<?php
    if ($foo)
    {
    }
    elseif (
        true === true
        && true === true
    )
    {
    }',
                self::$configurationCtrlStructPositionNextLine,
            ],
        ];
    }

    /**
     * @param string      $expected
     * @param null|string $input
     * @param null|array  $configuration
     *
     * @dataProvider provideFixSpaceAroundTokenCases
     */
    public function testFixSpaceAroundToken($expected, $input = null, array $configuration = null)
    {
        if (null !== $configuration) {
            $this->fixer->configure($configuration);
        }

        $this->doTest($expected, $input);
    }

    public function provideFixSpaceAroundTokenCases()
    {
        return [
            [
                '<?php
    try {
        throw new Exception();
    } catch (Exception $e) {
        log($e);
    }',
                '<?php
    try{
        throw new Exception();
    }catch (Exception $e){
        log($e);
    }',
            ],
            [
                '<?php
    do {
        echo 1;
    } while ($test);',
                '<?php
    do{
        echo 1;
    }while($test);',
            ],
            [
                '<?php
    if (true === true
        && true === true
    ) {
    }',
                '<?php
    if(true === true
        && true === true
    )     {
    }',
            ],
            [
                '<?php
    if (1) {
    }
    if ($this->tesT ($test)) {
    }',
                '<?php
    if(1){
    }
    if ($this->tesT ($test)) {
    }',
            ],
            [
                '<?php
    if (true) {
    } elseif (false) {
    } else {
    }',
                '<?php
    if(true){
    }elseif(false){
    }else{
    }',
            ],
            [
                '<?php
    $foo = function& () use ($bar) {
    };',
                '<?php
    $foo = function& ()use($bar){};',
            ],
            [
                '<?php

// comment
declare(strict_types=1);

// comment
while (true) {
}',
            ],
            [
                '<?php
declare(ticks   =   1) {
}',
                '<?php
declare   (   ticks   =   1   )   {
}',
            ],
            [
                '<?php
    try {
        throw new Exception();
    } catch (Exception $e) {
        log($e);
    }',
                '<?php
    try{
        throw new Exception();
    }catch (Exception $e){
        log($e);
    }',
                self::$configurationOopPositionSameLine,
            ],
            [
                '<?php
    do {
        echo 1;
    } while ($test);',
                '<?php
    do{
        echo 1;
    }while($test);',
                self::$configurationOopPositionSameLine,
            ],
            [
                '<?php
    if (true === true
        && true === true
    ) {
    }',
                '<?php
    if(true === true
        && true === true
    )     {
    }',
                self::$configurationOopPositionSameLine,
            ],
            [
                '<?php
    if (1) {
    }
    if ($this->tesT ($test)) {
    }',
                '<?php
    if(1){
    }
    if ($this->tesT ($test)) {
    }',
                self::$configurationOopPositionSameLine,
            ],
            [
                '<?php
    if (true) {
    } elseif (false) {
    } else {
    }',
                '<?php
    if(true){
    }elseif(false){
    }else{
    }',
                self::$configurationOopPositionSameLine,
            ],
            [
                '<?php
    $foo = function& () use ($bar) {
    };',
                '<?php
    $foo = function& ()use($bar){};',
                self::$configurationOopPositionSameLine,
            ],
            [
                '<?php

// comment
declare(strict_types=1);

// comment
while (true) {
}',
                null,
                self::$configurationOopPositionSameLine,
            ],
            [
                '<?php
declare(ticks   =   1) {
}',
                '<?php
declare   (   ticks   =   1   )   {
}',
                self::$configurationOopPositionSameLine,
            ],
        ];
    }

    /**
     * @param string      $expected
     * @param null|string $input
     * @param null|array  $configuration
     *
     * @dataProvider provideFinallyCases
     */
    public function testFinally($expected, $input = null, array $configuration = null)
    {
        if (null !== $configuration) {
            $this->fixer->configure($configuration);
        }

        $this->doTest($expected, $input);
    }

    public function provideFinallyCases()
    {
        return [
            [
                '<?php
    try {
        throw new \Exception();
    } catch (\LogicException $e) {
        // do nothing
    } catch (\Exception $e) {
        // do nothing
    } finally {
        echo "finish!";
    }',
                '<?php
    try {
        throw new \Exception();
    }catch (\LogicException $e) {
        // do nothing
    }
    catch (\Exception $e) {
        // do nothing
    }
    finally     {
        echo "finish!";
    }',
            ],
            [
                '<?php
    try {
        throw new \Exception();
    } catch (\LogicException $e) {
        // do nothing
    } catch (\Exception $e) {
        // do nothing
    } finally {
        echo "finish!";
    }',
                '<?php
    try {
        throw new \Exception();
    }catch (\LogicException $e) {
        // do nothing
    }
    catch (\Exception $e) {
        // do nothing
    }
    finally     {
        echo "finish!";
    }',
                self::$configurationOopPositionSameLine,
            ],
            [
                '<?php
    try
    {
        throw new \Exception();
    }
    catch (\LogicException $e)
    {
        // do nothing
    }
    catch (\Exception $e)
    {
        // do nothing
    }
    finally
    {
        echo "finish!";
    }',
                '<?php
    try {
        throw new \Exception();
    }catch (\LogicException $e) {
        // do nothing
    }
    catch (\Exception $e) {
        // do nothing
    }
    finally     {
        echo "finish!";
    }',
                self::$configurationOopPositionSameLine + self::$configurationCtrlStructPositionNextLine,
            ],
        ];
    }

    /**
     * @param string      $expected
     * @param null|string $input
     * @param null|array  $configuration
     *
     * @dataProvider provideFunctionImportCases
     */
    public function testFunctionImport($expected, $input = null, array $configuration = null)
    {
        if (null !== $configuration) {
            $this->fixer->configure($configuration);
        }

        $this->doTest($expected, $input);
    }

    public function provideFunctionImportCases()
    {
        return [
            [
                '<?php
    use function Foo\bar;
    if (true) {
    }',
            ],
            [
                '<?php
    use function Foo\bar;
    if (true) {
    }',
                null,
                self::$configurationOopPositionSameLine,
            ],
            [
                '<?php
    use function Foo\bar;
    if (true)
    {
    }',
                '<?php
    use function Foo\bar;
    if (true) {
    }',
                self::$configurationOopPositionSameLine + self::$configurationCtrlStructPositionNextLine,
            ],
            [
                '<?php
    use function Foo\bar;
    if (true) {
    }',
            ],
        ];
    }

    /**
     * @param string      $expected
     * @param null|string $input
     * @param null|array  $configuration
     *
     * @dataProvider provideFix70Cases
     * @requires PHP 7.0
     */
    public function testFix70($expected, $input = null, array $configuration = null)
    {
        if (null !== $configuration) {
            $this->fixer->configure($configuration);
        }

        $this->doTest($expected, $input);
    }

    public function provideFix70Cases()
    {
        return [
            [
                '<?php
    function foo($a)
    {
        // foo
        $foo = new class($a) extends Foo {
            public function bar()
            {
            }
        };
    }',
                '<?php
    function foo($a)
    {
        // foo
        $foo = new class($a) extends Foo { public function bar() {} };
    }',
            ],
            [
                '<?php
    foo(1, new class implements Logger {
        public function log($message)
        {
            log($message);
        }
    }, 3);',
                '<?php
    foo(1, new class implements Logger { public function log($message) { log($message); } }, 3);',
            ],
            [
                '<?php
$message = (new class() implements FooInterface {
});',
                '<?php
$message = (new class() implements FooInterface{});',
            ],
            [
                '<?php $message = (new class() {
});',
                '<?php $message = (new class() {});',
            ],
            [
                '<?php
if (1) {
    $message = (new class() extends Foo {
        public function bar()
        {
            echo 1;
        }
    });
}',
                '<?php
if (1) {
  $message = (new class() extends Foo
  {
    public function bar() { echo 1; }
  });
}',
            ],
            [
                '<?php
    class Foo
    {
        public function use()
        {
        }

        public function use1(): string
        {
        }
    }
                ',
                '<?php
    class Foo
    {
        public function use() {
        }

        public function use1(): string {
        }
    }
                ',
            ],
            [
                '<?php
    $a = function (int $foo): string {
        echo $foo;
    };

    $b = function (int $foo) use ($bar): string {
        echo $foo . $bar;
    };

    function a()
    {
    }
                ',
                '<?php
    $a = function (int $foo): string
    {
        echo $foo;
    };

    $b = function (int $foo) use($bar): string
    {
        echo $foo . $bar;
    };

    function a() {
    }
                ',
            ],
            [
                '<?php
    class Something
    {
        public function sth(): string
        {
            return function (int $foo) use ($bar): string {
                return $bar;
            };
        }
    }',
                '<?php
    class Something
    {
        public function sth(): string
        {
            return function (int $foo) use ($bar): string { return $bar; };
        }
    }',
            ],
            [
                '<?php
use function some\a\{
     test1,
    test2
 };
test();',
            ],
            [
                '<?php
use some\a\{ClassA, ClassB, ClassC as C};
use function some\a\{fn_a, fn_b, fn_c};
use const some\a\{ConstA, ConstB, ConstC};
',
            ],
            [
                '<?php
    function foo($a) {
        // foo
        $foo = new class($a) extends Foo {
            public function bar() {
            }
        };
    }',
                '<?php
    function foo($a)
    {
        // foo
        $foo = new class($a) extends Foo { public function bar() {} };
    }',
                self::$configurationOopPositionSameLine,
            ],
            [
                '<?php
    function foo($a)
    {
        // foo
        $foo = new class($a) extends Foo {
            public function bar()
            {
            }
        };
    }',
                '<?php
    function foo($a)
    {
        // foo
        $foo = new class($a) extends Foo { public function bar() {} };
    }',
                self::$configurationCtrlStructPositionNextLine,
            ],
            [
                '<?php
    function foo($a) {
        // foo
        $foo = new class($a) extends Foo {
            public function bar() {
            }
        };
    }',
                '<?php
    function foo($a)
    {
        // foo
        $foo = new class($a) extends Foo { public function bar() {} };
    }',
                self::$configurationOopPositionSameLine + self::$configurationCtrlStructPositionNextLine,
            ],
            [
                '<?php
    function foo($a)
    {
        // foo
        $foo = new class($a) extends Foo
        {
            public function bar()
            {
            }
        };
    }',
                '<?php
    function foo($a)
    {
        // foo
        $foo = new class($a) extends Foo { public function bar() {} };
    }',
                self::$configurationAnonymousPositionNextLine,
            ],
            [
                '<?php
    function foo($a) {
        // foo
        $foo = new class($a) extends Foo
        {
            public function bar() {
            }
        };
    }',
                '<?php
    function foo($a)
    {
        // foo
        $foo = new class($a) extends Foo { public function bar() {} };
    }',
                self::$configurationOopPositionSameLine + self::$configurationAnonymousPositionNextLine,
            ],
            [
                '<?php
    foo(1, new class implements Logger {
        public function log($message) {
            log($message);
        }
    }, 3);',
                '<?php
    foo(1, new class implements Logger { public function log($message) { log($message); } }, 3);',
                self::$configurationOopPositionSameLine,
            ],
            [
                '<?php
    foo(1, new class implements Logger {
        public function log($message)
        {
            log($message);
        }
    }, 3);',
                '<?php
    foo(1, new class implements Logger { public function log($message) { log($message); } }, 3);',
                self::$configurationCtrlStructPositionNextLine,
            ],
            [
                '<?php
    foo(1, new class implements Logger
    {
        public function log($message) {
            log($message);
        }
    }, 3);',
                '<?php
    foo(1, new class implements Logger { public function log($message) { log($message); } }, 3);',
                self::$configurationOopPositionSameLine + self::$configurationAnonymousPositionNextLine,
            ],
            [
                '<?php
$message = (new class() implements FooInterface {
});',
                '<?php
$message = (new class() implements FooInterface{});',
                self::$configurationOopPositionSameLine,
            ],
            [
                '<?php
$message = (new class() implements FooInterface {
});',
                '<?php
$message = (new class() implements FooInterface{});',
                self::$configurationCtrlStructPositionNextLine,
            ],
            [
                '<?php
$message = (new class() implements FooInterface
{
});',
                '<?php
$message = (new class() implements FooInterface{});',
                self::$configurationOopPositionSameLine + self::$configurationAnonymousPositionNextLine,
            ],
            [
                '<?php $message = (new class() {
});',
                '<?php $message = (new class() {});',
                self::$configurationOopPositionSameLine,
            ],
            [
                '<?php $message = (new class() {
});',
                '<?php $message = (new class() {});',
                self::$configurationCtrlStructPositionNextLine,
            ],
            [
                '<?php $message = (new class()
{
});',
                '<?php $message = (new class() {});',
                self::$configurationOopPositionSameLine + self::$configurationAnonymousPositionNextLine,
            ],
            [
                '<?php
if (1) {
    $message = (new class() extends Foo {
        public function bar() {
            echo 1;
        }
    });
}',
                '<?php
if (1) {
  $message = (new class() extends Foo
  {
    public function bar() { echo 1; }
  });
}',
                self::$configurationOopPositionSameLine,
            ],
            [
                '<?php
if (1)
{
    $message = (new class() extends Foo {
        public function bar()
        {
            echo 1;
        }
    });
}',
                '<?php
if (1) {
  $message = (new class() extends Foo
  {
    public function bar() { echo 1; }
  });
}',
                self::$configurationCtrlStructPositionNextLine,
            ],
            [
                '<?php
if (1) {
    $message = (new class() extends Foo
    {
        public function bar() {
            echo 1;
        }
    });
}',
                '<?php
if (1) {
  $message = (new class() extends Foo
  {
    public function bar() { echo 1; }
  });
}',
                self::$configurationOopPositionSameLine + self::$configurationAnonymousPositionNextLine,
            ],
            [
                '<?php
if (1) {
    $message = (new class() extends Foo
    {
        public function bar() {
            echo 1;
        }
    });
}',
                '<?php
if (1) {
  $message = (new class() extends Foo
  {
    public function bar() { echo 1; }
  });
}',
                self::$configurationOopPositionSameLine + self::$configurationAnonymousPositionNextLine,
            ],
            [
                '<?php
if (1)
{
    $message = (new class() extends Foo
    {
        public function bar()
        {
            echo 1;
        }
    });
}',
                '<?php
if (1) {
  $message = (new class() extends Foo
  {
    public function bar() { echo 1; }
  });
}',
                self::$configurationCtrlStructPositionNextLine + self::$configurationAnonymousPositionNextLine,
            ],
            [
                '<?php
if (1)
{
    $message = (new class() extends Foo
    {
        public function bar() {
            echo 1;
        }
    });
}',
                '<?php
if (1) {
  $message = (new class() extends Foo
  {
    public function bar() { echo 1; }
  });
}',
                self::$configurationOopPositionSameLine + self::$configurationCtrlStructPositionNextLine + self::$configurationAnonymousPositionNextLine,
            ],
            [
                '<?php
    class Foo {
        public function use() {
        }

        public function use1(): string {
        }
    }
                ',
                '<?php
    class Foo
    {
        public function use() {
        }

        public function use1(): string {
        }
    }
                ',
                self::$configurationOopPositionSameLine,
            ],
            [
                '<?php
    class Foo {
        public function use() {
        }

        public function use1(): string {
        }
    }
                ',
                '<?php
    class Foo
    {
        public function use() {
        }

        public function use1(): string {
        }
    }
                ',
                self::$configurationOopPositionSameLine + self::$configurationCtrlStructPositionNextLine,
            ],
            [
                '<?php
    $a = function (int $foo): string {
        echo $foo;
    };

    $b = function (int $foo) use ($bar): string {
        echo $foo . $bar;
    };

    function a() {
    }
                ',
                '<?php
    $a = function (int $foo): string
    {
        echo $foo;
    };

    $b = function (int $foo) use($bar): string
    {
        echo $foo . $bar;
    };

    function a() {
    }
                ',
                self::$configurationOopPositionSameLine,
            ],
            [
                '<?php
    $a = function (int $foo): string
    {
        echo $foo;
    };

    $b = function (int $foo) use ($bar): string
    {
        echo $foo . $bar;
    };

    function a() {
    }
                ',
                '<?php
    $a = function (int $foo): string
    {
        echo $foo;
    };

    $b = function (int $foo) use($bar): string
    {
        echo $foo . $bar;
    };

    function a() {
    }
                ',
                self::$configurationOopPositionSameLine + self::$configurationAnonymousPositionNextLine,
            ],
            [
                '<?php
    class Something {
        public function sth(): string {
            return function (int $foo) use ($bar): string {
                return $bar;
            };
        }
    }',
                '<?php
    class Something
    {
        public function sth(): string
        {
            return function (int $foo) use ($bar): string { return $bar; };
        }
    }',
                self::$configurationOopPositionSameLine,
            ],
            [
                '<?php
    class Something {
        public function sth(): string {
            return function (int $foo) use ($bar): string
            {
                return $bar;
            };
        }
    }',
                '<?php
    class Something
    {
        public function sth(): string
        {
            return function (int $foo) use ($bar): string { return $bar; };
        }
    }',
                self::$configurationOopPositionSameLine + self::$configurationAnonymousPositionNextLine,
            ],
            [
                '<?php
use function some\a\{
     test1,
    test2
 };
test();',
                null,
                self::$configurationOopPositionSameLine,
            ],
            [
                '<?php
use function some\a\{
     test1,
    test2
 };
test();',
                null,
                self::$configurationOopPositionSameLine + self::$configurationCtrlStructPositionNextLine,
            ],
            [
                '<?php
use function some\a\{
     test1,
    test2
 };
test();',
                null,
                self::$configurationOopPositionSameLine + self::$configurationAnonymousPositionNextLine,
            ],
            [
                '<?php
use some\a\{ClassA, ClassB, ClassC as C};
use function some\a\{fn_a, fn_b, fn_c};
use const some\a\{ConstA, ConstB, ConstC};
',
                null,
                self::$configurationOopPositionSameLine,
            ],
            [
                '<?php
use some\a\{ClassA, ClassB, ClassC as C};
use function some\a\{fn_a, fn_b, fn_c};
use const some\a\{ConstA, ConstB, ConstC};
',
                null,
                self::$configurationOopPositionSameLine + self::$configurationCtrlStructPositionNextLine,
            ],
            [
                '<?php
use some\a\{ClassA, ClassB, ClassC as C};
use function some\a\{fn_a, fn_b, fn_c};
use const some\a\{ConstA, ConstB, ConstC};
',
                null,
                self::$configurationOopPositionSameLine + self::$configurationAnonymousPositionNextLine,
            ],
        ];
    }

    /**
     * @param string      $expected
     * @param null|string $input
     * @param null|array  $configuration
     *
     * @dataProvider providePreserveLineAfterControlBraceCases
     */
    public function testPreserveLineAfterControlBrace($expected, $input = null, array $configuration = null)
    {
        if (null !== $configuration) {
            $this->fixer->configure($configuration);
        }

        $this->doTest($expected, $input);
    }

    public function providePreserveLineAfterControlBraceCases()
    {
        return [
            [
                '<?php
if (1==1) { // test
    $a = 1;
}
echo $a;',
                '<?php
if (1==1) // test
{ $a = 1; }
echo $a;',
            ],
            [
                '<?php
if ($test) { // foo
    echo 1;
}
if (1 === 1) {//a
    $a = "b"; /*d*/
}//c
echo $a;
if ($a === 3) /**/
{echo 1;}
',
                '<?php
if ($test) // foo
 {
    echo 1;
}
if (1 === 1)//a
{$a = "b"; /*d*/}//c
echo $a;
if ($a === 3) /**/
{echo 1;}
',
            ],
            [
                '<?php
if (true) {

    //  The blank line helps with legibility in nested control structures
    if (true) {
        // if body
    }

    // if body
}',
            ],
            [
                "<?php if (true) {\r\n\r\n// CRLF newline\n}",
            ],
            [
                '<?php
if (true) {

    //  The blank line helps with legibility in nested control structures
    if (true) {
        // if body
    }

    // if body
}',
                null,
                self::$configurationOopPositionSameLine,
            ],
            [
                '<?php
if (true)
{

    //  The blank line helps with legibility in nested control structures
    if (true)
    {
        // if body
    }

    // if body
}',
                '<?php
if (true) {

    //  The blank line helps with legibility in nested control structures
    if (true) {
        // if body
    }

    // if body
}',
                self::$configurationOopPositionSameLine + self::$configurationCtrlStructPositionNextLine,
            ],
            [
                "<?php if (true) {\r\n\r\n// CRLF newline\n}",
                null,
                self::$configurationOopPositionSameLine,
            ],
            [
                "<?php if (true)
{\r\n\r\n// CRLF newline\n}",
                "<?php if (true){\r\n\r\n// CRLF newline\n}",
                self::$configurationOopPositionSameLine + self::$configurationCtrlStructPositionNextLine,
            ],
        ];
    }

    /**
     * @param string      $expected
     * @param null|string $input
     * @param null|array  $configuration
     *
     * @dataProvider provideFixWithAllowOnelineLambdaCases
     */
    public function testFixWithAllowSingleLineClosure($expected, $input = null, array $configuration = null)
    {
        if (null !== $configuration) {
            $this->fixer->configure($configuration);
        }

        $this->fixer->configure([
            'allow_single_line_closure' => true,
        ]);

        $this->doTest($expected, $input);
    }

    public function provideFixWithAllowOnelineLambdaCases()
    {
        return [
            [
                '<?php
    $callback = function () { return true; };',
            ],
            [
                '<?php
    $callback = function () { if ($a) { return true; } return false; };',
                '<?php
    $callback = function () { if($a){ return true; } return false; };',
            ],
            [
                '<?php
    $callback = function () { if ($a) { return true; } return false; };',
                '<?php
    $callback = function () { if($a) return true; return false; };',
            ],
            [
                '<?php
    $callback = function () {
        if ($a) {
            return true;
        }
        return false;
    };',
                '<?php
    $callback = function () { if($a) return true;
    return false; };',
            ],
        ];
    }

    /**
     * @param string      $expected
     * @param null|string $input
     *
     * @dataProvider provideDoWhileLoopInsideAnIfWithoutBracketsCases
     */
    public function testDoWhileLoopInsideAnIfWithoutBrackets($expected, $input = null)
    {
        $this->doTest($expected, $input);
    }

    public function provideDoWhileLoopInsideAnIfWithoutBracketsCases()
    {
        return array(
            array(
                '<?php
if (true) {
    do {
        echo 1;
    } while (false);
}',
                '<?php
if (true)
    do {
        echo 1;
    } while (false);',
            ),
        );
    }

    /**
     * @param string      $expected
     * @param null|string $input
     * @param null|array  $configuration
     *
     * @dataProvider provideMessyWhitespacesCases
     */
    public function testMessyWhitespaces($expected, $input = null, array $configuration = null)
    {
        if (null !== $configuration) {
            $this->fixer->configure($configuration);
        }

        $this->fixer->setWhitespacesConfig(new WhitespacesFixerConfig("\t", "\r\n"));

        $this->doTest($expected, $input);
    }

    public function provideMessyWhitespacesCases()
    {
        return [
            [
                '<?php
if (true) {'."\r\n"
    ."\t".'if (true) {'."\r\n"
        ."\t\t".'echo 1;'."\r\n"
    ."\t".'} elseif (true) {'."\r\n"
        ."\t\t".'echo 2;'."\r\n"
    ."\t".'} else {'."\r\n"
        ."\t\t".'echo 3;'."\r\n"
    ."\t".'}'."\r\n"
.'}',
                '<?php
if(true) if(true) echo 1; elseif(true) echo 2; else echo 3;',
            ],
            [
                '<?php
if (true) {'."\r\n"
    ."\t".'if (true) {'."\r\n"
        ."\t\t".'echo 1;'."\r\n"
    ."\t".'} elseif (true) {'."\r\n"
        ."\t\t".'echo 2;'."\r\n"
    ."\t".'} else {'."\r\n"
        ."\t\t".'echo 3;'."\r\n"
    ."\t".'}'."\r\n"
.'}',
                '<?php
if(true) if(true) echo 1; elseif(true) echo 2; else echo 3;',
                self::$configurationOopPositionSameLine,
            ],
            [
                '<?php
if (true)'
."\r\n".'{'."\r\n"
    ."\t".'if (true)'."\r\n\t".'{'."\r\n"
        ."\t\t".'echo 1;'."\r\n"
    ."\t".'}'
    ."\r\n\t".'elseif (true)'
    ."\r\n\t".'{'."\r\n"
        ."\t\t".'echo 2;'."\r\n"
    ."\t".'}'
    ."\r\n\t".'else'
    ."\r\n\t".'{'."\r\n"
        ."\t\t".'echo 3;'."\r\n"
    ."\t".'}'."\r\n"
.'}',
                '<?php
if(true) if(true) echo 1; elseif(true) echo 2; else echo 3;',
                self::$configurationOopPositionSameLine + self::$configurationCtrlStructPositionNextLine,
            ],
        ];
    }
<<<<<<< HEAD

    public function provideDoWhileLoopInsideAnIfWithoutBracketsCases()
    {
        return [
            [
                '<?php
if (true) {
    do {
        echo 1;
    } while (false);
}',
                '<?php
if (true)
    do {
        echo 1;
    } while (false);',
            ],
        ];
    }

    /**
     * @param string      $expected
     * @param null|string $input
     *
     * @dataProvider provideDoWhileLoopInsideAnIfWithoutBracketsCases
     */
    public function testDoWhileLoopInsideAnIfWithoutBrackets($expected, $input = null)
    {
        $this->doTest($expected, $input);
    }
=======
>>>>>>> 3a63bcd4
}<|MERGE_RESOLUTION|>--- conflicted
+++ resolved
@@ -3122,12 +3122,8 @@
         echo 1;
     };',
                 self::$configurationOopPositionSameLine,
-<<<<<<< HEAD
-            ],
-        ];
-=======
-            ),
-            array(
+            ],
+            [
                 '<?php
     // 2.5+ API
     if (isNewApi()) {
@@ -3147,9 +3143,8 @@
     // ... due to sth...
     }, false);
     ',
-            ),
-        );
->>>>>>> 3a63bcd4
+            ],
+        ];
     }
 
     /**
@@ -5111,8 +5106,8 @@
 
     public function provideDoWhileLoopInsideAnIfWithoutBracketsCases()
     {
-        return array(
-            array(
+        return [
+            [
                 '<?php
 if (true) {
     do {
@@ -5124,8 +5119,8 @@
     do {
         echo 1;
     } while (false);',
-            ),
-        );
+            ],
+        ];
     }
 
     /**
@@ -5200,37 +5195,4 @@
             ],
         ];
     }
-<<<<<<< HEAD
-
-    public function provideDoWhileLoopInsideAnIfWithoutBracketsCases()
-    {
-        return [
-            [
-                '<?php
-if (true) {
-    do {
-        echo 1;
-    } while (false);
-}',
-                '<?php
-if (true)
-    do {
-        echo 1;
-    } while (false);',
-            ],
-        ];
-    }
-
-    /**
-     * @param string      $expected
-     * @param null|string $input
-     *
-     * @dataProvider provideDoWhileLoopInsideAnIfWithoutBracketsCases
-     */
-    public function testDoWhileLoopInsideAnIfWithoutBrackets($expected, $input = null)
-    {
-        $this->doTest($expected, $input);
-    }
-=======
->>>>>>> 3a63bcd4
 }