--- conflicted
+++ resolved
@@ -2212,17 +2212,11 @@
 
     public function provideFixCommentBeforeBraceCases()
     {
-<<<<<<< HEAD
         return [
-            ['<?php '],
-            [
-=======
-        return array(
-            array(
+            [
                 '<?php ',
-            ),
-            array(
->>>>>>> 9653fc47
+            ],
+            [
                 '<?php
     if ($test) { // foo
         echo 1;
@@ -2243,19 +2237,13 @@
     {
         echo 1;
     };',
-<<<<<<< HEAD
-            ],
-            ['<?php ', null, self::$configurationOopPositionSameLine],
-            [
-=======
-            ),
-            array(
+            ],
+            [
                 '<?php ',
                 null,
                 self::$configurationOopPositionSameLine,
-            ),
-            array(
->>>>>>> 9653fc47
+            ],
+            [
                 '<?php
     if ($test) { // foo
         echo 1;
