--- conflicted
+++ resolved
@@ -204,41 +204,36 @@
             [
                 '<?php $result = ((null === $a) <> false); ?>',
                 '<?php $result = (is_null($a) <> false); ?>',
-<<<<<<< HEAD
-            ],
-        ];
-=======
-            ),
-            array(
+            ],
+            [
                 '<?php if (null === $x) echo "foo"; ?>',
                 '<?php if (is_null($x)) echo "foo"; ?>',
-            ),
+            ],
             // check with logical operator
-            array(
+            [
                 '<?php if (null === $x && $y) echo "foo"; ?>',
                 '<?php if (is_null($x) && $y) echo "foo"; ?>',
-            ),
-            array(
+            ],
+            [
                 '<?php if (null === $x || $y) echo "foo"; ?>',
                 '<?php if (is_null($x) || $y) echo "foo"; ?>',
-            ),
-            array(
+            ],
+            [
                 '<?php if (null === $x xor $y) echo "foo"; ?>',
                 '<?php if (is_null($x) xor $y) echo "foo"; ?>',
-            ),
-            array(
+            ],
+            [
                 '<?php if (null === $x and $y) echo "foo"; ?>',
                 '<?php if (is_null($x) and $y) echo "foo"; ?>',
-            ),
-            array(
+            ],
+            [
                 '<?php if (null === $x or $y) echo "foo"; ?>',
                 '<?php if (is_null($x) or $y) echo "foo"; ?>',
-            ),
-            array(
+            ],
+            [
                 '<?php if ((null === $u or $v) and ($w || null === $x) xor (null !== $y and $z)) echo "foo"; ?>',
                 '<?php if ((is_null($u) or $v) and ($w || is_null($x)) xor (!is_null($y) and $z)) echo "foo"; ?>',
-            ),
-        );
->>>>>>> 45948a2c
+            ],
+        ];
     }
 }