--- conflicted
+++ resolved
@@ -205,14 +205,7 @@
         ]);
     }
 
-<<<<<<< HEAD
-    /**
-     * @expectedDeprecation Option "baz" is deprecated, use "bar" instead.
-     */
     public function testResolveWithDeprecatedAlias(): void
-=======
-    public function testResolveWithDeprecatedAlias()
->>>>>>> 2afcccca
     {
         $this->expectDeprecation('Option "baz" is deprecated, use "bar" instead.');
         $configuration = new FixerConfigurationResolver([
