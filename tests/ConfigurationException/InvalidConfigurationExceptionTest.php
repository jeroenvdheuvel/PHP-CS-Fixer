--- conflicted
+++ resolved
@@ -29,11 +29,7 @@
     {
         $exception = new InvalidConfigurationException('I cannot do that, Dave.');
 
-<<<<<<< HEAD
-        $this->assertInstanceOf(\PhpCsFixer\ConfigurationException\InvalidConfigurationException::class, $exception);
-=======
-        $this->assertInstanceOf('InvalidArgumentException', $exception);
->>>>>>> bbd4f36b
+        $this->assertInstanceOf(\InvalidArgumentException::class, $exception);
     }
 
     public function testDefaults()
