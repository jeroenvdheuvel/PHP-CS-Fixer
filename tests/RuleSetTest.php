--- conflicted
+++ resolved
@@ -25,901 +25,7 @@
  */
 final class RuleSetTest extends TestCase
 {
-<<<<<<< HEAD
-    public function testCreate()
-    {
-        $ruleSet = RuleSet::create();
-
-        static::assertInstanceOf(\PhpCsFixer\RuleSet::class, $ruleSet);
-    }
-
-    /**
-     * @param string     $ruleName
-     * @param string     $setName
-     * @param array|bool $ruleConfig
-     *
-     * @dataProvider provideAllRulesFromSetsCases
-     */
-    public function testIfAllRulesInSetsExists($setName, $ruleName, $ruleConfig)
-    {
-        $factory = new FixerFactory();
-        $factory->registerBuiltInFixers();
-
-        $fixers = [];
-
-        foreach ($factory->getFixers() as $fixer) {
-            $fixers[$fixer->getName()] = $fixer;
-        }
-
-        static::assertArrayHasKey($ruleName, $fixers, sprintf('RuleSet "%s" contains unknown rule.', $setName));
-
-        if (true === $ruleConfig) {
-            return; // rule doesn't need configuration.
-        }
-
-        $fixer = $fixers[$ruleName];
-        static::assertInstanceOf(ConfigurableFixerInterface::class, $fixer, sprintf('RuleSet "%s" contains configuration for rule "%s" which cannot be configured.', $setName, $ruleName));
-
-        try {
-            $fixer->configure($ruleConfig); // test fixer accepts the configuration
-        } catch (InvalidForEnvFixerConfigurationException $exception) {
-            // ignore
-        }
-    }
-
-    /**
-     * @param string     $setName
-     * @param string     $ruleName
-     * @param array|bool $ruleConfig
-     *
-     * @dataProvider provideAllRulesFromSetsCases
-     */
-    public function testThatDefaultConfigIsNotPassed($setName, $ruleName, $ruleConfig)
-    {
-        $factory = new FixerFactory();
-        $factory->registerBuiltInFixers();
-        $factory->useRuleSet(new RuleSet([$ruleName => true]));
-
-        $fixer = current($factory->getFixers());
-
-        if (!$fixer instanceof ConfigurationDefinitionFixerInterface || \is_bool($ruleConfig)) {
-            $this->addToAssertionCount(1);
-
-            return;
-        }
-
-        $defaultConfig = [];
-
-        foreach ($fixer->getConfigurationDefinition()->getOptions() as $option) {
-            if ($option instanceof DeprecatedFixerOptionInterface) {
-                continue;
-            }
-
-            $defaultConfig[$option->getName()] = $option->getDefault();
-        }
-
-        ksort($defaultConfig);
-        ksort($ruleConfig);
-
-        static::assertNotSame($defaultConfig, $ruleConfig, sprintf('Rule "%s" (in RuleSet "%s") has default config passed.', $ruleName, $setName));
-    }
-
-    /**
-     * @param string $ruleName
-     * @param string $setName
-     *
-     * @dataProvider provideAllRulesFromSetsCases
-     */
-    public function testThatThereIsNoDeprecatedFixerInRuleSet($setName, $ruleName)
-    {
-        $factory = new FixerFactory();
-        $factory->registerBuiltInFixers();
-        $factory->useRuleSet(new RuleSet([$ruleName => true]));
-
-        $fixer = current($factory->getFixers());
-
-        static::assertNotInstanceOf(DeprecatedFixerInterface::class, $fixer, sprintf('RuleSet "%s" contains deprecated rule "%s".', $setName, $ruleName));
-    }
-
-    public function provideAllRulesFromSetsCases()
-    {
-        $cases = [];
-        foreach (RuleSet::create()->getSetDefinitionNames() as $setName) {
-            foreach (RuleSet::create([$setName => true])->getRules() as $rule => $config) {
-                $cases[] = [
-                    $setName,
-                    $rule,
-                    $config,
-                ];
-            }
-        }
-
-        return $cases;
-    }
-
-    public function testGetBuildInSetDefinitionNames()
-    {
-        $setNames = RuleSet::create()->getSetDefinitionNames();
-
-        static::assertInternalType('array', $setNames);
-        static::assertNotEmpty($setNames);
-    }
-
-    /**
-     * @dataProvider provideSetDefinitionNameCases
-     *
-     * @param mixed $setName
-     */
-    public function testBuildInSetDefinitionNames($setName)
-    {
-        static::assertInternalType('string', $setName);
-        static::assertSame('@', substr($setName, 0, 1));
-    }
-
-    public function testResolveRulesWithInvalidSet()
-    {
-        $this->expectException(\InvalidArgumentException::class);
-        $this->expectExceptionMessage('Set "@foo" does not exist.');
-
-        RuleSet::create([
-            '@foo' => true,
-        ]);
-    }
-
-    public function testResolveRulesWithMissingRuleValue()
-    {
-        $this->expectException(\InvalidArgumentException::class);
-        $this->expectExceptionMessage('Missing value for "braces" rule/set.');
-
-        RuleSet::create([
-            'braces',
-        ]);
-    }
-
-    public function testResolveRulesWithSet()
-    {
-        $ruleSet = RuleSet::create([
-            '@PSR1' => true,
-            'braces' => true,
-            'encoding' => false,
-            'line_ending' => true,
-            'strict_comparison' => true,
-        ]);
-
-        static::assertSameRules(
-            [
-                'braces' => true,
-                'full_opening_tag' => true,
-                'line_ending' => true,
-                'strict_comparison' => true,
-            ],
-            $ruleSet->getRules()
-        );
-    }
-
-    public function testResolveRulesWithNestedSet()
-    {
-        $ruleSet = RuleSet::create([
-            '@PSR2' => true,
-            'strict_comparison' => true,
-        ]);
-
-        static::assertSameRules(
-            [
-                'blank_line_after_namespace' => true,
-                'braces' => true,
-                'class_definition' => true,
-                'constant_case' => true,
-                'elseif' => true,
-                'encoding' => true,
-                'full_opening_tag' => true,
-                'function_declaration' => true,
-                'indentation_type' => true,
-                'line_ending' => true,
-                'lowercase_keywords' => true,
-                'method_argument_space' => ['on_multiline' => 'ensure_fully_multiline'],
-                'no_break_comment' => true,
-                'no_closing_tag' => true,
-                'no_spaces_after_function_name' => true,
-                'no_spaces_inside_parenthesis' => true,
-                'no_trailing_whitespace' => true,
-                'no_trailing_whitespace_in_comment' => true,
-                'single_blank_line_at_eof' => true,
-                'single_class_element_per_statement' => ['elements' => ['property']],
-                'single_import_per_statement' => true,
-                'single_line_after_imports' => true,
-                'strict_comparison' => true,
-                'switch_case_semicolon_to_colon' => true,
-                'switch_case_space' => true,
-                'visibility_required' => true,
-            ],
-            $ruleSet->getRules()
-        );
-    }
-
-    public function testResolveRulesWithDisabledSet()
-    {
-        $ruleSet = RuleSet::create([
-            '@PSR2' => true,
-            '@PSR1' => false,
-            'encoding' => true,
-        ]);
-
-        static::assertSameRules(
-            [
-                'blank_line_after_namespace' => true,
-                'braces' => true,
-                'class_definition' => true,
-                'constant_case' => true,
-                'elseif' => true,
-                'encoding' => true,
-                'function_declaration' => true,
-                'indentation_type' => true,
-                'line_ending' => true,
-                'lowercase_keywords' => true,
-                'method_argument_space' => ['on_multiline' => 'ensure_fully_multiline'],
-                'no_break_comment' => true,
-                'no_closing_tag' => true,
-                'no_spaces_after_function_name' => true,
-                'no_spaces_inside_parenthesis' => true,
-                'no_trailing_whitespace' => true,
-                'no_trailing_whitespace_in_comment' => true,
-                'single_blank_line_at_eof' => true,
-                'single_class_element_per_statement' => ['elements' => ['property']],
-                'single_import_per_statement' => true,
-                'single_line_after_imports' => true,
-                'switch_case_semicolon_to_colon' => true,
-                'switch_case_space' => true,
-                'visibility_required' => true,
-            ],
-            $ruleSet->getRules()
-        );
-    }
-
-    /**
-     * @dataProvider provideSetDefinitionNameCases
-     *
-     * @param string $setDefinitionName
-     */
-    public function testSetDefinitionsAreSorted($setDefinitionName)
-    {
-        $ruleSet = RuleSet::create();
-
-        $method = new \ReflectionMethod(
-            \PhpCsFixer\RuleSet::class,
-            'getSetDefinition'
-        );
-
-        $method->setAccessible(true);
-
-        $setDefinition = $method->invoke(
-            $ruleSet,
-            $setDefinitionName
-        );
-
-        $sortedSetDefinition = $setDefinition;
-
-        $this->sort($sortedSetDefinition);
-
-        static::assertSame($sortedSetDefinition, $setDefinition, sprintf(
-            'Failed to assert that the set definition for "%s" is sorted by key',
-            $setDefinitionName
-        ));
-    }
-
-    /**
-     * @return array
-     */
-    public function provideSetDefinitionNameCases()
-    {
-        $setDefinitionNames = RuleSet::create()->getSetDefinitionNames();
-
-        return array_map(static function ($setDefinitionName) {
-            return [$setDefinitionName];
-        }, $setDefinitionNames);
-    }
-
-    /**
-     * @param bool $safe
-     *
-     * @dataProvider provideSafeSetCases
-     */
-    public function testRiskyRulesInSet(array $set, $safe)
-    {
-        try {
-            $fixers = FixerFactory::create()
-                ->registerBuiltInFixers()
-                ->useRuleSet(new RuleSet($set))
-                ->getFixers()
-            ;
-        } catch (InvalidForEnvFixerConfigurationException $exception) {
-            static::markTestSkipped($exception->getMessage());
-        }
-
-        $fixerNames = [];
-        foreach ($fixers as $fixer) {
-            if ($safe === $fixer->isRisky()) {
-                $fixerNames[] = $fixer->getName();
-            }
-        }
-
-        static::assertCount(
-            0,
-            $fixerNames,
-            sprintf(
-                'Set should only contain %s fixers, got: \'%s\'.',
-                $safe ? 'safe' : 'risky',
-                implode('\', \'', $fixerNames)
-            )
-        );
-    }
-
-    public function provideSafeSetCases()
-    {
-        $sets = [];
-
-        $ruleSet = new RuleSet();
-
-        foreach ($ruleSet->getSetDefinitionNames() as $name) {
-            $sets[$name] = [
-                [$name => true],
-                false === strpos($name, ':risky'),
-            ];
-        }
-
-        $sets['@Symfony:risky_and_@Symfony'] = [
-            [
-                '@Symfony:risky' => true,
-                '@Symfony' => false,
-            ],
-            false,
-        ];
-
-        return $sets;
-    }
-
-    public function testInvalidConfigNestedSets()
-    {
-        $this->expectException(\UnexpectedValueException::class);
-        $this->expectExceptionMessageRegExp('#^Nested rule set "@PSR1" configuration must be a boolean\.$#');
-
-        new RuleSet(
-            ['@PSR1' => ['@PSR2' => 'no']]
-        );
-    }
-
-    public function testGetSetDefinitionNames()
-    {
-        $ruleSet = $this->createRuleSetToTestWith([]);
-
-        static::assertSame(
-            array_keys(self::getRuleSetDefinitionsToTestWith()),
-            $ruleSet->getSetDefinitionNames()
-        );
-    }
-
-    /**
-     * @dataProvider provideResolveRulesCases
-     */
-    public function testResolveRules(array $expected, array $rules)
-    {
-        $ruleSet = $this->createRuleSetToTestWith($rules);
-
-        static::assertSameRules($expected, $ruleSet->getRules());
-    }
-
-    public function provideResolveRulesCases()
-    {
-        return [
-            '@Foo + C\' -D' => [
-                ['A' => true, 'B' => true, 'C' => 56],
-                ['@Foo' => true, 'C' => 56, 'D' => false],
-            ],
-            '@Foo + @Bar' => [
-                ['A' => true, 'B' => true, 'D' => 34, 'E' => true],
-                ['@Foo' => true, '@Bar' => true],
-            ],
-            '@Foo - @Bar' => [
-                ['B' => true],
-                ['@Foo' => true, '@Bar' => false],
-            ],
-            '@A - @E (set in set)' => [
-                ['AA' => true], // 'AB' => false, 'AC' => false
-                ['@A' => true, '@E' => false],
-            ],
-            '@A + @E (set in set)' => [
-                ['AA' => true, 'AB' => '_AB', 'AC' => 'b', 'Z' => true],
-                ['@A' => true, '@E' => true],
-            ],
-            '@E + @A (set in set) + rule override' => [
-                ['AC' => 'd', 'AB' => true, 'Z' => true, 'AA' => true],
-                ['@E' => true, '@A' => true, 'AC' => 'd'],
-            ],
-            'nest single set' => [
-                ['AC' => 'b', 'AB' => '_AB', 'Z' => 'E'],
-                ['@F' => true],
-            ],
-            'Set reconfigure rule in other set, reconfigure rule.' => [
-                [
-                    'AA' => true,
-                    'AB' => true,
-                    'AC' => 'abc',
-                ],
-                [
-                    '@A' => true,
-                    '@D' => true,
-                    'AC' => 'abc',
-                ],
-            ],
-            'Set reconfigure rule in other set.' => [
-                [
-                    'AA' => true,
-                    'AB' => true,
-                    'AC' => 'b',
-                ],
-                [
-                    '@A' => true,
-                    '@D' => true,
-                ],
-            ],
-            'Set minus two sets minus rule' => [
-                [
-                    'AB' => true,
-                ],
-                [
-                    '@A' => true,
-                    '@B' => false,
-                    '@C' => false,
-                    'AC' => false,
-                ],
-            ],
-            'Set minus two sets' => [
-                [
-                    'AB' => true,
-                    'AC' => 'a',
-                ],
-                [
-                    '@A' => true,
-                    '@B' => false,
-                    '@C' => false,
-                ],
-            ],
-            'Set minus rule test.' => [
-                [
-                    'AA' => true,
-                    'AC' => 'a',
-                ],
-                [
-                    '@A' => true,
-                    'AB' => false,
-                ],
-            ],
-            'Set minus set test.' => [
-                [
-                    'AB' => true,
-                    'AC' => 'a',
-                ],
-                [
-                    '@A' => true,
-                    '@B' => false,
-                ],
-            ],
-            'Set to rules test.' => [
-                [
-                    'AA' => true,
-                    'AB' => true,
-                    'AC' => 'a',
-                ],
-                [
-                    '@A' => true,
-                ],
-            ],
-            '@A - @C' => [
-                [
-                    'AB' => true,
-                    'AC' => 'a',
-                ],
-                [
-                    '@A' => true,
-                    '@C' => false,
-                ],
-            ],
-            '@A - @D' => [
-                [
-                    'AA' => true,
-                    'AB' => true,
-                ],
-                [
-                    '@A' => true,
-                    '@D' => false,
-                ],
-            ],
-        ];
-    }
-
-    public function testGetMissingRuleConfiguration()
-    {
-        $ruleSet = new RuleSet();
-
-        $this->expectException(\InvalidArgumentException::class);
-        $this->expectExceptionMessageRegExp('#^Rule "_not_exists" is not in the set\.$#');
-
-        $ruleSet->getRuleConfiguration('_not_exists');
-    }
-
-    /**
-     * @dataProvider providePHPUnitMigrationSetDefinitionNameCases
-     *
-     * @param string $setName
-     */
-    public function testPHPUnitMigrationTargetVersions($setName)
-    {
-        $ruleSet = new RuleSet([$setName => true]);
-
-        foreach ($ruleSet->getRules() as $ruleName => $ruleConfig) {
-            $targetVersion = true === $ruleConfig ? $this->getDefaultPHPUnitTargetOfRule($ruleName) : $ruleConfig['target'];
-
-            static::assertPHPUnitVersionIsLargestAllowed($setName, $ruleName, $targetVersion);
-        }
-    }
-
-    /**
-     * @return string[][]
-     */
-    public function providePHPUnitMigrationSetDefinitionNameCases()
-    {
-        $setDefinitionNames = RuleSet::create()->getSetDefinitionNames();
-
-        $setDefinitionPHPUnitMigrationNames = array_filter($setDefinitionNames, static function ($setDefinitionName) {
-            return 1 === preg_match('/^@PHPUnit\d{2}Migration:risky$/', $setDefinitionName);
-        });
-
-        return array_map(static function ($setDefinitionName) {
-            return [$setDefinitionName];
-        }, $setDefinitionPHPUnitMigrationNames);
-    }
-
-    public function testDuplicateRuleConfigurationInSetDefinitions()
-    {
-        $ruleSet = RuleSet::create();
-        $ruleSetReflection = new \ReflectionObject($ruleSet);
-        $setDefinitions = $ruleSetReflection->getProperty('setDefinitions');
-        $setDefinitions->setAccessible(true);
-        $setDefinitions = $setDefinitions->getValue($ruleSet);
-        $resolvedSets = [];
-
-        foreach ($setDefinitions as $setName => $setDefinition) {
-            $resolvedSets[$setName] = ['rules' => [], 'sets' => []];
-
-            foreach ($setDefinition as $name => $value) {
-                if ('@' === $name[0]) {
-                    $resolvedSets[$setName]['sets'][$name] = $this->expendSet($setDefinitions, $resolvedSets, $name, $value);
-                } else {
-                    $resolvedSets[$setName]['rules'][$name] = $value;
-                }
-            }
-        }
-
-        $duplicates = [];
-
-        foreach ($resolvedSets as $name => $resolvedSet) {
-            foreach ($resolvedSet['rules'] as $ruleName => $config) {
-                if (\count($resolvedSet['sets']) < 1) {
-                    continue;
-                }
-
-                $setDuplicates = $this->findInSets($resolvedSet['sets'], $ruleName, $config);
-
-                if (\count($setDuplicates) > 0) {
-                    if (!isset($duplicates[$name])) {
-                        $duplicates[$name] = [];
-                    }
-
-                    $duplicates[$name][$ruleName] = $setDuplicates;
-                }
-            }
-        }
-
-        if (\count($duplicates) > 0) {
-            $message = '';
-
-            foreach ($duplicates as $setName => $r) {
-                $message .= sprintf("\n\"%s\" defines rules the same as it extends from:", $setName);
-
-                foreach ($duplicates[$setName] as $ruleName => $otherSets) {
-                    $message .= sprintf("\n- \"%s\" is also in \"%s\"", $ruleName, implode(', ', $otherSets));
-                }
-            }
-
-            static::fail($message);
-        } else {
-            $this->addToAssertionCount(1);
-        }
-    }
-
-    /**
-     * @dataProvider provideSetDefinitionNameCases
-     *
-     * @param string $setDefinitionName
-     */
-    public function testHasIntegrationTest($setDefinitionName)
-    {
-        $setsWithoutTests = [
-            '@PHP56Migration',
-            '@PHP56Migration:risky',
-            '@PHP70Migration',
-            '@PHP70Migration:risky',
-            '@PHP71Migration',
-            '@PHP71Migration:risky',
-            '@PHP73Migration',
-            '@PHP80Migration',
-            '@PhpCsFixer',
-            '@PhpCsFixer:risky',
-            '@PHPUnit48Migration',
-            '@PHPUnit55Migration:risky',
-            '@PHPUnit75Migration:risky',
-            '@PSR1',
-        ];
-
-        if (\in_array($setDefinitionName, $setsWithoutTests, true)) {
-            static::markTestIncomplete(sprintf('Set "%s" has no integration test.', $setDefinitionName));
-        }
-
-        $setDefinitionFileNamePrefix = str_replace(':', '-', $setDefinitionName);
-        $dir = __DIR__.'/../tests/Fixtures/Integration/set';
-        $file = sprintf('%s/%s.test', $dir, $setDefinitionFileNamePrefix);
-
-        static::assertFileExists($file);
-        static::assertFileExists(sprintf('%s/%s.test-in.php', $dir, $setDefinitionFileNamePrefix));
-        static::assertFileExists(sprintf('%s/%s.test-out.php', $dir, $setDefinitionFileNamePrefix));
-
-        $template = '--TEST--
-Integration of %s.
---RULESET--
-{"%s": true}
-';
-        static::assertStringStartsWith(
-            sprintf($template, $setDefinitionName, $setDefinitionName),
-            file_get_contents($file)
-        );
-    }
-
-    /**
-     * @param string $version
-     *
-     * @dataProvider providePhpUnitTargetVersionHasSetCases
-     */
-    public function testPhpUnitTargetVersionHasSet($version)
-    {
-        static::assertContains(
-            sprintf('@PHPUnit%sMigration:risky', str_replace('.', '', $version)),
-            RuleSet::create()->getSetDefinitionNames(),
-            sprintf('PHPUnit target version %s is missing its set in %s.', $version, RuleSet::class)
-        );
-    }
-
-    public static function providePhpUnitTargetVersionHasSetCases()
-    {
-        foreach ((new \ReflectionClass(PhpUnitTargetVersion::class))->getConstants() as $constant) {
-            if ('newest' === $constant) {
-                continue;
-            }
-            yield [$constant];
-        }
-    }
-
-    private function findInSets(array $sets, $ruleName, $config)
-    {
-        $duplicates = [];
-
-        foreach ($sets as $setName => $setRules) {
-            if (\array_key_exists($ruleName, $setRules['rules'])) {
-                if ($config === $setRules['rules'][$ruleName]) {
-                    $duplicates[] = $setName;
-                }
-
-                break; // do not check below, config for the rule has been changed
-            }
-
-            if (isset($setRules['sets']) && \count($setRules['sets']) > 0) {
-                $subSetDuplicates = $this->findInSets($setRules['sets'], $ruleName, $config);
-
-                if (\count($subSetDuplicates) > 0) {
-                    $duplicates = array_merge($duplicates, $subSetDuplicates);
-                }
-            }
-        }
-
-        return $duplicates;
-    }
-
-    private function expendSet($setDefinitions, $resolvedSets, $setName, $setValue)
-    {
-        $rules = $setDefinitions[$setName];
-        foreach ($rules as $name => $value) {
-            if ('@' === $name[0]) {
-                $resolvedSets[$setName]['sets'][$name] = $this->expendSet($setDefinitions, $resolvedSets, $name, $setValue);
-            } elseif (!$setValue) {
-                $resolvedSets[$setName]['rules'][$name] = false;
-            } else {
-                $resolvedSets[$setName]['rules'][$name] = $value;
-            }
-        }
-
-        return $resolvedSets[$setName];
-    }
-
-    private static function assertSameRules(array $expected, array $actual, $message = '')
-    {
-        ksort($expected);
-        ksort($actual);
-
-        static::assertSame($expected, $actual, $message);
-    }
-
-    /**
-     * Sorts an array of rule set definitions recursively.
-     *
-     * Sometimes keys are all string, sometimes they are integers - we need to account for that.
-     */
-    private function sort(array &$data)
-    {
-        $keys = array_keys($data);
-
-        if ($this->allInteger($keys)) {
-            sort($data);
-        } else {
-            ksort($data);
-        }
-
-        foreach ($data as $key => $value) {
-            if (\is_array($value)) {
-                $this->sort($data[$key]);
-            }
-        }
-    }
-
-    /**
-     * @return bool
-     */
-    private function allInteger(array $values)
-    {
-        foreach ($values as $value) {
-            if (!\is_int($value)) {
-                return false;
-            }
-        }
-
-        return true;
-    }
-
-    private function createRuleSetToTestWith(array $rules)
-    {
-        $ruleSet = new RuleSet();
-        $reflection = new AccessibleObject($ruleSet);
-        $reflection->setDefinitions = self::getRuleSetDefinitionsToTestWith();
-        $reflection->set = $rules;
-        $reflection->resolveSet();
-
-        return $ruleSet;
-    }
-
-    private static function getRuleSetDefinitionsToTestWith()
-    {
-        static $testSet = [
-            '@A' => [
-                'AA' => true,
-                'AB' => true,
-                'AC' => 'a',
-            ],
-            '@B' => [
-                'AA' => true,
-            ],
-            '@C' => [
-                'AA' => false,
-            ],
-            '@D' => [
-                'AC' => 'b',
-            ],
-            '@E' => [
-                '@D' => true,
-                'AB' => '_AB',
-                'Z' => true,
-            ],
-            '@F' => [
-                '@E' => true,
-                'Z' => 'E',
-            ],
-            '@Foo' => ['A' => true, 'B' => true, 'C' => true, 'D' => 12],
-            '@Bar' => ['A' => true, 'C' => false, 'D' => 34, 'E' => true, 'F' => false],
-        ];
-
-        return $testSet;
-    }
-
-    /**
-     * @param string $ruleName
-     *
-     * @return string
-     */
-    private function getDefaultPHPUnitTargetOfRule($ruleName)
-    {
-        $fixer = self::getFixerByName($ruleName);
-
-        foreach ($fixer->getConfigurationDefinition()->getOptions() as $option) {
-            if ('target' === $option->getName()) {
-                $targetVersion = $option->getDefault();
-
-                break;
-            }
-        }
-
-        if (!isset($targetVersion)) {
-            static::markTestSkipped(sprintf('The fixer "%s" does not have option "target".', $fixer->getName()));
-        }
-
-        return $targetVersion;
-    }
-
-    /**
-     * @param string $setName
-     * @param string $ruleName
-     * @param string $actualTargetVersion
-     */
-    private static function assertPHPUnitVersionIsLargestAllowed($setName, $ruleName, $actualTargetVersion)
-    {
-        $maximumVersionForRuleset = preg_replace('/^@PHPUnit(\d)(\d)Migration:risky$/', '$1.$2', $setName);
-
-        $fixer = self::getFixerByName($ruleName);
-
-        foreach ($fixer->getConfigurationDefinition()->getOptions() as $option) {
-            if ('target' === $option->getName()) {
-                $allowedVersionsForFixer = array_diff($option->getAllowedValues(), [PhpUnitTargetVersion::VERSION_NEWEST]);
-
-                break;
-            }
-        }
-
-        if (!isset($allowedVersionsForFixer)) {
-            static::markTestSkipped(sprintf('The fixer "%s" does not have option "target".', $fixer->getName()));
-        }
-
-        $allowedVersionsForRuleset = array_filter(
-            $allowedVersionsForFixer,
-            static function ($version) use ($maximumVersionForRuleset) {
-                return strcmp($maximumVersionForRuleset, $version) >= 0;
-            }
-        );
-
-        static::assertTrue(\in_array($actualTargetVersion, $allowedVersionsForRuleset, true), sprintf(
-            'Rule "%s" (in rule set "%s") has target "%s", but the rule set is not allowing it (allowed are only "%s")',
-            $fixer->getName(),
-            $setName,
-            $actualTargetVersion,
-            implode('", "', $allowedVersionsForRuleset)
-        ));
-
-        rsort($allowedVersionsForRuleset);
-        $maximimAllowedVersionForRuleset = reset($allowedVersionsForRuleset);
-
-        static::assertSame($maximimAllowedVersionForRuleset, $actualTargetVersion, sprintf(
-            'Rule "%s" (in rule set "%s") has target "%s", but there is higher available target "%s"',
-            $fixer->getName(),
-            $setName,
-            $actualTargetVersion,
-            $maximimAllowedVersionForRuleset
-        ));
-    }
-
-    /**
-     * @param string $name
-     *
-     * @return AbstractFixer
-     */
-    private static function getFixerByName($name)
-=======
     public function testRuleSetExtendsNewClass()
->>>>>>> 875950ea
     {
         $set = new RuleSet();
 
