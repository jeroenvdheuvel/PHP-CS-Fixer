<?php

/*
 * This file is part of PHP CS Fixer.
 *
 * (c) Fabien Potencier <fabien@symfony.com>
 *     Dariusz Rumiński <dariusz.ruminski@gmail.com>
 *
 * This source file is subject to the MIT license that is bundled
 * with this source code in the file LICENSE.
 */

namespace PhpCsFixer\Tests;

use PhpCsFixer\AbstractFixer;
use PhpCsFixer\AccessibleObject\AccessibleObject;
use PhpCsFixer\ConfigurationException\InvalidForEnvFixerConfigurationException;
use PhpCsFixer\Fixer\ConfigurableFixerInterface;
use PhpCsFixer\Fixer\DeprecatedFixerInterface;
use PhpCsFixer\Fixer\PhpUnit\PhpUnitTargetVersion;
use PhpCsFixer\FixerConfiguration\DeprecatedFixerOption;
use PhpCsFixer\FixerConfiguration\DeprecatedFixerOptionInterface;
use PhpCsFixer\FixerFactory;
use PhpCsFixer\RuleSet;

/**
 * @author Dariusz Rumiński <dariusz.ruminski@gmail.com>
 *
 * @internal
 *
 * @covers \PhpCsFixer\RuleSet
 */
final class RuleSetTest extends TestCase
{
    /**
     * @param string     $ruleName
     * @param string     $setName
     * @param array|bool $ruleConfig
     *
     * @dataProvider provideAllRulesFromSetsCases
     */
    public function testIfAllRulesInSetsExists($setName, $ruleName, $ruleConfig)
    {
        $factory = new FixerFactory();
        $factory->registerBuiltInFixers();

        $fixers = [];

        foreach ($factory->getFixers() as $fixer) {
            $fixers[$fixer->getName()] = $fixer;
        }

        static::assertArrayHasKey($ruleName, $fixers, sprintf('RuleSet "%s" contains unknown rule.', $setName));

        if (true === $ruleConfig) {
            return; // rule doesn't need configuration.
        }

        $fixer = $fixers[$ruleName];
        static::assertInstanceOf(ConfigurableFixerInterface::class, $fixer, sprintf('RuleSet "%s" contains configuration for rule "%s" which cannot be configured.', $setName, $ruleName));

        try {
            $fixer->configure($ruleConfig); // test fixer accepts the configuration
        } catch (InvalidForEnvFixerConfigurationException $exception) {
            // ignore
        }
    }

    /**
     * @param string     $setName
     * @param string     $ruleName
     * @param array|bool $ruleConfig
     *
     * @dataProvider provideAllRulesFromSetsCases
     */
    public function testThatDefaultConfigIsNotPassed($setName, $ruleName, $ruleConfig)
    {
        $factory = new FixerFactory();
        $factory->registerBuiltInFixers();
        $factory->useRuleSet(new RuleSet([$ruleName => true]));

        $fixer = current($factory->getFixers());

<<<<<<< HEAD
        if (!$fixer instanceof ConfigurableFixerInterface) {
=======
        if (!$fixer instanceof ConfigurationDefinitionFixerInterface || \is_bool($ruleConfig)) {
>>>>>>> 9f8cc4dc
            $this->addToAssertionCount(1);

            return;
        }

        $defaultConfig = [];

        foreach ($fixer->getConfigurationDefinition()->getOptions() as $option) {
            if ($option instanceof DeprecatedFixerOptionInterface) {
                continue;
            }

            $defaultConfig[$option->getName()] = $option->getDefault();
        }

        ksort($defaultConfig);
        ksort($ruleConfig);

        static::assertNotSame($defaultConfig, $ruleConfig, sprintf('Rule "%s" (in RuleSet "%s") has default config passed.', $ruleName, $setName));
    }

    /**
     * @param string $ruleName
     * @param string $setName
     *
     * @dataProvider provideAllRulesFromSetsCases
     */
    public function testThatThereIsNoDeprecatedFixerInRuleSet($setName, $ruleName)
    {
        $factory = new FixerFactory();
        $factory->registerBuiltInFixers();
        $factory->useRuleSet(new RuleSet([$ruleName => true]));

        $fixer = current($factory->getFixers());

        static::assertNotInstanceOf(DeprecatedFixerInterface::class, $fixer, sprintf('RuleSet "%s" contains deprecated rule "%s".', $setName, $ruleName));
    }

    public function provideAllRulesFromSetsCases()
    {
        $cases = [];
        foreach (RuleSet::create()->getSetDefinitionNames() as $setName) {
            foreach (RuleSet::create([$setName => true])->getRules() as $rule => $config) {
                $cases[] = [
                    $setName,
                    $rule,
                    $config,
                ];
            }
        }

        return $cases;
    }

    public function testGetBuildInSetDefinitionNames()
    {
        $setNames = RuleSet::create()->getSetDefinitionNames();

        static::assertInternalType('array', $setNames);
        static::assertNotEmpty($setNames);
    }

    /**
     * @dataProvider provideSetDefinitionNameCases
     *
     * @param mixed $setName
     */
    public function testBuildInSetDefinitionNames($setName)
    {
        static::assertInternalType('string', $setName);
        static::assertSame('@', substr($setName, 0, 1));
    }

    public function testResolveRulesWithInvalidSet()
    {
        $this->expectException(\InvalidArgumentException::class);
        $this->expectExceptionMessage('Set "@foo" does not exist.');

        RuleSet::create([
            '@foo' => true,
        ]);
    }

    public function testResolveRulesWithMissingRuleValue()
    {
        $this->expectException(\InvalidArgumentException::class);
        $this->expectExceptionMessage('Missing value for "braces" rule/set.');

        RuleSet::create([
            'braces',
        ]);
    }

    public function testResolveRulesWithSet()
    {
        $ruleSet = RuleSet::create([
            '@PSR1' => true,
            'braces' => true,
            'encoding' => false,
            'line_ending' => true,
            'strict_comparison' => true,
        ]);

        static::assertSameRules(
            [
                'braces' => true,
                'full_opening_tag' => true,
                'line_ending' => true,
                'strict_comparison' => true,
            ],
            $ruleSet->getRules()
        );
    }

    public function testResolveRulesWithNestedSet()
    {
        $ruleSet = RuleSet::create([
            '@PSR2' => true,
            'strict_comparison' => true,
        ]);

        static::assertSameRules(
            [
                'blank_line_after_namespace' => true,
                'braces' => true,
                'class_definition' => true,
                'constant_case' => true,
                'elseif' => true,
                'encoding' => true,
                'full_opening_tag' => true,
                'function_declaration' => true,
                'indentation_type' => true,
                'line_ending' => true,
                'lowercase_keywords' => true,
                'method_argument_space' => [
                    'on_multiline' => 'ensure_fully_multiline',
                ],
                'no_break_comment' => true,
                'no_closing_tag' => true,
                'no_spaces_after_function_name' => true,
                'no_spaces_inside_parenthesis' => true,
                'no_trailing_whitespace' => true,
                'no_trailing_whitespace_in_comment' => true,
                'single_blank_line_at_eof' => true,
                'single_class_element_per_statement' => ['elements' => ['property']],
                'single_import_per_statement' => true,
                'single_line_after_imports' => true,
                'strict_comparison' => true,
                'switch_case_semicolon_to_colon' => true,
                'switch_case_space' => true,
                'visibility_required' => true,
            ],
            $ruleSet->getRules()
        );
    }

    public function testResolveRulesWithDisabledSet()
    {
        $ruleSet = RuleSet::create([
            '@PSR2' => true,
            '@PSR1' => false,
            'encoding' => true,
        ]);

        static::assertSameRules(
            [
                'blank_line_after_namespace' => true,
                'braces' => true,
                'class_definition' => true,
                'constant_case' => true,
                'elseif' => true,
                'encoding' => true,
                'function_declaration' => true,
                'indentation_type' => true,
                'line_ending' => true,
                'lowercase_keywords' => true,
                'method_argument_space' => [
                    'on_multiline' => 'ensure_fully_multiline',
                ],
                'no_break_comment' => true,
                'no_closing_tag' => true,
                'no_spaces_after_function_name' => true,
                'no_spaces_inside_parenthesis' => true,
                'no_trailing_whitespace' => true,
                'no_trailing_whitespace_in_comment' => true,
                'single_blank_line_at_eof' => true,
                'single_class_element_per_statement' => ['elements' => ['property']],
                'single_import_per_statement' => true,
                'single_line_after_imports' => true,
                'switch_case_semicolon_to_colon' => true,
                'switch_case_space' => true,
                'visibility_required' => true,
            ],
            $ruleSet->getRules()
        );
    }

    /**
     * @dataProvider provideSetDefinitionNameCases
     *
     * @param string $setDefinitionName
     */
    public function testSetDefinitionsAreSorted($setDefinitionName)
    {
        $ruleSet = new RuleSet();

        $method = new \ReflectionMethod(RuleSet::class, 'getSetDefinition');

        $method->setAccessible(true);

        $setDefinition = $method->invoke(
            $ruleSet,
            $setDefinitionName
        );

        $sortedSetDefinition = $setDefinition;

        $this->sort($sortedSetDefinition);

        static::assertSame($sortedSetDefinition, $setDefinition, sprintf(
            'Failed to assert that the set definition for "%s" is sorted by key',
            $setDefinitionName
        ));
    }

    /**
     * @dataProvider provideSetDefinitionNameCases
     *
     * @param string $setDefinitionName
     */
    public function testSetDefinitionIsNotEmpty($setDefinitionName)
    {
        $reflection = new AccessibleObject(new RuleSet());

        static::assertNotEmpty($reflection->getSetDefinition($setDefinitionName), sprintf(
            'Failed to assert that the set definition for "%s" is not empty',
            $setDefinitionName
        ));
    }

    /**
     * @return array
     */
    public function provideSetDefinitionNameCases()
    {
        $setDefinitionNames = RuleSet::create()->getSetDefinitionNames();

        return array_map(static function ($setDefinitionName) {
            return [$setDefinitionName];
        }, $setDefinitionNames);
    }

    /**
     * @param bool $safe
     *
     * @dataProvider provideSafeSetCases
     */
    public function testRiskyRulesInSet(array $set, $safe)
    {
        try {
            $fixers = FixerFactory::create()
                ->registerBuiltInFixers()
                ->useRuleSet(new RuleSet($set))
                ->getFixers()
            ;
        } catch (InvalidForEnvFixerConfigurationException $exception) {
            static::markTestSkipped($exception->getMessage());
        }

        $fixerNames = [];
        foreach ($fixers as $fixer) {
            if ($safe === $fixer->isRisky()) {
                $fixerNames[] = $fixer->getName();
            }
        }

        static::assertCount(
            0,
            $fixerNames,
            sprintf(
                'Set should only contain %s fixers, got: \'%s\'.',
                $safe ? 'safe' : 'risky',
                implode('\', \'', $fixerNames)
            )
        );
    }

    public function provideSafeSetCases()
    {
        $sets = [];

        $ruleSet = new RuleSet();

        foreach ($ruleSet->getSetDefinitionNames() as $name) {
            $sets[$name] = [
                [$name => true],
                false === strpos($name, ':risky'),
            ];
        }

        $sets['@Symfony:risky_and_@Symfony'] = [
            [
                '@Symfony:risky' => true,
                '@Symfony' => false,
            ],
            false,
        ];

        return $sets;
    }

    public function testInvalidConfigNestedSets()
    {
        $this->expectException(\UnexpectedValueException::class);
        $this->expectExceptionMessageRegExp('#^Nested rule set "@PSR1" configuration must be a boolean\.$#');

        new RuleSet(
            ['@PSR1' => ['@PSR2' => 'no']]
        );
    }

    public function testGetSetDefinitionNames()
    {
        $ruleSet = $this->createRuleSetToTestWith([]);

        static::assertSame(
            array_keys(self::getRuleSetDefinitionsToTestWith()),
            $ruleSet->getSetDefinitionNames()
        );
    }

    /**
     * @dataProvider provideResolveRulesCases
     */
    public function testResolveRules(array $expected, array $rules)
    {
        $ruleSet = $this->createRuleSetToTestWith($rules);

        static::assertSameRules($expected, $ruleSet->getRules());
    }

    public function provideResolveRulesCases()
    {
        return [
            '@Foo + C\' -D' => [
                ['A' => true, 'B' => true, 'C' => 56],
                ['@Foo' => true, 'C' => 56, 'D' => false],
            ],
            '@Foo + @Bar' => [
                ['A' => true, 'B' => true, 'D' => 34, 'E' => true],
                ['@Foo' => true, '@Bar' => true],
            ],
            '@Foo - @Bar' => [
                ['B' => true],
                ['@Foo' => true, '@Bar' => false],
            ],
            '@A - @E (set in set)' => [
                ['AA' => true], // 'AB' => false, 'AC' => false
                ['@A' => true, '@E' => false],
            ],
            '@A + @E (set in set)' => [
                ['AA' => true, 'AB' => '_AB', 'AC' => 'b', 'Z' => true],
                ['@A' => true, '@E' => true],
            ],
            '@E + @A (set in set) + rule override' => [
                ['AC' => 'd', 'AB' => true, 'Z' => true, 'AA' => true],
                ['@E' => true, '@A' => true, 'AC' => 'd'],
            ],
            'nest single set' => [
                ['AC' => 'b', 'AB' => '_AB', 'Z' => 'E'],
                ['@F' => true],
            ],
            'Set reconfigure rule in other set, reconfigure rule.' => [
                [
                    'AA' => true,
                    'AB' => true,
                    'AC' => 'abc',
                ],
                [
                    '@A' => true,
                    '@D' => true,
                    'AC' => 'abc',
                ],
            ],
            'Set reconfigure rule in other set.' => [
                [
                    'AA' => true,
                    'AB' => true,
                    'AC' => 'b',
                ],
                [
                    '@A' => true,
                    '@D' => true,
                ],
            ],
            'Set minus two sets minus rule' => [
                [
                    'AB' => true,
                ],
                [
                    '@A' => true,
                    '@B' => false,
                    '@C' => false,
                    'AC' => false,
                ],
            ],
            'Set minus two sets' => [
                [
                    'AB' => true,
                    'AC' => 'a',
                ],
                [
                    '@A' => true,
                    '@B' => false,
                    '@C' => false,
                ],
            ],
            'Set minus rule test.' => [
                [
                    'AA' => true,
                    'AC' => 'a',
                ],
                [
                    '@A' => true,
                    'AB' => false,
                ],
            ],
            'Set minus set test.' => [
                [
                    'AB' => true,
                    'AC' => 'a',
                ],
                [
                    '@A' => true,
                    '@B' => false,
                ],
            ],
            'Set to rules test.' => [
                [
                    'AA' => true,
                    'AB' => true,
                    'AC' => 'a',
                ],
                [
                    '@A' => true,
                ],
            ],
            '@A - @C' => [
                [
                    'AB' => true,
                    'AC' => 'a',
                ],
                [
                    '@A' => true,
                    '@C' => false,
                ],
            ],
            '@A - @D' => [
                [
                    'AA' => true,
                    'AB' => true,
                ],
                [
                    '@A' => true,
                    '@D' => false,
                ],
            ],
        ];
    }

    public function testGetMissingRuleConfiguration()
    {
        $ruleSet = new RuleSet();

        $this->expectException(\InvalidArgumentException::class);
        $this->expectExceptionMessageRegExp('#^Rule "_not_exists" is not in the set\.$#');

        $ruleSet->getRuleConfiguration('_not_exists');
    }

    /**
     * @dataProvider providePHPUnitMigrationSetDefinitionNameCases
     *
     * @param string $setName
     */
    public function testPHPUnitMigrationTargetVersions($setName)
    {
        $ruleSet = new RuleSet([$setName => true]);

        foreach ($ruleSet->getRules() as $ruleName => $ruleConfig) {
            $targetVersion = true === $ruleConfig ? $this->getDefaultPHPUnitTargetOfRule($ruleName) : $ruleConfig['target'];

            static::assertPHPUnitVersionIsLargestAllowed($setName, $ruleName, $targetVersion);
        }
    }

    /**
     * @return string[][]
     */
    public function providePHPUnitMigrationSetDefinitionNameCases()
    {
        $setDefinitionNames = RuleSet::create()->getSetDefinitionNames();

        $setDefinitionPHPUnitMigrationNames = array_filter($setDefinitionNames, static function ($setDefinitionName) {
            return 1 === preg_match('/^@PHPUnit\d{2}Migration:risky$/', $setDefinitionName);
        });

        return array_map(static function ($setDefinitionName) {
            return [$setDefinitionName];
        }, $setDefinitionPHPUnitMigrationNames);
    }

    public function testDuplicateRuleConfigurationInSetDefinitions()
    {
        $ruleSet = RuleSet::create();
        $ruleSetReflection = new \ReflectionObject($ruleSet);
        $setDefinitions = $ruleSetReflection->getProperty('setDefinitions');
        $setDefinitions->setAccessible(true);
        $setDefinitions = $setDefinitions->getValue($ruleSet);
        $resolvedSets = [];

        foreach ($setDefinitions as $setName => $setDefinition) {
            $resolvedSets[$setName] = ['rules' => [], 'sets' => []];

            foreach ($setDefinition as $name => $value) {
                if ('@' === $name[0]) {
                    $resolvedSets[$setName]['sets'][$name] = $this->expendSet($setDefinitions, $resolvedSets, $name, $value);
                } else {
                    $resolvedSets[$setName]['rules'][$name] = $value;
                }
            }
        }

        $duplicates = [];

        foreach ($resolvedSets as $name => $resolvedSet) {
            foreach ($resolvedSet['rules'] as $ruleName => $config) {
                if (\count($resolvedSet['sets']) < 1) {
                    continue;
                }

                $setDuplicates = $this->findInSets($resolvedSet['sets'], $ruleName, $config);

                if (\count($setDuplicates) > 0) {
                    if (!isset($duplicates[$name])) {
                        $duplicates[$name] = [];
                    }

                    $duplicates[$name][$ruleName] = $setDuplicates;
                }
            }
        }

        if (\count($duplicates) > 0) {
            $message = '';

            foreach ($duplicates as $setName => $r) {
                $message .= sprintf("\n\"%s\" defines rules the same as it extends from:", $setName);

                foreach ($duplicates[$setName] as $ruleName => $otherSets) {
                    $message .= sprintf("\n- \"%s\" is also in \"%s\"", $ruleName, implode(', ', $otherSets));
                }
            }

            static::fail($message);
        } else {
            $this->addToAssertionCount(1);
        }
    }

    /**
     * @dataProvider provideSetDefinitionNameCases
     *
     * @param string $setDefinitionName
     */
    public function testHasIntegrationTest($setDefinitionName)
    {
        $setsWithoutTests = [
            '@PHP56Migration',
            '@PHP56Migration:risky',
            '@PHP70Migration',
            '@PHP70Migration:risky',
            '@PHP71Migration',
            '@PHP71Migration:risky',
            '@PHP73Migration',
            '@PhpCsFixer',
            '@PhpCsFixer:risky',
            '@PHPUnit48Migration',
            '@PHPUnit55Migration:risky',
            '@PHPUnit75Migration:risky',
            '@PHPUnit84Migration:risky',
            '@PSR1',
        ];

        if (\in_array($setDefinitionName, $setsWithoutTests, true)) {
            static::markTestIncomplete(sprintf('Set "%s" has no integration test.', $setDefinitionName));
        }

        $setDefinitionFileNamePrefix = str_replace(':', '-', $setDefinitionName);
        $dir = __DIR__.'/Fixtures/Integration/set';
        $file = sprintf('%s/%s.test', $dir, $setDefinitionFileNamePrefix);

        static::assertFileExists($file);

        $fileIn = sprintf('%s/%s.test-in.php', $dir, $setDefinitionFileNamePrefix);
        static::assertFileExists($fileIn);

        $fileOut = sprintf('%s/%s.test-out.php', $dir, $setDefinitionFileNamePrefix);
        static::assertFileExists($fileOut);

        $template = '--TEST--
Integration of %s.
--RULESET--
{"%s": true}
';
        $integrationTestFile = file_get_contents($file);
        static::assertStringStartsWith(sprintf($template, $setDefinitionName, $setDefinitionName), $integrationTestFile, $setDefinitionName.':'.$integrationTestFile);
        static::assertStringEndsWith("\n", $integrationTestFile, $setDefinitionName.':'.$integrationTestFile);

        static::assertStringEndsWith("\n", file_get_contents($fileOut), $setDefinitionName.':'.$fileOut);

        if ('@Symfony' !== $setDefinitionName) {
            static::assertStringEndsWith("\n", file_get_contents($fileIn), $setDefinitionName.':'.$fileIn);
        }
    }

    /**
     * @param string $version
     *
     * @dataProvider providePhpUnitTargetVersionHasSetCases
     */
    public function testPhpUnitTargetVersionHasSet($version)
    {
        static::assertContains(
            sprintf('@PHPUnit%sMigration:risky', str_replace('.', '', $version)),
            RuleSet::create()->getSetDefinitionNames(),
            sprintf('PHPUnit target version %s is missing its set in %s.', $version, RuleSet::class)
        );
    }

    public static function providePhpUnitTargetVersionHasSetCases()
    {
        foreach ((new \ReflectionClass(PhpUnitTargetVersion::class))->getConstants() as $constant) {
            if ('newest' === $constant) {
                continue;
            }
            yield [$constant];
        }
    }

    private function findInSets(array $sets, $ruleName, $config)
    {
        $duplicates = [];

        foreach ($sets as $setName => $setRules) {
            if (\array_key_exists($ruleName, $setRules['rules'])) {
                if ($config === $setRules['rules'][$ruleName]) {
                    $duplicates[] = $setName;
                }

                break; // do not check below, config for the rule has been changed
            }

            if (isset($setRules['sets']) && \count($setRules['sets']) > 0) {
                $subSetDuplicates = $this->findInSets($setRules['sets'], $ruleName, $config);

                if (\count($subSetDuplicates) > 0) {
                    $duplicates = array_merge($duplicates, $subSetDuplicates);
                }
            }
        }

        return $duplicates;
    }

    private function expendSet($setDefinitions, $resolvedSets, $setName, $setValue)
    {
        $rules = $setDefinitions[$setName];
        foreach ($rules as $name => $value) {
            if ('@' === $name[0]) {
                $resolvedSets[$setName]['sets'][$name] = $this->expendSet($setDefinitions, $resolvedSets, $name, $setValue);
            } elseif (!$setValue) {
                $resolvedSets[$setName]['rules'][$name] = false;
            } else {
                $resolvedSets[$setName]['rules'][$name] = $value;
            }
        }

        return $resolvedSets[$setName];
    }

    private static function assertSameRules(array $expected, array $actual, $message = '')
    {
        ksort($expected);
        ksort($actual);

        static::assertSame($expected, $actual, $message);
    }

    /**
     * Sorts an array of rule set definitions recursively.
     *
     * Sometimes keys are all string, sometimes they are integers - we need to account for that.
     */
    private function sort(array &$data)
    {
        $keys = array_keys($data);

        if ($this->allInteger($keys)) {
            sort($data);
        } else {
            ksort($data);
        }

        foreach ($data as $key => $value) {
            if (\is_array($value)) {
                $this->sort($data[$key]);
            }
        }
    }

    /**
     * @return bool
     */
    private function allInteger(array $values)
    {
        foreach ($values as $value) {
            if (!\is_int($value)) {
                return false;
            }
        }

        return true;
    }

    private function createRuleSetToTestWith(array $rules)
    {
        $ruleSet = new RuleSet();
        $reflection = new AccessibleObject($ruleSet);
        $reflection->setDefinitions = self::getRuleSetDefinitionsToTestWith();
        $reflection->set = $rules;
        $reflection->resolveSet();

        return $ruleSet;
    }

    private static function getRuleSetDefinitionsToTestWith()
    {
        static $testSet = [
            '@A' => [
                'AA' => true,
                'AB' => true,
                'AC' => 'a',
            ],
            '@B' => [
                'AA' => true,
            ],
            '@C' => [
                'AA' => false,
            ],
            '@D' => [
                'AC' => 'b',
            ],
            '@E' => [
                '@D' => true,
                'AB' => '_AB',
                'Z' => true,
            ],
            '@F' => [
                '@E' => true,
                'Z' => 'E',
            ],
            '@Foo' => ['A' => true, 'B' => true, 'C' => true, 'D' => 12],
            '@Bar' => ['A' => true, 'C' => false, 'D' => 34, 'E' => true, 'F' => false],
        ];

        return $testSet;
    }

    /**
     * @param string $ruleName
     *
     * @return string
     */
    private function getDefaultPHPUnitTargetOfRule($ruleName)
    {
        $fixer = self::getFixerByName($ruleName);

        foreach ($fixer->getConfigurationDefinition()->getOptions() as $option) {
            if ('target' === $option->getName()) {
                $targetVersion = $option->getDefault();

                break;
            }
        }

        if (!isset($targetVersion)) {
            static::markTestSkipped(sprintf('The fixer "%s" does not have option "target".', $fixer->getName()));
        }

        return $targetVersion;
    }

    /**
     * @param string $setName
     * @param string $ruleName
     * @param string $actualTargetVersion
     */
    private static function assertPHPUnitVersionIsLargestAllowed($setName, $ruleName, $actualTargetVersion)
    {
        $maximumVersionForRuleset = preg_replace('/^@PHPUnit(\d)(\d)Migration:risky$/', '$1.$2', $setName);

        $fixer = self::getFixerByName($ruleName);

        foreach ($fixer->getConfigurationDefinition()->getOptions() as $option) {
            if ('target' === $option->getName()) {
                if ($option instanceof DeprecatedFixerOption) {
                    static::markTestSkipped(sprintf('The fixer "%s" has option "target" deprecated.', $fixer->getName()));
                }

                $allowedVersionsForFixer = array_diff($option->getAllowedValues(), [PhpUnitTargetVersion::VERSION_NEWEST]);

                break;
            }
        }

        if (!isset($allowedVersionsForFixer)) {
            static::markTestSkipped(sprintf('The fixer "%s" does not have option "target".', $fixer->getName()));
        }

        $allowedVersionsForRuleset = array_filter(
            $allowedVersionsForFixer,
            static function ($version) use ($maximumVersionForRuleset) {
                return strcmp($maximumVersionForRuleset, $version) >= 0;
            }
        );

        static::assertTrue(\in_array($actualTargetVersion, $allowedVersionsForRuleset, true), sprintf(
            'Rule "%s" (in rule set "%s") has target "%s", but the rule set is not allowing it (allowed are only "%s")',
            $fixer->getName(),
            $setName,
            $actualTargetVersion,
            implode('", "', $allowedVersionsForRuleset)
        ));

        rsort($allowedVersionsForRuleset);
        $maximimAllowedVersionForRuleset = reset($allowedVersionsForRuleset);

        static::assertSame($maximimAllowedVersionForRuleset, $actualTargetVersion, sprintf(
            'Rule "%s" (in rule set "%s") has target "%s", but there is higher available target "%s"',
            $fixer->getName(),
            $setName,
            $actualTargetVersion,
            $maximimAllowedVersionForRuleset
        ));
    }

    /**
     * @param string $name
     *
     * @return AbstractFixer
     */
    private static function getFixerByName($name)
    {
        $factory = new FixerFactory();
        $factory->registerBuiltInFixers();
        $factory->useRuleSet(new RuleSet([$name => true]));

        return current($factory->getFixers());
    }
}<|MERGE_RESOLUTION|>--- conflicted
+++ resolved
@@ -81,11 +81,7 @@
 
         $fixer = current($factory->getFixers());
 
-<<<<<<< HEAD
-        if (!$fixer instanceof ConfigurableFixerInterface) {
-=======
-        if (!$fixer instanceof ConfigurationDefinitionFixerInterface || \is_bool($ruleConfig)) {
->>>>>>> 9f8cc4dc
+        if (!$fixer instanceof ConfigurableFixerInterface || \is_bool($ruleConfig)) {
             $this->addToAssertionCount(1);
 
             return;
