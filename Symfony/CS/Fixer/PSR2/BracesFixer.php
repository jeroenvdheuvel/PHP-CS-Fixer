<?php

/*
 * This file is part of the PHP CS utility.
 *
 * (c) Fabien Potencier <fabien@symfony.com>
 *
 * This source file is subject to the MIT license that is bundled
 * with this source code in the file LICENSE.
 */

namespace Symfony\CS\Fixer\PSR2;

use Symfony\CS\AbstractFixer;
use Symfony\CS\Tokenizer\Token;
use Symfony\CS\Tokenizer\Tokens;
use Symfony\CS\Tokenizer\TokensAnalyzer;

/**
 * Fixer for rules defined in PSR2 ¶4.1, ¶4.4, ¶5.
 *
 * @author Dariusz Rumiński <dariusz.ruminski@gmail.com>
 */
final class BracesFixer extends AbstractFixer
{
    /**
     * {@inheritdoc}
     */
    public function isCandidate(Tokens $tokens)
    {
        return true;
    }

    /**
     * {@inheritdoc}
     */
    public function fix(\SplFileInfo $file, Tokens $tokens)
    {
        $this->fixCommentBeforeBrace($tokens);
        $this->fixMissingControlBraces($tokens);
        $this->fixIndents($tokens);
        $this->fixControlContinuationBraces($tokens);
        $this->fixSpaceAroundToken($tokens);
        $this->fixDoWhile($tokens);
        $this->fixLambdas($tokens);
    }

    /**
     * {@inheritdoc}
     */
    public function getDescription()
    {
        return 'The body of each structure MUST be enclosed by braces. Braces should be properly placed. Body of braces should be properly indented.';
    }

    /**
     * {@inheritdoc}
     */
    public function getPriority()
    {
        // should be run after the ElseIfFixer and DuplicateSemicolonFixer
        return -25;
    }

    private function fixCommentBeforeBrace(Tokens $tokens)
    {
        $controlTokens = $this->getControlTokens();

        for ($index = $tokens->count() - 1; 0 <= $index; --$index) {
            $token = $tokens[$index];

            if (!$token->isGivenKind($controlTokens)) {
                continue;
            }

            $parenthesisEndIndex = $this->findParenthesisEnd($tokens, $index);
            $afterParenthesisIndex = $tokens->getNextNonWhitespace($parenthesisEndIndex);
            $afterParenthesisToken = $tokens[$afterParenthesisIndex];

            if (!$afterParenthesisToken->isComment()) {
                continue;
            }

            $afterCommentIndex = $tokens->getNextMeaningfulToken($afterParenthesisIndex);
            $afterCommentToken = $tokens[$afterCommentIndex];

            if (!$afterCommentToken->equals('{')) {
                continue;
            }

            $tokenTmp = $tokens[$afterCommentIndex];
            $tokens[$afterCommentIndex - 1]->setContent(rtrim($tokens[$afterCommentIndex - 1]->getContent(), " \t"));

            for ($i = $afterCommentIndex; $i > $afterParenthesisIndex; --$i) {
                $tokens[$i] = $tokens[$i - 1];
            }

            $tokens[$afterParenthesisIndex] = $tokenTmp;
            $tokens->insertAt($afterParenthesisIndex + 1, new Token(array(T_WHITESPACE, "\n")));

            // Collapse whitespace tokens if the last moved token is a whitespace and the next token is one too.
            // + 1 is needed to get the last moved token because of the inserted token.
            $lastMovedToken = $tokens[$afterCommentIndex + 1];
            $followingToken = $tokens[$afterCommentIndex + 2];

            if ($lastMovedToken->isWhitespace() && $followingToken->isWhitespace()) {
                $followingToken->setContent($lastMovedToken->getContent().$followingToken->getContent());
                $lastMovedToken->clear();
            }
        }
    }

    private function fixControlContinuationBraces(Tokens $tokens)
    {
        $controlContinuationTokens = $this->getControlContinuationTokens();

        for ($index = count($tokens) - 1; 0 <= $index; --$index) {
            $token = $tokens[$index];

            if (!$token->isGivenKind($controlContinuationTokens)) {
                continue;
            }

            $prevIndex = $tokens->getPrevNonWhitespace($index);
            $prevToken = $tokens[$prevIndex];

            if (!$prevToken->equals('}')) {
                continue;
            }

            $tokens->ensureWhitespaceAtIndex($index - 1, 1, ' ');
        }
    }

    private function fixDoWhile(Tokens $tokens)
    {
        for ($index = count($tokens) - 1; 0 <= $index; --$index) {
            $token = $tokens[$index];

            if (!$token->isGivenKind(T_DO)) {
                continue;
            }

            $parenthesisEndIndex = $this->findParenthesisEnd($tokens, $index);
            $startBraceIndex = $tokens->getNextNonWhitespace($parenthesisEndIndex);
            $endBraceIndex = $tokens->findBlockEnd(Tokens::BLOCK_TYPE_CURLY_BRACE, $startBraceIndex);
            $nextNonWhitespaceIndex = $tokens->getNextNonWhitespace($endBraceIndex);
            $nextNonWhitespaceToken = $tokens[$nextNonWhitespaceIndex];

            if (!$nextNonWhitespaceToken->isGivenKind(T_WHILE)) {
                continue;
            }

            $tokens->ensureWhitespaceAtIndex($nextNonWhitespaceIndex - 1, 1, ' ');
        }
    }

    private function fixIndents(Tokens $tokens)
    {
        $classyTokens = Token::getClassyTokenKinds();
        $classyAndFunctionTokens = array_merge(array(T_FUNCTION), $classyTokens);
        $controlTokens = $this->getControlTokens();
        $indentTokens = array_filter(
            array_merge($classyAndFunctionTokens, $controlTokens),
            function ($item) {
                return T_SWITCH !== $item;
            }
        );
        $tokensAnalyzer = new TokensAnalyzer($tokens);

        for ($index = 0, $limit = count($tokens); $index < $limit; ++$index) {
            $token = $tokens[$index];

            // if token is not a structure element - continue
            if (!$token->isGivenKind($indentTokens)) {
                continue;
            }

            // do not change indent for lambda functions
            if ($token->isGivenKind(T_FUNCTION) && $tokensAnalyzer->isLambda($index)) {
                continue;
            }

            // do not change indent for `while` in `do ... while ...`
            if ($token->isGivenKind(T_WHILE) && $tokensAnalyzer->isWhilePartOfDoWhile($index)) {
                continue;
            }

            if ($token->isGivenKind($classyAndFunctionTokens)) {
                $startBraceIndex = $tokens->getNextTokenOfKind($index, array(';', '{'));
                $startBraceToken = $tokens[$startBraceIndex];
            } else {
                $parenthesisEndIndex = $this->findParenthesisEnd($tokens, $index);
                $startBraceIndex = $tokens->getNextNonWhitespace($parenthesisEndIndex);
                $startBraceToken = $tokens[$startBraceIndex];
            }

            // structure without braces block - nothing to do, e.g. do { } while (true);
            if (!$startBraceToken->equals('{')) {
                continue;
            }

            $endBraceIndex = $tokens->findBlockEnd(Tokens::BLOCK_TYPE_CURLY_BRACE, $startBraceIndex);

            $indent = $this->detectIndent($tokens, $index);

            // fix indent near closing brace
            $tokens->ensureWhitespaceAtIndex($endBraceIndex - 1, 1, "\n".$indent);

            // fix indent between braces
            $lastCommaIndex = $tokens->getPrevTokenOfKind($endBraceIndex - 1, array(';', '}'));

            $nestLevel = 1;
            for ($nestIndex = $lastCommaIndex; $nestIndex >= $startBraceIndex; --$nestIndex) {
                $nestToken = $tokens[$nestIndex];

                if ($nestToken->equals(')')) {
                    $nestIndex = $tokens->findBlockEnd(Tokens::BLOCK_TYPE_PARENTHESIS_BRACE, $nestIndex, false);
                    continue;
                }

                if (1 === $nestLevel && $nestToken->equalsAny(array(';', '}'))) {
                    $nextNonWhitespaceNestIndex = $tokens->getNextNonWhitespace($nestIndex);
                    $nextNonWhitespaceNestToken = $tokens[$nextNonWhitespaceNestIndex];

                    if (
                        // next Token is not a comment
                        !$nextNonWhitespaceNestToken->isComment() &&
                        // and it is not a `$foo = function () {};` situation
                        !($nestToken->equals('}') && $nextNonWhitespaceNestToken->equalsAny(array(';', ',', ']', array(CT_ARRAY_SQUARE_BRACE_CLOSE)))) &&
                        // and it is not a `${"a"}->...` and `${"b{$foo}"}->...` situation
                        !($nestToken->equals('}') && $tokens[$nestIndex - 1]->equalsAny(array('"', "'", array(T_CONSTANT_ENCAPSED_STRING))))
                    ) {
                        if (
                            $nextNonWhitespaceNestToken->isGivenKind($this->getControlContinuationTokens()) ||
                            (
                                $nextNonWhitespaceNestToken->isGivenKind(T_WHILE) &&
                                $tokensAnalyzer->isWhilePartOfDoWhile($nextNonWhitespaceNestIndex)
                            )
                        ) {
                            $whitespace = ' ';
                        } else {
                            $nextToken = $tokens[$nestIndex + 1];
                            $nextWhitespace = '';

                            if ($nextToken->isWhitespace()) {
                                $nextWhitespace = rtrim($nextToken->getContent(), " \t");

                                if (strlen($nextWhitespace) && "\n" === $nextWhitespace[strlen($nextWhitespace) - 1]) {
                                    $nextWhitespace = substr($nextWhitespace, 0, -1);
                                }
                            }

                            $whitespace = $nextWhitespace."\n".$indent;

                            if (!$nextNonWhitespaceNestToken->equals('}')) {
                                $whitespace .= '    ';
                            }
                        }

                        $tokens->ensureWhitespaceAtIndex($nestIndex + 1, 0, $whitespace);
                    }
                }

                if ($nestToken->equals('}')) {
                    ++$nestLevel;
                    continue;
                }

                if ($nestToken->equals('{')) {
                    --$nestLevel;
                    continue;
                }
            }

            // fix indent near opening brace
            if (isset($tokens[$startBraceIndex + 2]) && $tokens[$startBraceIndex + 2]->equals('}')) {
                $tokens->ensureWhitespaceAtIndex($startBraceIndex + 1, 0, "\n".$indent);
            } elseif (!$tokens[$index]->isClassy()) {
                $nextToken = $tokens[$startBraceIndex + 1];
                $nextNonWhitespaceToken = $tokens[$tokens->getNextNonWhitespace($startBraceIndex)];

                // set indent only if it is not a case, when comment is following { in same line
                if (
                    !$nextNonWhitespaceToken->isComment()
                    || !($nextToken->isWhitespace() && $nextToken->isWhitespace(" \t"))
                    && substr_count($nextToken->getContent(), "\n") === 1 // preserve blank lines
                ) {
                    $tokens->ensureWhitespaceAtIndex($startBraceIndex + 1, 0, "\n".$indent.'    ');
                }
            } else {
                $nextToken = $tokens[$startBraceIndex + 1];
<<<<<<< HEAD
                if ($nextToken->isWhitespace(" \t") || !$nextToken->isWhitespace()) {
                    $tokens->ensureWhitespaceAtIndex($startBraceIndex + 1, 0, "\n".$indent.'    ');
                }
=======
                $tokens->ensureWhitespaceAtIndex($startBraceIndex + 1, 0, "\n".$indent.'    ');
>>>>>>> d4240973
            }

            if ($token->isGivenKind($classyTokens)) {
                $tokens->ensureWhitespaceAtIndex($startBraceIndex - 1, 1, "\n".$indent);
            } elseif ($token->isGivenKind(T_FUNCTION)) {
                $closingParenthesisIndex = $tokens->getPrevTokenOfKind($startBraceIndex, array(')'));
                $prevToken = $tokens[$closingParenthesisIndex - 1];

                if ($prevToken->isWhitespace() && false !== strpos($prevToken->getContent(), "\n")) {
                    $tokens->ensureWhitespaceAtIndex($startBraceIndex - 1, 1, ' ');
                } else {
                    $tokens->ensureWhitespaceAtIndex($startBraceIndex - 1, 1, "\n".$indent);
                }
            } else {
                $tokens->ensureWhitespaceAtIndex($startBraceIndex - 1, 1, ' ');
            }

            // reset loop limit due to collection change
            $limit = count($tokens);
        }
    }

    private function fixLambdas(Tokens $tokens)
    {
        $tokensAnalyzer = new TokensAnalyzer($tokens);

        for ($index = $tokens->count() - 1; 0 <= $index; --$index) {
            $token = $tokens[$index];

            if (!$token->isGivenKind(T_FUNCTION) || !$tokensAnalyzer->isLambda($index)) {
                continue;
            }

            $nextIndex = $tokens->getNextTokenOfKind($index, array('{'));

            $tokens->ensureWhitespaceAtIndex($nextIndex - 1, 1, ' ');
        }
    }

    private function fixMissingControlBraces(Tokens $tokens)
    {
        $controlTokens = $this->getControlTokens();

        for ($index = $tokens->count() - 1; 0 <= $index; --$index) {
            $token = $tokens[$index];

            if (!$token->isGivenKind($controlTokens)) {
                continue;
            }

            $parenthesisEndIndex = $this->findParenthesisEnd($tokens, $index);
            $tokenAfterParenthesis = $tokens[$tokens->getNextMeaningfulToken($parenthesisEndIndex)];

            // if Token after parenthesis is { then we do not need to insert brace, but to fix whitespace before it
            if ($tokenAfterParenthesis->equals('{')) {
                $tokens->ensureWhitespaceAtIndex($parenthesisEndIndex + 1, 0, ' ');
                continue;
            }

            // do not add braces for cases:
            // - structure without block, e.g. while ($iter->next());
            // - structure with block, e.g. while ($i) {...}, while ($i) : {...} endwhile;
            if ($tokenAfterParenthesis->equalsAny(array(';', '{', ':'))) {
                continue;
            }

            $statementEndIndex = $this->findStatementEnd($tokens, $parenthesisEndIndex);

            // insert closing brace
            $tokens->insertAt($statementEndIndex + 1, array(new Token(array(T_WHITESPACE, ' ')), new Token('}')));

            // insert missing `;` if needed
            if (!$tokens[$statementEndIndex]->equalsAny(array(';', '}'))) {
                $tokens->insertAt($statementEndIndex + 1, new Token(';'));
            }

            // insert opening brace
            $tokens->insertAt($parenthesisEndIndex + 1, new Token('{'));
            $tokens->ensureWhitespaceAtIndex($parenthesisEndIndex + 1, 0, ' ');
        }
    }

    private function fixSpaceAroundToken(Tokens $tokens)
    {
        $controlTokens = $this->getControlTokens();

        for ($index = $tokens->count() - 1; 0 <= $index; --$index) {
            $token = $tokens[$index];

            if ($token->isGivenKind($controlTokens) || $token->isGivenKind(CT_USE_LAMBDA)) {
                $nextNonWhitespaceIndex = $tokens->getNextNonWhitespace($index);

                if (!$tokens[$nextNonWhitespaceIndex]->equals(':')) {
                    $tokens->ensureWhitespaceAtIndex($index + 1, 0, ' ');
                }

                $prevToken = $tokens[$index - 1];

                if (!$prevToken->isWhitespace() && !$prevToken->isComment() && !$prevToken->isGivenKind(T_OPEN_TAG)) {
                    $tokens->ensureWhitespaceAtIndex($index - 1, 1, ' ');
                }
            }
        }
    }

    private function detectIndent(Tokens $tokens, $index)
    {
        static $goBackTokens = array(T_ABSTRACT, T_FINAL, T_PUBLIC, T_PROTECTED, T_PRIVATE, T_STATIC);

        $token = $tokens[$index];

        if ($token->isGivenKind($goBackTokens) || $token->isClassy() || $token->isGivenKind(T_FUNCTION)) {
            $prevIndex = $tokens->getPrevNonWhitespace($index);
            $prevToken = $tokens[$prevIndex];

            if ($prevToken->isGivenKind($goBackTokens)) {
                return $this->detectIndent($tokens, $prevIndex);
            }
        }

        $prevIndex = $index - 1;
        $prevToken = $tokens[$prevIndex];

        if ($prevToken->equals('}')) {
            return $this->detectIndent($tokens, $prevIndex);
        }

        // if can not detect indent:
        if (!$prevToken->isWhitespace()) {
            return '';
        }

        $explodedContent = explode("\n", $prevToken->getContent());

        // proper decect indent for code: `    } else {`
        if (1 === count($explodedContent)) {
            if ($tokens[$index - 2]->equals('}')) {
                return $this->detectIndent($tokens, $index - 2);
            }
        }

        return end($explodedContent);
    }

    private function findParenthesisEnd(Tokens $tokens, $structureTokenIndex)
    {
        $nextIndex = $tokens->getNextNonWhitespace($structureTokenIndex);
        $nextToken = $tokens[$nextIndex];

        // return if next token is not opening parenthesis
        if (!$nextToken->equals('(')) {
            return $structureTokenIndex;
        }

        return $tokens->findBlockEnd(Tokens::BLOCK_TYPE_PARENTHESIS_BRACE, $nextIndex);
    }

    private function findStatementEnd(Tokens $tokens, $parenthesisEndIndex)
    {
        $nextIndex = $tokens->getNextMeaningfulToken($parenthesisEndIndex);
        $nextToken = $tokens[$nextIndex];

        if (!$nextToken) {
            return $parenthesisEndIndex;
        }

        if ($nextToken->equals('{')) {
            return $tokens->findBlockEnd(Tokens::BLOCK_TYPE_CURLY_BRACE, $nextIndex);
        }

        if ($nextToken->isGivenKind($this->getControlTokens())) {
            $parenthesisEndIndex = $this->findParenthesisEnd($tokens, $nextIndex);

            $endIndex = $this->findStatementEnd($tokens, $parenthesisEndIndex);

            if ($nextToken->isGivenKind(array(T_IF, T_TRY))) {
                $openingTokenKind = $nextToken->getId();

                while (true) {
                    $nextIndex = $tokens->getNextMeaningfulToken($endIndex);
                    $nextToken = isset($nextIndex) ? $tokens[$nextIndex] : null;
                    if ($nextToken && $nextToken->isGivenKind($this->getControlContinuationTokensForOpeningToken($openingTokenKind))) {
                        $parenthesisEndIndex = $this->findParenthesisEnd($tokens, $nextIndex);

                        $endIndex = $this->findStatementEnd($tokens, $parenthesisEndIndex);

                        if ($nextToken->isGivenKind($this->getFinalControlContinuationTokensForOpeningToken($openingTokenKind))) {
                            return $endIndex;
                        }
                    } else {
                        break;
                    }
                }
            }

            return $endIndex;
        }

        $index = $parenthesisEndIndex;

        while (true) {
            $token = $tokens[++$index];

            // if there is some block in statement (eg lambda function) we need to skip it
            if ($token->equals('{')) {
                $index = $tokens->findBlockEnd(Tokens::BLOCK_TYPE_CURLY_BRACE, $index);
                continue;
            }

            if ($token->equals(';')) {
                return $index;
            }

            if ($token->isGivenKind(T_CLOSE_TAG)) {
                return $tokens->getPrevNonWhitespace($index);
            }
        }

        throw new \RuntimeException('Statement end not found');
    }

    private function getControlTokens()
    {
        static $tokens = null;

        if (null === $tokens) {
            $tokens = array(
                T_DECLARE,
                T_DO,
                T_ELSE,
                T_ELSEIF,
                T_FOR,
                T_FOREACH,
                T_IF,
                T_WHILE,
                T_TRY,
                T_CATCH,
                T_SWITCH,
            );

            if (defined('T_FINALLY')) {
                $tokens[] = T_FINALLY;
            }
        }

        return $tokens;
    }

    private function getControlContinuationTokens()
    {
        static $tokens = null;

        if (null === $tokens) {
            $tokens = array(
                T_ELSE,
                T_ELSEIF,
                T_CATCH,
            );

            if (defined('T_FINALLY')) {
                $tokens[] = T_FINALLY;
            }
        }

        return $tokens;
    }

    private function getControlContinuationTokensForOpeningToken($openingTokenKind)
    {
        if ($openingTokenKind === T_IF) {
            return array(
                T_ELSE,
                T_ELSEIF,
            );
        }

        if ($openingTokenKind === T_TRY) {
            $tokens = array(T_CATCH);
            if (defined('T_FINALLY')) {
                $tokens[] = T_FINALLY;
            }

            return $tokens;
        }

        return array();
    }

    private function getFinalControlContinuationTokensForOpeningToken($openingTokenKind)
    {
        if ($openingTokenKind === T_IF) {
            return array(T_ELSE);
        }

        if ($openingTokenKind === T_TRY && defined('T_FINALLY')) {
            return array(T_FINALLY);
        }

        return array();
    }
}<|MERGE_RESOLUTION|>--- conflicted
+++ resolved
@@ -290,13 +290,7 @@
                 }
             } else {
                 $nextToken = $tokens[$startBraceIndex + 1];
-<<<<<<< HEAD
-                if ($nextToken->isWhitespace(" \t") || !$nextToken->isWhitespace()) {
-                    $tokens->ensureWhitespaceAtIndex($startBraceIndex + 1, 0, "\n".$indent.'    ');
-                }
-=======
                 $tokens->ensureWhitespaceAtIndex($startBraceIndex + 1, 0, "\n".$indent.'    ');
->>>>>>> d4240973
             }
 
             if ($token->isGivenKind($classyTokens)) {
