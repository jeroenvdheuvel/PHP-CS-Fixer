--- conflicted
+++ resolved
@@ -26,8 +26,6 @@
      */
     public function fix(\SplFileInfo $file, Tokens $tokens)
     {
-<<<<<<< HEAD
-=======
         static $forbiddenSuccessors = array(
             T_DOC_COMMENT,
             T_COMMENT,
@@ -39,9 +37,6 @@
             T_BREAK,
         );
 
-        $tokens = Tokens::fromCode($content);
-
->>>>>>> 69dc9aa9
         foreach ($tokens->findGivenKind(T_DOC_COMMENT) as $index => $token) {
             // get the next non-whitespace token inc comments, provided
             // that there is whitespace between it and the current token
