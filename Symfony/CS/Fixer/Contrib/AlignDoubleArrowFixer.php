--- conflicted
+++ resolved
@@ -46,7 +46,6 @@
         $this->currentLevel = 0;
         $this->deepestLevel = 0;
 
-<<<<<<< HEAD
         // This fixer works partially on Tokens and partially on string representation of code.
         // During the process of fixing internal state of single Token may be affected by injecting ALIGNABLE_PLACEHOLDER to its content.
         // The placeholder will be resolved by `replacePlaceholder` method by removing placeholder or changing it into spaces.
@@ -55,11 +54,8 @@
         // To handle that unwanted behavior we work on clone of Tokens collection and then override original collection with fixed collection.
         $tokensClone = clone $tokens;
 
-        $this->injectAlignmentPlaceholders($tokensClone);
+        $this->injectAlignmentPlaceholders($tokensClone, 0, count($tokens));
         $content = $this->replacePlaceholder($tokensClone);
-=======
-        $this->injectAlignmentPlaceholders($tokens, 0, count($tokens));
->>>>>>> 1c67c1d5
 
         $tokens->setCode($content);
     }
@@ -113,11 +109,7 @@
                 continue;
             }
 
-<<<<<<< HEAD
             if ($token->isGivenKind(CT_ARRAY_SQUARE_BRACE_OPEN)) {
-=======
-            if ($tokens->isShortArray($index)) {
->>>>>>> 1c67c1d5
                 $prevToken = $tokens[$tokens->getPrevMeaningfulToken($index)];
                 if ($prevToken->isGivenKind(array(T_STRING, T_VARIABLE))) {
                     continue;
@@ -156,7 +148,7 @@
 
             if ($token->equals(',')) {
                 for ($i = $index; $i < $endAt - 1; ++$i) {
-                    if ($tokens->isArray($i + 1) || false !== strpos($tokens[$i - 1]->getContent(), "\n")) {
+                    if ($tokens[$i + 1]->isGivenKind(array(T_ARRAY, CT_ARRAY_SQUARE_BRACE_OPEN)) || false !== strpos($tokens[$i - 1]->getContent(), "\n")) {
                         break;
                     }
                     ++$index;
