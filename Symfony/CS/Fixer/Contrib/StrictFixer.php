<?php

/*
 * This file is part of the PHP CS utility.
 *
 * (c) Fabien Potencier <fabien@symfony.com>
 *
 * This source file is subject to the MIT license that is bundled
 * with this source code in the file LICENSE.
 */

namespace Symfony\CS\Fixer\Contrib;

use Symfony\CS\AbstractFixer;
use Symfony\CS\Tokenizer\Tokens;

/**
 * @author Dariusz Rumiński <dariusz.ruminski@gmail.com>
 */
class StrictFixer extends AbstractFixer
{
    /**
     * {@inheritdoc}
     */
    public function fix(\SplFileInfo $file, Tokens $tokens)
    {
        static $map = array(
            T_IS_EQUAL => array(
                'id' => T_IS_IDENTICAL,
                'content' => '===',
            ),
            T_IS_NOT_EQUAL => array(
                'id' => T_IS_NOT_IDENTICAL,
                'content' => '!==',
            ),
        );

<<<<<<< HEAD
        foreach ($tokens as $token) {
            $tokenId = $token->getId();

            if (isset($map[$tokenId])) {
                $token->override(array($map[$tokenId]['id'], $map[$tokenId]['content']));
=======
        $tokens = Tokens::fromCode($content);

        foreach ($tokens as $index => $token) {
            $tokenId = $token->getId();

            if (isset($map[$tokenId])) {
                $tokens->overrideAt($index, array($map[$tokenId]['id'], $map[$tokenId]['content'], $token->getLine()));
>>>>>>> 25cfa73c
            }
        }
    }

    /**
     * {@inheritdoc}
     */
    public function getDescription()
    {
        return 'Comparison should be strict. Warning! This could change code behavior.';
    }

    /**
     * {@inheritdoc}
     */
    public function getPriority()
    {
        // should be run after the StandardizeNotEqualFixer
        return -10;
    }
}<|MERGE_RESOLUTION|>--- conflicted
+++ resolved
@@ -35,21 +35,11 @@
             ),
         );
 
-<<<<<<< HEAD
-        foreach ($tokens as $token) {
-            $tokenId = $token->getId();
-
-            if (isset($map[$tokenId])) {
-                $token->override(array($map[$tokenId]['id'], $map[$tokenId]['content']));
-=======
-        $tokens = Tokens::fromCode($content);
-
         foreach ($tokens as $index => $token) {
             $tokenId = $token->getId();
 
             if (isset($map[$tokenId])) {
-                $tokens->overrideAt($index, array($map[$tokenId]['id'], $map[$tokenId]['content'], $token->getLine()));
->>>>>>> 25cfa73c
+                $tokens->overrideAt($index, array($map[$tokenId]['id'], $map[$tokenId]['content']));
             }
         }
     }
