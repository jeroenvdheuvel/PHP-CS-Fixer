--- conflicted
+++ resolved
@@ -38,18 +38,10 @@
      * Look for group of placeholders, and provide vertical alignment.
      *
      * @param Tokens $tokens
-<<<<<<< HEAD
      *
      * @return string
      */
     protected function replacePlaceholder(Tokens $tokens)
-=======
-     * @param int    $deepestLevel
-     *
-     * @return string
-     */
-    protected function replacePlaceholder(Tokens $tokens, $deepestLevel)
->>>>>>> 5bb00550
     {
         $tmpCode = $tokens->generateCode();
 
