--- conflicted
+++ resolved
@@ -21,16 +21,10 @@
 use Symfony\Component\Stopwatch\Stopwatch;
 use Symfony\CS\Config\Config;
 use Symfony\CS\ConfigInterface;
-<<<<<<< HEAD
 use Symfony\CS\Console\ConfigurationResolver;
 use Symfony\CS\Console\Output\ProcessOutput;
 use Symfony\CS\Error\Error;
 use Symfony\CS\Error\ErrorsManager;
-=======
-use Symfony\CS\ConfigurationException\InvalidConfigurationException;
-use Symfony\CS\ConfigurationResolver;
-use Symfony\CS\ErrorsManager;
->>>>>>> 30acb928
 use Symfony\CS\Fixer;
 use Symfony\CS\FixerFactory;
 use Symfony\CS\FixerInterface;
@@ -45,13 +39,10 @@
  */
 final class FixCommand extends Command
 {
-<<<<<<< HEAD
     const EXIT_STATUS_FLAG_HAS_INVALID_FILES = 4;
     const EXIT_STATUS_FLAG_HAS_CHANGED_FILES = 8;
-=======
     const EXIT_STATUS_FLAG_HAS_INVALID_CONFIG = 16;
     const EXIT_STATUS_FLAG_HAS_INVALID_FIXER_CONFIG = 32;
->>>>>>> 30acb928
 
     /**
      * EventDispatcher instance.
@@ -135,15 +126,9 @@
     <info>php %command.full_name% /path/to/dir</info>
     <info>php %command.full_name% /path/to/file</info>
 
-<<<<<<< HEAD
-The <comment>--format</comment> option can be used to set the output format of the results; ``txt`` (default one), ``xml`` or ``json``.
+The <comment>--format</comment> option for the output format. Supported formats are ``txt`` (default one), ``json`` and ``xml``.
 
 The <comment>--verbose</comment> option will show the applied fixers. When using the ``txt`` format it will also displays progress notifications.
-=======
-The <comment>--verbose</comment> option show applied fixers. When using ``txt`` format it will also displays progress notification.
-
-The <comment>--format</comment> option for the output format. Support are ``txt`` (default one), ``json`` and ``xml``.
->>>>>>> 30acb928
 
 The <comment>--rules</comment> option limits the rules to apply on the
 project:
@@ -304,17 +289,19 @@
 
     ?>
 
-<<<<<<< HEAD
 Note: This will only trigger a build if you have a subscription for Travis
 or are using their free open source plan.
-=======
+
 Exit codes
 ----------
+
+Exit code are build using following bit flags:
+
 *  0 OK
-*  1 No changes made
+*  4 Some files have invalid syntax (only in dry-run mode)
+*  8 Some files need fixing (only in dry-run mode)
 * 16 Configuration error of the application
 * 32 Configuration error of a Fixer
->>>>>>> 30acb928
 EOF
             );
     }
@@ -324,7 +311,11 @@
      */
     protected function execute(InputInterface $input, OutputInterface $output)
     {
-<<<<<<< HEAD
+        $stdErr = ($output instanceof ConsoleOutputInterface) ? $output->getErrorOutput() : null;
+        if ($stdErr && extension_loaded('xdebug')) {
+            $stdErr->writeln(sprintf($stdErr->isDecorated() ? '<bg=yellow;fg=black;>%s</>' : '%s', 'You are running php-cs-fixer with xdebug enabled. This has a major impact on runtime performance.'));
+        }
+
         $verbosity = $output->getVerbosity();
         $resolver = new ConfigurationResolver();
         $resolver
@@ -341,26 +332,10 @@
                 'progress' => (OutputInterface::VERBOSITY_VERBOSE <= $verbosity) && 'txt' === $input->getOption('format'),
                 'using-cache' => $input->getOption('using-cache'),
                 'cache-file' => $input->getOption('cache-file'),
+                'format' => $input->getOption('format'),
             ))
             ->resolve()
         ;
-=======
-        // setup output
-        $stdErr = ($output instanceof ConsoleOutputInterface) ? $output->getErrorOutput() : null;
-        if ($stdErr && extension_loaded('xdebug')) {
-            $stdErr->writeln(sprintf($stdErr->isDecorated() ? '<bg=yellow;fg=black;>%s</>' : '%s', 'You are running php-cs-fixer with xdebug enabled. This has a major impact on runtime performance.'));
-        }
-
-        $verbosity = $output->getVerbosity();
-
-        // setup input
-        $path = $input->getArgument('path');
-
-        $stdin = false;
-
-        if ('-' === $path) {
-            $stdin = true;
->>>>>>> 30acb928
 
         $config = $resolver->getConfig();
         $configFile = $resolver->getConfigFile();
@@ -369,7 +344,6 @@
             $output->writeln(sprintf('Loaded config from "%s"', $configFile));
         }
 
-<<<<<<< HEAD
         if ($config->usingLinter()) {
             try {
                 $this->fixer->setLinter(new Linter($config->getPhpExecutable()));
@@ -378,81 +352,8 @@
                     $output->writeln('Unable to use linter, can not find PHP executable');
                 }
             }
-=======
-        // setup configuration location
-        $configFile = $input->getOption('config-file');
-        if (null === $configFile) {
-            $configDir = $path;
-
-            if (is_file($path) && $dirName = pathinfo($path, PATHINFO_DIRNAME)) {
-                $configDir = $dirName;
-            } elseif ($stdin || null === $path) {
-                $configDir = getcwd();
-                // path is directory
-            }
-            $configFile = $configDir.DIRECTORY_SEPARATOR.'.php_cs';
-        }
-
-        if ($input->getOption('config')) {
-            $config = null;
-            foreach ($this->fixer->getConfigs() as $c) {
-                if ($c->getName() === $input->getOption('config')) {
-                    $config = $c;
-                    break;
-                }
-            }
-
-            if (null === $config) {
-                throw new InvalidConfigurationException(sprintf('The configuration "%s" is not defined.', $input->getOption('config')));
-            }
-        } elseif (file_exists($configFile)) {
-            $config = include $configFile;
-            // verify that the config has an instance of Config
-            if (!$config instanceof Config) {
-                throw new InvalidConfigurationException(sprintf('The config file "%s" does not return a "Symfony\CS\Config\Config" instance. Got: "%s".', $configFile, is_object($config) ? get_class($config) : gettype($config)));
-            }
-
-            if ('txt' === $input->getOption('format')) {
-                $output->writeln(sprintf('Loaded config from "%s"', $configFile));
-            }
-        } else {
-            $config = $this->defaultConfig;
-        }
-
-        // setup location of source(s) to fix
-        if (is_file($path)) {
-            $config->finder(new \ArrayIterator(array(new \SplFileInfo($path))));
-        } elseif ($stdin) {
-            $config->finder(new \ArrayIterator(array(new StdinFileInfo())));
-        } elseif (null !== $path) {
-            $config->setDir($path);
->>>>>>> 30acb928
-        }
-
-        // setup Linter
-        if ($config->usingLinter()) {
-            $this->fixer->setLintManager(new LintManager());
-        }
-
-<<<<<<< HEAD
-=======
-        // register custom fixers from config
-        $this->fixer->registerCustomFixers($config->getCustomFixers());
-
-        $resolver = new ConfigurationResolver();
-        $resolver
-            ->setAllFixers($this->fixer->getFixers())
-            ->setConfig($config)
-            ->setOptions(array(
-                'level' => $input->getOption('level'),
-                'fixers' => $input->getOption('fixers'),
-                'progress' => (OutputInterface::VERBOSITY_VERBOSE <= $verbosity) && 'txt' === $input->getOption('format'),
-                'format' => $input->getOption('format'),
-            ))
-            ->resolve();
-
-        $config->fixers($resolver->getFixers());
->>>>>>> 30acb928
+        }
+
         $showProgress = $resolver->getProgress();
 
         if ($showProgress) {
@@ -473,15 +374,15 @@
 
         switch ($resolver->getFormat()) {
             case 'txt':
-
                 $fixerDetailLine = false;
                 if (OutputInterface::VERBOSITY_VERBOSE <= $verbosity) {
                     $fixerDetailLine = $output->isDecorated() ? ' (<comment>%s</comment>)' : ' %s';
                 }
 
                 foreach ($changed as $file => $fixResult) {
+                    $output->write(sprintf('%4d) %s', $i++, $file));
+
                     if ($fixerDetailLine) {
-                        $output->write(sprintf('%4d) %s', $i++, $file));
                         $output->write(sprintf($fixerDetailLine, implode(', ', $fixResult['appliedFixers'])));
                     }
 
