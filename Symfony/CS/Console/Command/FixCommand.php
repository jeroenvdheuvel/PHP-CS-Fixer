--- conflicted
+++ resolved
@@ -134,7 +134,6 @@
         ->finder(\$finder)
     ;
 
-<<<<<<< HEAD
 You may also use a blacklist for the Fixers instead of the above shown whitelist approach.
 The following example shows how to use all Fixers but the `Psr0Fixer`.
 Note the additional <comment>-</comment> in front of the Fixer name.
@@ -150,10 +149,9 @@
         ->fixers(array('-Psr0Fixer'))
         ->finder(\$finder)
     ;
-=======
+
 With the <comment>--config-file</comment> option you can specify the path to the
 <comment>.php_cs</comment> file.
->>>>>>> e4ceb863
 EOF
             );
     }
