--- conflicted
+++ resolved
@@ -1,18 +1,7 @@
 --TEST--
 Integration of fixers: align_equals,operators_spaces.
 --CONFIG--
-<<<<<<< HEAD
 {"align_equals": true, "operators_spaces": true}
---INPUT--
-<?php
-$FOO€BARí= 123;
-$FOO€BARíBAZ= 123;
-$FOO = 123;
-
-=======
-level=none
-fixers=align_equals,operators_spaces
->>>>>>> c25fa402
 --EXPECT--
 <?php
 $FOO€BARí    = 123;
