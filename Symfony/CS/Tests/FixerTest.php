--- conflicted
+++ resolved
@@ -179,11 +179,8 @@
             array($fixers['duplicate_semicolon'], $fixers['braces']),
             array($fixers['duplicate_semicolon'], $fixers['spaces_before_semicolon']),
             array($fixers['duplicate_semicolon'], $fixers['multiline_spaces_before_semicolon']),
-<<<<<<< HEAD
             array($fixers['duplicate_semicolon'], $fixers['switch_case_semicolon_to_colon']),  // tested also in: duplicate_semicolon,switch_case_semicolon_to_colon.test
-=======
             array($fixers['duplicate_semicolon'], $fixers['extra_empty_lines']), // tested also in: duplicate_semicolon,extra_empty_lines.test
->>>>>>> f89aef8a
             array($fixers['double_arrow_multiline_whitespaces'], $fixers['multiline_array_trailing_comma']),
             array($fixers['double_arrow_multiline_whitespaces'], $fixers['align_double_arrow']), // tested also in: double_arrow_multiline_whitespaces,align_double_arrow.test
             array($fixers['operators_spaces'], $fixers['align_double_arrow']), // tested also in: align_double_arrow,operators_spaces.test
