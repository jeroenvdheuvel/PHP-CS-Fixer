<?php

/*
 * This file is part of the PHP CS utility.
 *
 * (c) Fabien Potencier <fabien@symfony.com>
 *
 * This source file is subject to the MIT license that is bundled
 * with this source code in the file LICENSE.
 */

namespace Symfony\CS\Tests;

use Symfony\CS\Config\Config;
use Symfony\CS\Error\Error;
use Symfony\CS\Fixer;
use Symfony\CS\FixerInterface;
use Symfony\CS\Linter\Linter;

final class FixerTest extends \PHPUnit_Framework_TestCase
{
    /**
     * @covers Symfony\CS\Fixer::sortFixers
     */
    public function testThatFixersAreSorted()
    {
        $fixer = new Fixer();

        $fxPrototypes = array(
            array('getPriority' => 0),
            array('getPriority' => -10),
            array('getPriority' => 10),
            array('getPriority' => -10),
        );

        $fxs = array();

        foreach ($fxPrototypes as $fxPrototype) {
            $fx = $this->getMock('Symfony\CS\FixerInterface');
            $fx->expects($this->any())->method('getPriority')->willReturn($fxPrototype['getPriority']);

            $fixer->addFixer($fx);
            $fxs[] = $fx;
        }

        // There are no rules that forces $fxs[1] to be prioritized before $fxs[3]. We should not test against that
        $this->assertSame(array($fxs[2], $fxs[0]), array_slice($fixer->getFixers(), 0, 2));
    }

    /**
     * @covers Symfony\CS\Fixer::registerBuiltInFixers
     */
    public function testThatRegisterBuiltInFixers()
    {
        $fixer = new Fixer();

        $this->assertCount(0, $fixer->getFixers());
        $fixer->registerBuiltInFixers();
        $this->assertGreaterThan(0, count($fixer->getFixers()));
    }

    /**
     * @covers Symfony\CS\Fixer::registerBuiltInConfigs
     */
    public function testThatRegisterBuiltInConfigs()
    {
        $fixer = new Fixer();

        $this->assertCount(0, $fixer->getConfigs());
        $fixer->registerBuiltInConfigs();
        $this->assertGreaterThan(0, count($fixer->getConfigs()));
    }

    /**
     * @covers Symfony\CS\Fixer::addFixer
     * @covers Symfony\CS\Fixer::getFixers
     */
    public function testThatCanAddAndGetFixers()
    {
        $fixer = new Fixer();

        $f1 = $this->getMock('Symfony\CS\FixerInterface');
        $f2 = $this->getMock('Symfony\CS\FixerInterface');
        $fixer->addFixer($f1);
        $fixer->addFixer($f2);

        $this->assertTrue(in_array($f1, $fixer->getFixers(), true));
        $this->assertTrue(in_array($f2, $fixer->getFixers(), true));
    }

    /**
     * @covers Symfony\CS\Fixer::addConfig
     * @covers Symfony\CS\Fixer::getConfigs
     */
    public function testThatCanAddAndGetConfigs()
    {
        $fixer = new Fixer();

        $c1 = $this->getMock('Symfony\CS\ConfigInterface');
        $c2 = $this->getMock('Symfony\CS\ConfigInterface');
        $fixer->addConfig($c1);
        $fixer->addConfig($c2);

        $this->assertSame(array($c1, $c2), $fixer->getConfigs());
    }

    /**
     * @covers Symfony\CS\Fixer::fix
     * @covers Symfony\CS\Fixer::fixFile
     * @covers Symfony\CS\Fixer::prepareFixers
     */
    public function testThatFixSuccessfully()
    {
        $fixer = new Fixer();
        $fixer->addFixer(new \Symfony\CS\Fixer\PSR2\VisibilityFixer());
        $fixer->addFixer(new \Symfony\CS\Fixer\Symfony\UnusedUseFixer()); //will be ignored cause of test keyword in namespace

        $config = Config::create()->finder(new \DirectoryIterator(__DIR__.DIRECTORY_SEPARATOR.'Fixtures'.DIRECTORY_SEPARATOR.'FixerTest'.DIRECTORY_SEPARATOR.'fix'));
        $config->fixers($fixer->getFixers());
        $config->setUsingCache(false);

        $changed = $fixer->fix($config, true, true);
        $pathToInvalidFile = __DIR__.DIRECTORY_SEPARATOR.'Fixtures'.DIRECTORY_SEPARATOR.'FixerTest'.DIRECTORY_SEPARATOR.'fix'.DIRECTORY_SEPARATOR.'somefile.php';

        $this->assertCount(1, $changed);
        $this->assertCount(2, $changed[$pathToInvalidFile]);
        $this->assertSame(array('appliedFixers', 'diff'), array_keys($changed[$pathToInvalidFile]));
        $this->assertSame('visibility', $changed[$pathToInvalidFile]['appliedFixers'][0]);
    }

    /**
     * @covers Symfony\CS\Fixer::fix
     * @covers Symfony\CS\Fixer::fixFile
     * @covers Symfony\CS\Fixer::prepareFixers
     */
    public function testThatFixInvalidFileReportsToErrorManager()
    {
        $fixer = new Fixer();
        $fixer->addFixer(new \Symfony\CS\Fixer\PSR2\VisibilityFixer());
        $fixer->addFixer(new \Symfony\CS\Fixer\Symfony\UnusedUseFixer()); //will be ignored cause of test keyword in namespace
        $fixer->setLinter(new Linter());

        $config = Config::create()->finder(new \DirectoryIterator(__DIR__.DIRECTORY_SEPARATOR.'Fixtures'.DIRECTORY_SEPARATOR.'FixerTest'.DIRECTORY_SEPARATOR.'invalid'));
        $config->fixers($fixer->getFixers());
        $config->setUsingCache(false);

        $changed = $fixer->fix($config, true, true);
        $pathToInvalidFile = __DIR__.DIRECTORY_SEPARATOR.'Fixtures'.DIRECTORY_SEPARATOR.'FixerTest'.DIRECTORY_SEPARATOR.'invalid'.DIRECTORY_SEPARATOR.'somefile.php';

        $this->assertCount(0, $changed);

        $errors = $fixer->getErrorsManager()->getInvalidErrors();

        $this->assertCount(1, $errors);

        $error = $errors[0];

        $this->assertInstanceOf('Symfony\CS\Error\Error', $error);

        $this->assertSame(Error::TYPE_INVALID, $error->getType());
        $this->assertSame($pathToInvalidFile, $error->getFilePath());
    }

    /**
     * @covers Symfony\CS\Fixer::getLevelAsString
     * @dataProvider getFixerLevels
     */
    public function testThatCanGetFixerLevelString($level, $expectedLevelString)
    {
        $fixer = new Fixer();

        $fixerInstance = $this->getMock('Symfony\CS\FixerInterface');
        $fixerInstance->expects($this->any())->method('getLevel')->will($this->returnValue($level));

        $this->assertSame($expectedLevelString, $fixer->getLevelAsString($fixerInstance));
    }

    public function testFixersPriorityEdgeFixers()
    {
        $fixer = new Fixer();
        $fixer->registerBuiltInFixers();
        $fixers = $fixer->getFixers();

        $this->assertSame('encoding', $fixers[0]->getName());
        $this->assertSame('eof_ending', $fixers[count($fixers) - 1]->getName());
    }

    /**
     * @dataProvider getFixersPriorityCases
     */
    public function testFixersPriority(FixerInterface $first, FixerInterface $second)
    {
        $this->assertLessThan($first->getPriority(), $second->getPriority());
    }

    public function getFixersPriorityCases()
    {
        $fixer = new Fixer();
        $fixer->registerBuiltInFixers();

        $fixers = array();

        foreach ($fixer->getFixers() as $fixer) {
            $fixers[$fixer->getName()] = $fixer;
        }

        $cases = array(
            array($fixers['php_closing_tag'], $fixers['short_tag']),
            array($fixers['unused_use'], $fixers['extra_empty_lines']),
            array($fixers['multiple_use'], $fixers['unused_use']),
            array($fixers['multiple_use'], $fixers['ordered_use']),
            array($fixers['remove_lines_between_uses'], $fixers['ordered_use']),
            array($fixers['unused_use'], $fixers['remove_leading_slash_use']),
            array($fixers['multiple_use'], $fixers['remove_leading_slash_use']),
            array($fixers['concat_without_spaces'], $fixers['concat_with_spaces']),
            array($fixers['elseif'], $fixers['braces']),
            array($fixers['duplicate_semicolon'], $fixers['braces']),
            array($fixers['duplicate_semicolon'], $fixers['spaces_before_semicolon']),
            array($fixers['duplicate_semicolon'], $fixers['multiline_spaces_before_semicolon']),
            array($fixers['standardize_not_equal'], $fixers['strict']),
            array($fixers['double_arrow_multiline_whitespaces'], $fixers['multiline_array_trailing_comma']),
            array($fixers['double_arrow_multiline_whitespaces'], $fixers['align_double_arrow']),
            array($fixers['indentation'], $fixers['phpdoc_indent']),
            array($fixers['phpdoc_order'], $fixers['phpdoc_separation']),
            array($fixers['phpdoc_no_access'], $fixers['phpdoc_separation']),
            array($fixers['phpdoc_no_access'], $fixers['phpdoc_order']),
            array($fixers['phpdoc_no_empty_return'], $fixers['phpdoc_separation']),
            array($fixers['phpdoc_no_empty_return'], $fixers['phpdoc_order']),
            array($fixers['phpdoc_no_package'], $fixers['phpdoc_separation']),
            array($fixers['phpdoc_no_package'], $fixers['phpdoc_order']),
            array($fixers['phpdoc_no_access'], $fixers['phpdoc_trim']),
            array($fixers['phpdoc_no_empty_return'], $fixers['phpdoc_trim']),
            array($fixers['phpdoc_no_package'], $fixers['phpdoc_trim']),
            array($fixers['phpdoc_separation'], $fixers['phpdoc_trim']),
            array($fixers['phpdoc_short_description'], $fixers['phpdoc_trim']),
            array($fixers['phpdoc_var_without_name'], $fixers['phpdoc_trim']),
            array($fixers['phpdoc_order'], $fixers['phpdoc_trim']),
            array($fixers['unused_use'], $fixers['line_after_namespace']),
            array($fixers['linefeed'], $fixers['eof_ending']),
            array($fixers['php_unit_strict'], $fixers['php_unit_construct']),
            array($fixers['unary_operators_spaces'], $fixers['logical_not_operators_with_spaces']),
            array($fixers['unary_operators_spaces'], $fixers['logical_not_operators_with_successor_space']),
            array($fixers['method_separation'], $fixers['braces']),
            array($fixers['method_separation'], $fixers['indentation']),
        );

        $docFixerNames = array_filter(
            array_keys($fixers),
            function ($name) {
                return false !== strpos($name, 'phpdoc');
            }
        );

        // prepare bulk tests for phpdoc fixers to test that:
        // * `phpdoc_to_comment` is first
        // * `phpdoc_indent` is second
<<<<<<< HEAD
        // * `phpdoc_scalar` is third
        // * `phpdoc_align` is last
=======
        // * `phpdoc_types` is third
        // * `phpdoc_scalar` is fourth
        // * `phpdoc_params` is last
>>>>>>> 94e0d35e
        $cases[] = array($fixers['phpdoc_to_comment'], $fixers['phpdoc_indent']);
        $cases[] = array($fixers['phpdoc_indent'], $fixers['phpdoc_types']);
        $cases[] = array($fixers['phpdoc_types'], $fixers['phpdoc_scalar']);

        foreach ($docFixerNames as $docFixerName) {
            if (!in_array($docFixerName, array('phpdoc_to_comment', 'phpdoc_indent', 'phpdoc_types', 'phpdoc_scalar'), true)) {
                $cases[] = array($fixers['phpdoc_to_comment'], $fixers[$docFixerName]);
                $cases[] = array($fixers['phpdoc_indent'], $fixers[$docFixerName]);
                $cases[] = array($fixers['phpdoc_types'], $fixers[$docFixerName]);
                $cases[] = array($fixers['phpdoc_scalar'], $fixers[$docFixerName]);
            }

            if ('phpdoc_align' !== $docFixerName) {
                $cases[] = array($fixers[$docFixerName], $fixers['phpdoc_align']);
            }
        }

        return $cases;
    }

    public static function getFixerLevels()
    {
        return array(
            array(FixerInterface::NONE_LEVEL, 'none'),
            array(FixerInterface::PSR1_LEVEL, 'PSR-1'),
            array(FixerInterface::PSR2_LEVEL, 'PSR-2'),
            array(FixerInterface::SYMFONY_LEVEL, 'symfony'),
            array(FixerInterface::CONTRIB_LEVEL, 'contrib'),
        );
    }

    /**
     * @dataProvider provideFixersDescriptionConsistencyCases
     */
    public function testFixersDescriptionConsistency(FixerInterface $fixer)
    {
        $this->assertRegExp('/^[A-Z@].*\.$/', $fixer->getDescription(), 'Description must start with capital letter or an @ and end with dot.');
    }

    public function provideFixersDescriptionConsistencyCases()
    {
        $fixer = new Fixer();
        $fixer->registerBuiltInFixers();
        $fixers = $fixer->getFixers();
        $cases = array();

        foreach ($fixers as $fixer) {
            $cases[] = array($fixer);
        }

        return $cases;
    }

    public function testCanFixWithConfigInterfaceImplementation()
    {
        $config = $this->getMockBuilder('Symfony\CS\ConfigInterface')->getMock();

        $config
            ->expects($this->any())
            ->method('getFixers')
            ->willReturn(array())
        ;

        $config
            ->expects($this->any())
            ->method('getFinder')
            ->willReturn(array())
        ;

        $fixer = new Fixer();

        $fixer->fix($config);
    }

    /**
     * @dataProvider provideFixersForFinalCheckCases
     */
    public function testFixersAreFinal(\ReflectionClass $class)
    {
        $this->assertTrue($class->isFinal());
    }

    public function provideFixersForFinalCheckCases()
    {
        $fixer = new Fixer();
        $fixer->registerBuiltInFixers();
        $fixers = $fixer->getFixers();
        $cases = array();

        foreach ($fixers as $fixer) {
            $cases[] = array(new \ReflectionClass($fixer));
        }

        return $cases;
    }
}<|MERGE_RESOLUTION|>--- conflicted
+++ resolved
@@ -254,14 +254,9 @@
         // prepare bulk tests for phpdoc fixers to test that:
         // * `phpdoc_to_comment` is first
         // * `phpdoc_indent` is second
-<<<<<<< HEAD
-        // * `phpdoc_scalar` is third
-        // * `phpdoc_align` is last
-=======
         // * `phpdoc_types` is third
         // * `phpdoc_scalar` is fourth
-        // * `phpdoc_params` is last
->>>>>>> 94e0d35e
+        // * `phpdoc_align` is last
         $cases[] = array($fixers['phpdoc_to_comment'], $fixers['phpdoc_indent']);
         $cases[] = array($fixers['phpdoc_indent'], $fixers['phpdoc_types']);
         $cases[] = array($fixers['phpdoc_types'], $fixers['phpdoc_scalar']);
