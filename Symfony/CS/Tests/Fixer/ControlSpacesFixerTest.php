<?php

/*
 * This file is part of the PHP CS utility.
 *
 * (c) Fabien Potencier <fabien@symfony.com>
 *
 * This source file is subject to the MIT license that is bundled
 * with this source code in the file LICENSE.
 */

namespace Symfony\CS\Tests\Fixer;

use Symfony\CS\Fixer\ControlSpacesFixer as Fixer;

class ControlSpacesFixerTest extends \PHPUnit_Framework_TestCase
{
    public function testFixControlsWithSuffixBrace()
    {
        $fixer = new Fixer();

        $try = 'try{';
        $tryFixed = 'try {';
        $this->assertEquals($tryFixed, $fixer->fix($this->getTestFile(), $try));
        $this->assertEquals($tryFixed, $fixer->fix($this->getTestFile(), $tryFixed));
    }

    public function testFixControlsWithPrefixBraceAndParentheses()
    {
        $fixer = new Fixer();

        $while = 'do { ... }while($test);';
        $whileFixed = 'do { ... } while ($test);';
        $this->assertEquals($whileFixed, $fixer->fix($this->getTestFile(), $while));
        $this->assertEquals($whileFixed, $fixer->fix($this->getTestFile(), $whileFixed));
    }

    /**
     * @dataProvider testFixControlsWithParenthesesAndSuffixBraceProvider
     */
    public function testFixControlsWithParenthesesAndSuffixBrace($if, $ifFixed)
    {
        $fixer = new Fixer();

        $this->assertEquals($ifFixed, $fixer->fix($this->getTestFile(), $if));
        $this->assertEquals($ifFixed, $fixer->fix($this->getTestFile(), $ifFixed));
    }

    public function testFixControlClosingParenthesesKeepsIndentation()
    {
        $fixer = new Fixer();

        $if = 'if(true === true
            && true === true
        )    {';

        $ifFixed = 'if (true === true
            && true === true
        ) {';

        $this->assertEquals($ifFixed, $fixer->fix($this->getTestFile(), $if));
        $this->assertEquals($ifFixed, $fixer->fix($this->getTestFile(), $ifFixed));
    }

    public function testFixControlsWithParenthesesAndSuffixBraceProvider()
    {
        return array(
            array('if($test){', 'if ($test) {'),
            array('if( $test ){', 'if ($test) {'),
            array('if  (   $test ){', 'if ($test) {'),
            array('if  (($test1 || $test2) && $test3){', 'if (($test1 || $test2) && $test3) {'),
            array('if(($test1 || $test2) && $test3){', 'if (($test1 || $test2) && $test3) {'),
            array('if ($this->tesT ($test)) {', 'if ($this->tesT ($test)) {'),
            array('if ($this->testtesT ($test)) {', 'if ($this->testtesT ($test)) {'),
        );
    }

    public function testFixControlsWithPrefixBraceAndSuffixBrace()
    {
        $fixer = new Fixer();

        $else = '}else{';
        $elseFixed = '} else {';
        $this->assertEquals($elseFixed, $fixer->fix($this->getTestFile(), $else));
        $this->assertEquals($elseFixed, $fixer->fix($this->getTestFile(), $elseFixed));
    }

    public function testFixControlsWithPrefixBraceAndParenthesesAndSuffixBrace()
    {
        $fixer = new Fixer();

        $elseif = '}elseif($test){';
        $elseifFixed = '} elseif ($test) {';
        $this->assertEquals($elseifFixed, $fixer->fix($this->getTestFile(), $elseif));
        $this->assertEquals($elseifFixed, $fixer->fix($this->getTestFile(), $elseifFixed));
    }

    public function testFixControlsWithPrefixBraceAndParenthesesAndSuffixBraceInLambdas()
    {
        $fixer = new Fixer();

        $use = ')use($test){';
        $useFixed = ') use ($test) {';
        $this->assertEquals($useFixed, $fixer->fix($this->getTestFile(), $use));
        $this->assertEquals($useFixed, $fixer->fix($this->getTestFile(), $useFixed));
    }

<<<<<<< HEAD
    /**
     * @dataProvider testFixCastsProvider
     */
    public function testFixCasts($cast, $castFixed)
    {
        $fixer = new Fixer();

        $this->assertEquals($castFixed, $fixer->fix($this->getTestFile(), $cast));
        $this->assertEquals($castFixed, $fixer->fix($this->getTestFile(), $castFixed));
    }

    public function testFixCastsProvider()
    {
        return array(
            array('( int)$foo', '(int) $foo'),
            array('( string )( int )$foo', '(string) (int) $foo'),
            array('(string)(int)$foo', '(string) (int) $foo'),
            array('( string   )    (   int )$foo', '(string) (int) $foo'),
            array('( string )   $foo', '(string) $foo'),
            array('(float )Foo::bar()', '(float) Foo::bar()'),
            array('Foo::baz((float )Foo::bar())', 'Foo::baz((float) Foo::bar())'),
            array('$query["params"] = (array)$query["params"]', '$query["params"] = (array) $query["params"]'),
            array("(int)\n    *", "(int)\n    *"),
        );
    }

    private function getTestFile($filename = __FILE__)
=======
    private function getTestFile()
>>>>>>> 31dce5f0
    {
        static $files = array();

        if (!isset($files[$filename])) {
            $files[$filename] = new \SplFileInfo($filename);
        }

        return $files[$filename];
    }
}<|MERGE_RESOLUTION|>--- conflicted
+++ resolved
@@ -105,37 +105,7 @@
         $this->assertEquals($useFixed, $fixer->fix($this->getTestFile(), $useFixed));
     }
 
-<<<<<<< HEAD
-    /**
-     * @dataProvider testFixCastsProvider
-     */
-    public function testFixCasts($cast, $castFixed)
-    {
-        $fixer = new Fixer();
-
-        $this->assertEquals($castFixed, $fixer->fix($this->getTestFile(), $cast));
-        $this->assertEquals($castFixed, $fixer->fix($this->getTestFile(), $castFixed));
-    }
-
-    public function testFixCastsProvider()
-    {
-        return array(
-            array('( int)$foo', '(int) $foo'),
-            array('( string )( int )$foo', '(string) (int) $foo'),
-            array('(string)(int)$foo', '(string) (int) $foo'),
-            array('( string   )    (   int )$foo', '(string) (int) $foo'),
-            array('( string )   $foo', '(string) $foo'),
-            array('(float )Foo::bar()', '(float) Foo::bar()'),
-            array('Foo::baz((float )Foo::bar())', 'Foo::baz((float) Foo::bar())'),
-            array('$query["params"] = (array)$query["params"]', '$query["params"] = (array) $query["params"]'),
-            array("(int)\n    *", "(int)\n    *"),
-        );
-    }
-
     private function getTestFile($filename = __FILE__)
-=======
-    private function getTestFile()
->>>>>>> 31dce5f0
     {
         static $files = array();
 
