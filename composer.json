{
    "name": "friendsofphp/php-cs-fixer",
    "type": "application",
    "description": "A tool to automatically fix PHP code style",
    "license": "MIT",
    "authors": [
        {
            "name": "Fabien Potencier",
            "email": "fabien@symfony.com"
        },
        {
            "name": "Dariusz Rumiński",
            "email": "dariusz.ruminski@gmail.com"
        }
    ],
    "require": {
        "php": "^5.6 || >=7.0 <7.3",
        "ext-json": "*",
        "ext-tokenizer": "*",
        "composer/semver": "^1.4",
        "composer/xdebug-handler": "^1.2",
        "doctrine/annotations": "^1.2",
<<<<<<< HEAD
        "php-cs-fixer/diff": "^2.0",
        "symfony/console": "^3.2 || ^4.0",
=======
        "php-cs-fixer/diff": "^1.3",
        "symfony/console": "^3.4.17 || ^4.1.6",
>>>>>>> 818e26c1
        "symfony/event-dispatcher": "^3.0 || ^4.0",
        "symfony/filesystem": "^3.0 || ^4.0",
        "symfony/finder": "^3.0 || ^4.0",
        "symfony/options-resolver": "^3.0 || ^4.0",
        "symfony/polyfill-php70": "^1.0",
        "symfony/polyfill-php72": "^1.4",
        "symfony/process": "^3.0 || ^4.0",
        "symfony/stopwatch": "^3.0 || ^4.0"
    },
    "conflict": {
        "hhvm": "*"
    },
    "require-dev": {
        "johnkary/phpunit-speedtrap": "^1.1 || ^2.0 || ^3.0",
        "justinrainbow/json-schema": "^5.0",
        "keradus/cli-executor": "^1.1",
        "mikey179/vfsStream": "^1.6",
        "php-coveralls/php-coveralls": "^2.1",
        "php-cs-fixer/accessible-object": "^1.0",
        "php-cs-fixer/phpunit-constraint-isidenticalstring": "^1.0.1",
        "php-cs-fixer/phpunit-constraint-xmlmatchesxsd": "^1.0.1",
        "phpunit/phpunit": "^5.7.27 || ^6.5.8 || ^7.1",
        "phpunitgoodpractices/traits": "^1.5.1",
        "symfony/phpunit-bridge": "^4.0"
    },
    "suggest": {
        "ext-mbstring": "For handling non-UTF8 characters in cache signature.",
        "php-cs-fixer/phpunit-constraint-isidenticalstring": "For IsIdenticalString constraint.",
        "php-cs-fixer/phpunit-constraint-xmlmatchesxsd": "For XmlMatchesXsd constraint.",
        "symfony/polyfill-mbstring": "When enabling `ext-mbstring` is not possible."
    },
    "config": {
        "sort-packages": true
    },
<<<<<<< HEAD
=======
    "extra": {
        "branch-alias": {
            "dev-master": "2.14-dev"
        }
    },
>>>>>>> 818e26c1
    "autoload": {
        "psr-4": {
            "PhpCsFixer\\": "src/"
        },
        "classmap": [
            "tests/Test/AbstractFixerTestCase.php",
            "tests/Test/AbstractIntegrationCaseFactory.php",
            "tests/Test/AbstractIntegrationTestCase.php",
            "tests/Test/Assert/AssertTokensTrait.php",
            "tests/Test/IntegrationCase.php",
            "tests/Test/IntegrationCaseFactory.php",
            "tests/Test/IntegrationCaseFactoryInterface.php",
            "tests/Test/InternalIntegrationCaseFactory.php",
            "tests/TestCase.php"
        ]
    },
    "autoload-dev": {
        "psr-4": {
            "PhpCsFixer\\Tests\\": "tests/"
        }
    },
    "bin": [
        "php-cs-fixer"
    ]
}<|MERGE_RESOLUTION|>--- conflicted
+++ resolved
@@ -20,13 +20,8 @@
         "composer/semver": "^1.4",
         "composer/xdebug-handler": "^1.2",
         "doctrine/annotations": "^1.2",
-<<<<<<< HEAD
         "php-cs-fixer/diff": "^2.0",
-        "symfony/console": "^3.2 || ^4.0",
-=======
-        "php-cs-fixer/diff": "^1.3",
         "symfony/console": "^3.4.17 || ^4.1.6",
->>>>>>> 818e26c1
         "symfony/event-dispatcher": "^3.0 || ^4.0",
         "symfony/filesystem": "^3.0 || ^4.0",
         "symfony/finder": "^3.0 || ^4.0",
@@ -61,14 +56,6 @@
     "config": {
         "sort-packages": true
     },
-<<<<<<< HEAD
-=======
-    "extra": {
-        "branch-alias": {
-            "dev-master": "2.14-dev"
-        }
-    },
->>>>>>> 818e26c1
     "autoload": {
         "psr-4": {
             "PhpCsFixer\\": "src/"
