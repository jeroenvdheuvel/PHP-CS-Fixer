--- conflicted
+++ resolved
@@ -20,13 +20,8 @@
         "composer/semver": "^1.4 || ^2.0 || ^3.0",
         "composer/xdebug-handler": "^1.2",
         "doctrine/annotations": "^1.2",
-<<<<<<< HEAD
         "php-cs-fixer/diff": "^2.0",
-        "symfony/console": "^3.4.17 || ^4.1.6 || ^5.0",
-=======
-        "php-cs-fixer/diff": "^1.3",
         "symfony/console": "^3.4.43 || ^4.4.11 || ^5.1.3",
->>>>>>> 00c87c12
         "symfony/event-dispatcher": "^3.0 || ^4.0 || ^5.0",
         "symfony/filesystem": "^3.0 || ^4.0 || ^5.0",
         "symfony/finder": "^3.0 || ^4.0 || ^5.0",
