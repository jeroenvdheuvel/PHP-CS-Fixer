<?php

/*
 * This file is part of PHP CS Fixer.
 *
 * (c) Fabien Potencier <fabien@symfony.com>
 *     Dariusz Rumiński <dariusz.ruminski@gmail.com>
 *
 * This source file is subject to the MIT license that is bundled
 * with this source code in the file LICENSE.
 */

namespace PhpCsFixer\Console\Command;

use PhpCsFixer\Config;
use PhpCsFixer\ConfigInterface;
use PhpCsFixer\ConfigurationException\InvalidConfigurationException;
use PhpCsFixer\Console\ConfigurationResolver;
use PhpCsFixer\Console\Output\ErrorOutput;
use PhpCsFixer\Console\Output\NullOutput;
use PhpCsFixer\Console\Output\ProcessOutput;
use PhpCsFixer\Error\ErrorsManager;
use PhpCsFixer\Report\ReportSummary;
use PhpCsFixer\Runner\Runner;
use PhpCsFixer\ToolInfoInterface;
use Symfony\Component\Console\Command\Command;
use Symfony\Component\Console\Input\InputArgument;
use Symfony\Component\Console\Input\InputInterface;
use Symfony\Component\Console\Input\InputOption;
use Symfony\Component\Console\Output\ConsoleOutputInterface;
use Symfony\Component\Console\Output\OutputInterface;
use Symfony\Component\Console\Terminal;
use Symfony\Component\EventDispatcher\EventDispatcher;
use Symfony\Component\EventDispatcher\EventDispatcherInterface;
use Symfony\Component\Stopwatch\Stopwatch;

/**
 * @author Fabien Potencier <fabien@symfony.com>
 * @author Dariusz Rumiński <dariusz.ruminski@gmail.com>
 *
 * @internal
 */
final class FixCommand extends Command
{
    protected static $defaultName = 'fix';

    /**
     * @var EventDispatcherInterface
     */
    private $eventDispatcher;

    /**
     * @var ErrorsManager
     */
    private $errorsManager;

    /**
     * @var Stopwatch
     */
    private $stopwatch;

    /**
     * @var ConfigInterface
     */
    private $defaultConfig;

    /**
     * @var ToolInfoInterface
     */
    private $toolInfo;

    public function __construct(ToolInfoInterface $toolInfo)
    {
        parent::__construct();

        $this->defaultConfig = new Config();
        $this->errorsManager = new ErrorsManager();
        $this->eventDispatcher = new EventDispatcher();
        $this->stopwatch = new Stopwatch();
        $this->toolInfo = $toolInfo;
    }

    /**
     * {@inheritdoc}
     *
     * Override here to only generate the help copy when used.
     */
    public function getHelp()
    {
        return HelpCommand::getHelpCopy();
    }

    /**
     * {@inheritdoc}
     */
    protected function configure()
    {
        $this
            ->setDefinition(
                [
                    new InputArgument('path', InputArgument::IS_ARRAY, 'The path.'),
                    new InputOption('path-mode', '', InputOption::VALUE_REQUIRED, 'Specify path mode (can be override or intersection).', 'override'),
                    new InputOption('allow-risky', '', InputOption::VALUE_REQUIRED, 'Are risky fixers allowed (can be yes or no).'),
                    new InputOption('config', '', InputOption::VALUE_REQUIRED, 'The path to a .php_cs file.'),
                    new InputOption('dry-run', '', InputOption::VALUE_NONE, 'Only shows which files would have been modified.'),
                    new InputOption('rules', '', InputOption::VALUE_REQUIRED, 'The rules.'),
                    new InputOption('using-cache', '', InputOption::VALUE_REQUIRED, 'Does cache should be used (can be yes or no).'),
                    new InputOption('cache-file', '', InputOption::VALUE_REQUIRED, 'The path to the cache file.'),
                    new InputOption('diff', '', InputOption::VALUE_NONE, 'Also produce diff for each file.'),
                    new InputOption('diff-format', '', InputOption::VALUE_REQUIRED, 'Specify diff format.'),
                    new InputOption('format', '', InputOption::VALUE_REQUIRED, 'To output results in other formats.'),
                    new InputOption('stop-on-violation', '', InputOption::VALUE_NONE, 'Stop execution on first violation.'),
                    new InputOption('show-progress', '', InputOption::VALUE_REQUIRED, 'Type of progress indicator (none, dots).'),
                ]
            )
            ->setDescription('Fixes a directory or a file.')
        ;
    }

    /**
     * {@inheritdoc}
     */
    protected function execute(InputInterface $input, OutputInterface $output)
    {
        $passedConfig = $input->getOption('config');
        $passedRules = $input->getOption('rules');

        if (null !== $passedConfig && null !== $passedRules) {
            throw new InvalidConfigurationException('Passing both `--config` and `--rules` options is not allowed.');
        }

        $resolver = new ConfigurationResolver(
            $this->defaultConfig,
            [
                'allow-risky' => $input->getOption('allow-risky'),
                'config' => $passedConfig,
                'dry-run' => $input->getOption('dry-run'),
                'rules' => $passedRules,
                'path' => $input->getArgument('path'),
                'path-mode' => $input->getOption('path-mode'),
                'using-cache' => $input->getOption('using-cache'),
                'cache-file' => $input->getOption('cache-file'),
                'format' => $input->getOption('format'),
                'diff' => $input->getOption('diff'),
                'diff-format' => $input->getOption('diff-format'),
                'stop-on-violation' => $input->getOption('stop-on-violation'),
                'verbosity' => $output->getVerbosity(),
                'show-progress' => $input->getOption('show-progress'),
            ],
            getcwd(),
            $this->toolInfo
        );

        $reporter = $resolver->getReporter();

        $stdErr = $output instanceof ConsoleOutputInterface
            ? $output->getErrorOutput()
            : ('txt' === $reporter->getFormat() ? $output : null)
        ;

        if (null !== $stdErr) {
<<<<<<< HEAD
=======
            if (OutputInterface::VERBOSITY_VERBOSE <= $verbosity) {
                $stdErr->writeln($this->getApplication()->getLongVersion());
                $stdErr->writeln(sprintf('Runtime: <info>PHP %s</info>', PHP_VERSION));
            }

            if (null !== $passedConfig && null !== $passedRules) {
                if (getenv('PHP_CS_FIXER_FUTURE_MODE')) {
                    throw new \RuntimeException('Passing both `config` and `rules` options is not possible. This check was performed as `PHP_CS_FIXER_FUTURE_MODE` env var is set.');
                }

                $stdErr->writeln([
                    sprintf($stdErr->isDecorated() ? '<bg=yellow;fg=black;>%s</>' : '%s', 'When passing both "--config" and "--rules" the rules within the configuration file are not used.'),
                    sprintf($stdErr->isDecorated() ? '<bg=yellow;fg=black;>%s</>' : '%s', 'Passing both options is deprecated; version v3.0 PHP-CS-Fixer will exit with a configuration error code.'),
                ]);
            }

>>>>>>> 5cbd5e71
            $configFile = $resolver->getConfigFile();
            $stdErr->writeln(sprintf('Loaded config <comment>%s</comment>%s.', $resolver->getConfig()->getName(), null === $configFile ? '' : ' from "'.$configFile.'"'));

            if ($resolver->getUsingCache()) {
                $cacheFile = $resolver->getCacheFile();

                if (is_file($cacheFile)) {
                    $stdErr->writeln(sprintf('Using cache file "%s".', $cacheFile));
                }
            }
        }

        $progressType = $resolver->getProgress();
        $finder = $resolver->getFinder();

        if (null !== $stdErr && $resolver->configFinderIsOverridden()) {
            $stdErr->writeln(
                sprintf($stdErr->isDecorated() ? '<bg=yellow;fg=black;>%s</>' : '%s', 'Paths from configuration file have been overridden by paths provided as command arguments.')
            );
        }

        if ('none' === $progressType || null === $stdErr) {
            $progressOutput = new NullOutput();
        } else {
            $finder = new \ArrayIterator(iterator_to_array($finder));
            $progressOutput = new ProcessOutput(
                $stdErr,
                $this->eventDispatcher,
                (new Terminal())->getWidth(),
                \count($finder)
            );
        }

        $runner = new Runner(
            $finder,
            $resolver->getFixers(),
            $resolver->getDiffer(),
            'none' !== $progressType ? $this->eventDispatcher : null,
            $this->errorsManager,
            $resolver->getLinter(),
            $resolver->isDryRun(),
            $resolver->getCacheManager(),
            $resolver->getDirectory(),
            $resolver->shouldStopOnViolation()
        );

        $this->stopwatch->start('fixFiles');
        $changed = $runner->fix();
        $this->stopwatch->stop('fixFiles');

        $progressOutput->printLegend();

        $fixEvent = $this->stopwatch->getEvent('fixFiles');

        $reportSummary = new ReportSummary(
            $changed,
            $fixEvent->getDuration(),
            $fixEvent->getMemory(),
            OutputInterface::VERBOSITY_VERBOSE <= $verbosity,
            $resolver->isDryRun(),
            $output->isDecorated()
        );

        $output->isDecorated()
            ? $output->write($reporter->generate($reportSummary))
            : $output->write($reporter->generate($reportSummary), false, OutputInterface::OUTPUT_RAW)
        ;

        $invalidErrors = $this->errorsManager->getInvalidErrors();
        $exceptionErrors = $this->errorsManager->getExceptionErrors();
        $lintErrors = $this->errorsManager->getLintErrors();

        if (null !== $stdErr) {
            $errorOutput = new ErrorOutput($stdErr);

            if (\count($invalidErrors) > 0) {
                $errorOutput->listErrors('linting before fixing', $invalidErrors);
            }

            if (\count($exceptionErrors) > 0) {
                $errorOutput->listErrors('fixing', $exceptionErrors);
            }

            if (\count($lintErrors) > 0) {
                $errorOutput->listErrors('linting after fixing', $lintErrors);
            }
        }

        $exitStatusCalculator = new FixCommandExitStatusCalculator();

        return $exitStatusCalculator->calculate(
            $resolver->isDryRun(),
            \count($changed) > 0,
            \count($invalidErrors) > 0,
            \count($exceptionErrors) > 0,
            \count($lintErrors) > 0
        );
    }
}<|MERGE_RESOLUTION|>--- conflicted
+++ resolved
@@ -122,6 +122,8 @@
      */
     protected function execute(InputInterface $input, OutputInterface $output)
     {
+        $verbosity = $output->getVerbosity();
+
         $passedConfig = $input->getOption('config');
         $passedRules = $input->getOption('rules');
 
@@ -144,7 +146,7 @@
                 'diff' => $input->getOption('diff'),
                 'diff-format' => $input->getOption('diff-format'),
                 'stop-on-violation' => $input->getOption('stop-on-violation'),
-                'verbosity' => $output->getVerbosity(),
+                'verbosity' => $verbosity,
                 'show-progress' => $input->getOption('show-progress'),
             ],
             getcwd(),
@@ -159,27 +161,17 @@
         ;
 
         if (null !== $stdErr) {
-<<<<<<< HEAD
-=======
             if (OutputInterface::VERBOSITY_VERBOSE <= $verbosity) {
                 $stdErr->writeln($this->getApplication()->getLongVersion());
                 $stdErr->writeln(sprintf('Runtime: <info>PHP %s</info>', PHP_VERSION));
             }
 
-            if (null !== $passedConfig && null !== $passedRules) {
-                if (getenv('PHP_CS_FIXER_FUTURE_MODE')) {
-                    throw new \RuntimeException('Passing both `config` and `rules` options is not possible. This check was performed as `PHP_CS_FIXER_FUTURE_MODE` env var is set.');
-                }
-
-                $stdErr->writeln([
-                    sprintf($stdErr->isDecorated() ? '<bg=yellow;fg=black;>%s</>' : '%s', 'When passing both "--config" and "--rules" the rules within the configuration file are not used.'),
-                    sprintf($stdErr->isDecorated() ? '<bg=yellow;fg=black;>%s</>' : '%s', 'Passing both options is deprecated; version v3.0 PHP-CS-Fixer will exit with a configuration error code.'),
-                ]);
-            }
-
->>>>>>> 5cbd5e71
             $configFile = $resolver->getConfigFile();
             $stdErr->writeln(sprintf('Loaded config <comment>%s</comment>%s.', $resolver->getConfig()->getName(), null === $configFile ? '' : ' from "'.$configFile.'"'));
+
+            if (OutputInterface::VERBOSITY_VERBOSE <= $verbosity) {
+                $stdErr->writeln(sprintf('Runtime: <info>PHP %s</info>', PHP_VERSION));
+            }
 
             if ($resolver->getUsingCache()) {
                 $cacheFile = $resolver->getCacheFile();
