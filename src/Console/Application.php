<?php

/*
 * This file is part of PHP CS Fixer.
 *
 * (c) Fabien Potencier <fabien@symfony.com>
 *     Dariusz Rumiński <dariusz.ruminski@gmail.com>
 *
 * This source file is subject to the MIT license that is bundled
 * with this source code in the file LICENSE.
 */

namespace PhpCsFixer\Console;

use PhpCsFixer\Console\Command\DescribeCommand;
use PhpCsFixer\Console\Command\FixCommand;
use PhpCsFixer\Console\Command\HelpCommand;
use PhpCsFixer\Console\Command\ReadmeCommand;
use PhpCsFixer\Console\Command\SelfUpdateCommand;
use PhpCsFixer\Console\SelfUpdate\GithubClient;
use PhpCsFixer\Console\SelfUpdate\NewVersionChecker;
use PhpCsFixer\PharChecker;
use PhpCsFixer\ToolInfo;
use Symfony\Component\Console\Application as BaseApplication;
use Symfony\Component\Console\Command\ListCommand;
use Symfony\Component\Console\Input\InputInterface;
use Symfony\Component\Console\Output\ConsoleOutputInterface;
use Symfony\Component\Console\Output\OutputInterface;

/**
 * @author Fabien Potencier <fabien@symfony.com>
 * @author Dariusz Rumiński <dariusz.ruminski@gmail.com>
 *
 * @internal
 */
final class Application extends BaseApplication
{
<<<<<<< HEAD
    const VERSION = '2.10.1';
    const VERSION_CODENAME = 'Bowling Bear';
=======
    const VERSION = '2.9.3';
    const VERSION_CODENAME = 'Speechless';
>>>>>>> 39b91d8d

    /**
     * @var ToolInfo
     */
    private $toolInfo;

    public function __construct()
    {
        error_reporting(-1);

        parent::__construct('PHP CS Fixer', self::VERSION);

        $this->toolInfo = new ToolInfo();

        $this->add(new DescribeCommand());
        $this->add(new FixCommand($this->toolInfo));
        $this->add(new ReadmeCommand());
        $this->add(new SelfUpdateCommand(
            new NewVersionChecker(new GithubClient()),
            $this->toolInfo,
            new PharChecker()
        ));
    }

    /**
     * {@inheritdoc}
     */
    public function doRun(InputInterface $input, OutputInterface $output)
    {
        $stdErr = $output instanceof ConsoleOutputInterface
            ? $output->getErrorOutput()
            : ($input->hasParameterOption('--format', true) && 'txt' !== $input->getParameterOption('--format', null, true) ? null : $output)
        ;
        if (null !== $stdErr) {
            $warningsDetector = new WarningsDetector($this->toolInfo);
            $warningsDetector->detectOldVendor();
            $warningsDetector->detectOldMajor();
            if (FixCommand::COMMAND_NAME === $this->getCommandName($input)) {
                $warningsDetector->detectXdebug();
            }
            foreach ($warningsDetector->getWarnings() as $warning) {
                $stdErr->writeln(sprintf($stdErr->isDecorated() ? '<bg=yellow;fg=black;>%s</>' : '%s', $warning));
            }
        }

        return parent::doRun($input, $output);
    }

    /**
     * {@inheritdoc}
     */
    public function getLongVersion()
    {
        $version = parent::getLongVersion();
        if (self::VERSION_CODENAME) {
            $version .= ' <info>'.self::VERSION_CODENAME.'</info>';
        }
        $version .= ' by <comment>Fabien Potencier</comment> and <comment>Dariusz Ruminski</comment>';

        $commit = '@git-commit@';

        if ('@'.'git-commit@' !== $commit) {
            $version .= ' ('.substr($commit, 0, 7).')';
        }

        return $version;
    }

    /**
     * {@inheritdoc}
     */
    protected function getDefaultCommands()
    {
        return [new HelpCommand(), new ListCommand()];
    }
}<|MERGE_RESOLUTION|>--- conflicted
+++ resolved
@@ -35,13 +35,8 @@
  */
 final class Application extends BaseApplication
 {
-<<<<<<< HEAD
-    const VERSION = '2.10.1';
+    const VERSION = '2.10.2';
     const VERSION_CODENAME = 'Bowling Bear';
-=======
-    const VERSION = '2.9.3';
-    const VERSION_CODENAME = 'Speechless';
->>>>>>> 39b91d8d
 
     /**
      * @var ToolInfo
