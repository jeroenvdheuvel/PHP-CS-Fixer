<?php

/*
 * This file is part of PHP CS Fixer.
 *
 * (c) Fabien Potencier <fabien@symfony.com>
 *     Dariusz Rumiński <dariusz.ruminski@gmail.com>
 *
 * This source file is subject to the MIT license that is bundled
 * with this source code in the file LICENSE.
 */

namespace PhpCsFixer\Console;

use PhpCsFixer\Console\Command\DescribeCommand;
use PhpCsFixer\Console\Command\FixCommand;
use PhpCsFixer\Console\Command\HelpCommand;
use PhpCsFixer\Console\Command\ReadmeCommand;
use PhpCsFixer\Console\Command\SelfUpdateCommand;
use Symfony\Component\Console\Application as BaseApplication;
use Symfony\Component\Console\Command\ListCommand;
use Symfony\Component\Console\Input\InputInterface;
use Symfony\Component\Console\Output\ConsoleOutputInterface;
use Symfony\Component\Console\Output\OutputInterface;

/**
 * @author Fabien Potencier <fabien@symfony.com>
 * @author Dariusz Rumiński <dariusz.ruminski@gmail.com>
 *
 * @internal
 */
final class Application extends BaseApplication
{
<<<<<<< HEAD
    const VERSION = '2.7.1';
    const VERSION_CODENAME = 'Sandy Pool';
=======
    const VERSION = '2.2.9-DEV';
>>>>>>> cdc9bfc1

    public function __construct()
    {
        error_reporting(-1);

        parent::__construct('PHP CS Fixer', self::VERSION);

        $this->add(new DescribeCommand());
        $this->add(new FixCommand());
        $this->add(new ReadmeCommand());
        $this->add(new SelfUpdateCommand());
    }

    /**
     * {@inheritdoc}
     */
    public function doRun(InputInterface $input, OutputInterface $output)
    {
        $stdErr = $output instanceof ConsoleOutputInterface
            ? $output->getErrorOutput()
            : ($input->hasParameterOption('--format', true) && 'txt' !== $input->getParameterOption('--format', null, true) ? null : $output)
        ;
        if (null !== $stdErr) {
            $warningsDetector = new WarningsDetector();
            $warningsDetector->detectOldVendor();
            $warningsDetector->detectOldMajor();
            if (FixCommand::COMMAND_NAME === $this->getCommandName($input)) {
                $warningsDetector->detectXdebug();
            }
            foreach ($warningsDetector->getWarnings() as $warning) {
                $stdErr->writeln(sprintf($stdErr->isDecorated() ? '<bg=yellow;fg=black;>%s</>' : '%s', $warning));
            }
        }

        return parent::doRun($input, $output);
    }

    /**
     * {@inheritdoc}
     */
    public function getLongVersion()
    {
        $version = parent::getLongVersion();
        if (self::VERSION_CODENAME) {
            $version .= ' <info>'.self::VERSION_CODENAME.'</info>';
        }
        $version .= ' by <comment>Fabien Potencier</comment> and <comment>Dariusz Ruminski</comment>';

        $commit = '@git-commit@';

        if ('@'.'git-commit@' !== $commit) {
            $version .= ' ('.substr($commit, 0, 7).')';
        }

        return $version;
    }

    /**
     * {@inheritdoc}
     */
    protected function getDefaultCommands()
    {
        return [new HelpCommand(), new ListCommand()];
    }
}<|MERGE_RESOLUTION|>--- conflicted
+++ resolved
@@ -31,12 +31,8 @@
  */
 final class Application extends BaseApplication
 {
-<<<<<<< HEAD
-    const VERSION = '2.7.1';
+    const VERSION = '2.7.2-DEV';
     const VERSION_CODENAME = 'Sandy Pool';
-=======
-    const VERSION = '2.2.9-DEV';
->>>>>>> cdc9bfc1
 
     public function __construct()
     {
