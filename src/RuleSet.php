<?php

/*
 * This file is part of PHP CS Fixer.
 *
 * (c) Fabien Potencier <fabien@symfony.com>
 *     Dariusz Rumiński <dariusz.ruminski@gmail.com>
 *
 * This source file is subject to the MIT license that is bundled
 * with this source code in the file LICENSE.
 */

namespace PhpCsFixer;

/**
 * Set of rules to be used by fixer.
 *
 * @author Dariusz Rumiński <dariusz.ruminski@gmail.com>
 * @author SpacePossum
 *
 * @internal
 */
final class RuleSet implements RuleSetInterface
{
    private $setDefinitions = [
        '@PSR1' => [
            'encoding' => true,
            'full_opening_tag' => true,
        ],
        '@PSR2' => [
            '@PSR1' => true,
            'blank_line_after_namespace' => true,
            'braces' => true,
            'class_definition' => true,
            'elseif' => true,
            'function_declaration' => true,
            'indentation_type' => true,
            'line_ending' => true,
            'lowercase_constants' => true,
            'lowercase_keywords' => true,
            'method_argument_space' => ['ensure_fully_multiline' => true],
            'no_break_comment' => true,
            'no_closing_tag' => true,
            'no_spaces_after_function_name' => true,
            'no_spaces_inside_parenthesis' => true,
            'no_trailing_whitespace' => true,
            'no_trailing_whitespace_in_comment' => true,
            'single_blank_line_at_eof' => true,
            'single_class_element_per_statement' => ['elements' => ['property']],
            'single_import_per_statement' => true,
            'single_line_after_imports' => true,
            'switch_case_semicolon_to_colon' => true,
            'switch_case_space' => true,
            'visibility_required' => true,
        ],
        '@Symfony' => [
            '@PSR2' => true,
            'binary_operator_spaces' => [
                'align_double_arrow' => false,
                'align_equals' => false,
            ],
            'blank_line_after_opening_tag' => true,
            'blank_line_before_statement' => [
                'statements' => ['return'],
            ],
            'braces' => [
                'allow_single_line_closure' => true,
            ],
            'cast_spaces' => true,
            'class_definition' => ['singleLine' => true],
            'concat_space' => ['spacing' => 'none'],
            'declare_equal_normalize' => true,
            'function_typehint_space' => true,
            'hash_to_slash_comment' => true,
            'include' => true,
            'lowercase_cast' => true,
            'magic_constant_casing' => true,
            'method_argument_space' => true,
            'method_separation' => true,
            'native_function_casing' => true,
            'new_with_braces' => true,
            'no_blank_lines_after_class_opening' => true,
            'no_blank_lines_after_phpdoc' => true,
            'no_empty_comment' => true,
            'no_empty_phpdoc' => true,
            'no_empty_statement' => true,
            'no_extra_consecutive_blank_lines' => ['tokens' => [
                'curly_brace_block',
                'extra',
                'parenthesis_brace_block',
                'square_brace_block',
                'throw',
                'use',
            ]],
            'no_leading_import_slash' => true,
            'no_leading_namespace_whitespace' => true,
            'no_mixed_echo_print' => ['use' => 'echo'],
            'no_multiline_whitespace_around_double_arrow' => true,
            'no_short_bool_cast' => true,
            'no_singleline_whitespace_before_semicolons' => true,
            'no_spaces_around_offset' => true,
            'no_trailing_comma_in_list_call' => true,
            'no_trailing_comma_in_singleline_array' => true,
            'no_unneeded_control_parentheses' => true,
            'no_unused_imports' => true,
            'no_whitespace_before_comma_in_array' => true,
            'no_whitespace_in_blank_line' => true,
            'normalize_index_brace' => true,
            'object_operator_without_whitespace' => true,
            'php_unit_fqcn_annotation' => true,
            'phpdoc_align' => true,
            'phpdoc_annotation_without_dot' => true,
            'phpdoc_indent' => true,
            'phpdoc_inline_tag' => true,
            'phpdoc_no_access' => true,
            'phpdoc_no_alias_tag' => true,
            'phpdoc_no_empty_return' => true,
            'phpdoc_no_package' => true,
            'phpdoc_no_useless_inheritdoc' => true,
            'phpdoc_return_self_reference' => true,
            'phpdoc_scalar' => true,
            'phpdoc_separation' => true,
            'phpdoc_single_line_var_spacing' => true,
            'phpdoc_summary' => true,
            'phpdoc_to_comment' => true,
            'phpdoc_trim' => true,
            'phpdoc_types' => true,
            'phpdoc_var_without_name' => true,
            'pre_increment' => true,
            'protected_to_private' => true,
            'return_type_declaration' => true,
            'self_accessor' => true,
            'short_scalar_cast' => true,
            'single_blank_line_before_namespace' => true,
            'single_class_element_per_statement' => true,
            'single_quote' => true,
            'space_after_semicolon' => true,
            'standardize_not_equals' => true,
            'ternary_operator_spaces' => true,
            'trailing_comma_in_multiline_array' => true,
            'trim_array_spaces' => true,
            'unary_operator_spaces' => true,
            'whitespace_after_comma_in_array' => true,
        ],
        '@Symfony:risky' => [
            'dir_constant' => true,
            'ereg_to_preg' => true,
            'function_to_constant' => true,
            'is_null' => true,
            'modernize_types_casting' => true,
            'no_alias_functions' => true,
            'non_printable_character' => true,
            'php_unit_construct' => true,
            'php_unit_dedicate_assert' => true,
            'psr4' => true,
            'silenced_deprecation_error' => true,
        ],
        '@PHP56Migration' => [
            'pow_to_exponentiation' => true,
        ],
        '@PHP70Migration' => [
            '@PHP56Migration' => true,
<<<<<<< HEAD
            'non_printable_character' => [
                'use_escape_sequences_in_strings' => true,
            ],
            'random_api_migration' => [
=======
            'random_api_migration' => ['replacements' => [
>>>>>>> 544c5b77
                'mt_rand' => 'random_int',
                'rand' => 'random_int',
            ]],
            'ternary_to_null_coalescing' => true,
        ],
        '@PHP70Migration:risky' => [
            'declare_strict_types' => true,
        ],
        '@PHP71Migration' => [
            '@PHP70Migration' => true,
            'visibility_required' => ['elements' => [
                'const',
                'method',
                'property',
            ]],
        ],
        '@PHP71Migration:risky' => [
            '@PHP70Migration:risky' => true,
            'void_return' => true,
        ],
    ];

    /**
     * Set that was used to generate group of rules.
     *
     * The key is name of rule or set, value is bool if the rule/set should be used.
     *
     * @var array
     */
    private $set;

    /**
     * Group of rules generated from input set.
     *
     * The key is name of rule, value is bool if the rule/set should be used.
     * The key must not point to any set.
     *
     * @var array
     */
    private $rules;

    public function __construct(array $set = [])
    {
        foreach ($set as $key => $value) {
            if (is_int($key)) {
                throw new \InvalidArgumentException(sprintf('Missing value for "%s" rule/set.', $value));
            }
        }

        $this->set = $set;
        $this->resolveSet();
    }

    public static function create(array $set = [])
    {
        return new self($set);
    }

    /**
     * {@inheritdoc}
     */
    public function hasRule($rule)
    {
        return array_key_exists($rule, $this->rules);
    }

    /**
     * {@inheritdoc}
     */
    public function getRuleConfiguration($rule)
    {
        if (!$this->hasRule($rule)) {
            throw new \InvalidArgumentException(sprintf('Rule "%s" is not in the set.', $rule));
        }

        if ($this->rules[$rule] === true) {
            return null;
        }

        return $this->rules[$rule];
    }

    /**
     * {@inheritdoc}
     */
    public function getRules()
    {
        return $this->rules;
    }

    /**
     * {@inheritdoc}
     */
    public function getSetDefinitionNames()
    {
        return array_keys($this->setDefinitions);
    }

    /**
     * @param string $name name of set
     *
     * @return array
     */
    private function getSetDefinition($name)
    {
        if (!isset($this->setDefinitions[$name])) {
            throw new \InvalidArgumentException(sprintf('Set "%s" does not exist.', $name));
        }

        return $this->setDefinitions[$name];
    }

    /**
     * Resolve input set into group of rules.
     *
     * @return $this
     */
    private function resolveSet()
    {
        $rules = $this->set;
        $resolvedRules = [];

        // expand sets
        foreach ($rules as $name => $value) {
            if ('@' === $name[0]) {
                if (!is_bool($value)) {
                    throw new \UnexpectedValueException(sprintf('Nested rule set "%s" configuration must be a boolean.', $name));
                }

                $set = $this->resolveSubset($name, $value);
                $resolvedRules = array_merge($resolvedRules, $set);
            } else {
                $resolvedRules[$name] = $value;
            }
        }

        // filter out all resolvedRules that are off
        $resolvedRules = array_filter($resolvedRules);

        $this->rules = $resolvedRules;

        return $this;
    }

    /**
     * Resolve set rules as part of another set.
     *
     * If set value is false then disable all fixers in set,
     * if not then get value from set item.
     *
     * @param string $setName
     * @param bool   $setValue
     *
     * @return array
     */
    private function resolveSubset($setName, $setValue)
    {
        $rules = $this->getSetDefinition($setName);
        foreach ($rules as $name => $value) {
            if ('@' === $name[0]) {
                $set = $this->resolveSubset($name, $setValue);
                unset($rules[$name]);
                $rules = array_merge($rules, $set);
            } elseif (!$setValue) {
                $rules[$name] = false;
            } else {
                $rules[$name] = $value;
            }
        }

        return $rules;
    }
}<|MERGE_RESOLUTION|>--- conflicted
+++ resolved
@@ -160,14 +160,10 @@
         ],
         '@PHP70Migration' => [
             '@PHP56Migration' => true,
-<<<<<<< HEAD
             'non_printable_character' => [
                 'use_escape_sequences_in_strings' => true,
             ],
-            'random_api_migration' => [
-=======
             'random_api_migration' => ['replacements' => [
->>>>>>> 544c5b77
                 'mt_rand' => 'random_int',
                 'rand' => 'random_int',
             ]],
