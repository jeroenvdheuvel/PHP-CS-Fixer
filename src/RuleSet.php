<?php

/*
 * This file is part of PHP CS Fixer.
 *
 * (c) Fabien Potencier <fabien@symfony.com>
 *     Dariusz Rumiński <dariusz.ruminski@gmail.com>
 *
 * This source file is subject to the MIT license that is bundled
 * with this source code in the file LICENSE.
 */

namespace PhpCsFixer;

use PhpCsFixer\Fixer\PhpUnit\PhpUnitTargetVersion;

/**
 * Set of rules to be used by fixer.
 *
 * @author Dariusz Rumiński <dariusz.ruminski@gmail.com>
 * @author SpacePossum
 *
 * @internal
 */
final class RuleSet implements RuleSetInterface
{
    private $setDefinitions = [
        '@PSR1' => [
            'encoding' => true,
            'full_opening_tag' => true,
        ],
        '@PSR2' => [
            '@PSR1' => true,
            'blank_line_after_namespace' => true,
            'braces' => true,
            'class_definition' => true,
            'elseif' => true,
            'function_declaration' => true,
            'indentation_type' => true,
            'line_ending' => true,
            'lowercase_constants' => true,
            'lowercase_keywords' => true,
            'method_argument_space' => ['ensure_fully_multiline' => true],
            'no_break_comment' => true,
            'no_closing_tag' => true,
            'no_spaces_after_function_name' => true,
            'no_spaces_inside_parenthesis' => true,
            'no_trailing_whitespace' => true,
            'no_trailing_whitespace_in_comment' => true,
            'single_blank_line_at_eof' => true,
            'single_class_element_per_statement' => ['elements' => ['property']],
            'single_import_per_statement' => true,
            'single_line_after_imports' => true,
            'switch_case_semicolon_to_colon' => true,
            'switch_case_space' => true,
            'visibility_required' => true,
        ],
        '@Symfony' => [
            '@PSR2' => true,
            'binary_operator_spaces' => true,
            'blank_line_after_opening_tag' => true,
            'blank_line_before_statement' => [
                'statements' => ['return'],
            ],
            'braces' => [
                'allow_single_line_closure' => true,
            ],
            'cast_spaces' => true,
<<<<<<< HEAD
            'class_attributes_separation' => ['elements' => ['method']],
            'class_definition' => ['singleLine' => true],
            'concat_space' => ['spacing' => 'none'],
=======
            'class_definition' => array('single_line' => true),
            'concat_space' => array('spacing' => 'none'),
>>>>>>> 3360e862
            'declare_equal_normalize' => true,
            'function_typehint_space' => true,
            'include' => true,
            'increment_style' => true,
            'lowercase_cast' => true,
            'magic_constant_casing' => true,
            'method_argument_space' => true,
            'native_function_casing' => true,
            'new_with_braces' => true,
            'no_blank_lines_after_class_opening' => true,
            'no_blank_lines_after_phpdoc' => true,
            'no_empty_comment' => true,
            'no_empty_phpdoc' => true,
            'no_empty_statement' => true,
            'no_extra_blank_lines' => ['tokens' => [
                'curly_brace_block',
                'extra',
                'parenthesis_brace_block',
                'square_brace_block',
                'throw',
                'use',
            ]],
            'no_leading_import_slash' => true,
            'no_leading_namespace_whitespace' => true,
            'no_mixed_echo_print' => ['use' => 'echo'],
            'no_multiline_whitespace_around_double_arrow' => true,
            'no_short_bool_cast' => true,
            'no_singleline_whitespace_before_semicolons' => true,
            'no_spaces_around_offset' => true,
            'no_trailing_comma_in_list_call' => true,
            'no_trailing_comma_in_singleline_array' => true,
            'no_unneeded_control_parentheses' => true,
            'no_unneeded_curly_braces' => true,
            'no_unneeded_final_method' => true,
            'no_unused_imports' => true,
            'no_whitespace_before_comma_in_array' => true,
            'no_whitespace_in_blank_line' => true,
            'normalize_index_brace' => true,
            'object_operator_without_whitespace' => true,
            'php_unit_fqcn_annotation' => true,
            'phpdoc_align' => [
                // @TODO: on 3.0 switch whole rule to `=> true`, currently we use custom config that will be default on 3.0
                'tags' => [
                    'method',
                    'param',
                    'property',
                    'return',
                    'throws',
                    'type',
                    'var',
                ],
            ],
            'phpdoc_annotation_without_dot' => true,
            'phpdoc_indent' => true,
            'phpdoc_inline_tag' => true,
            'phpdoc_no_access' => true,
            'phpdoc_no_alias_tag' => true,
            'phpdoc_no_empty_return' => true,
            'phpdoc_no_package' => true,
            'phpdoc_no_useless_inheritdoc' => true,
            'phpdoc_return_self_reference' => true,
            'phpdoc_scalar' => true,
            'phpdoc_separation' => true,
            'phpdoc_single_line_var_spacing' => true,
            'phpdoc_summary' => true,
            'phpdoc_to_comment' => true,
            'phpdoc_trim' => true,
            'phpdoc_types' => true,
            'phpdoc_var_without_name' => true,
            'protected_to_private' => true,
            'return_type_declaration' => true,
            'semicolon_after_instruction' => true,
            'short_scalar_cast' => true,
            'single_blank_line_before_namespace' => true,
            'single_class_element_per_statement' => true,
            'single_line_comment_style' => [
                'comment_types' => ['hash'],
            ],
            'single_quote' => true,
            'space_after_semicolon' => [
                'remove_in_empty_for_expressions' => true,
            ],
            'standardize_increment' => true,
            'standardize_not_equals' => true,
            'ternary_operator_spaces' => true,
            'trailing_comma_in_multiline_array' => true,
            'trim_array_spaces' => true,
            'unary_operator_spaces' => true,
            'whitespace_after_comma_in_array' => true,
            'yoda_style' => true,
        ],
        '@Symfony:risky' => [
            'dir_constant' => true,
            'ereg_to_preg' => true,
            'function_to_constant' => true,
            'is_null' => true,
            'modernize_types_casting' => true,
            'no_alias_functions' => true,
            'no_homoglyph_names' => true,
            'non_printable_character' => [
                'use_escape_sequences_in_strings' => false,
            ],
            'php_unit_construct' => true,
            'psr4' => true,
            'self_accessor' => true,
            'silenced_deprecation_error' => true,
        ],
        '@DoctrineAnnotation' => [
            'doctrine_annotation_array_assignment' => [
                'operator' => ':',
            ],
            'doctrine_annotation_braces' => true,
            'doctrine_annotation_indentation' => true,
            'doctrine_annotation_spaces' => [
                'before_array_assignments_colon' => false,
            ],
        ],
        '@PHP56Migration' => [],
        '@PHP56Migration:risky' => [
            'pow_to_exponentiation' => true,
        ],
        '@PHP70Migration' => [
            '@PHP56Migration' => true,
            'ternary_to_null_coalescing' => true,
        ],
        '@PHP70Migration:risky' => [
            '@PHP56Migration:risky' => true,
            'declare_strict_types' => true,
            'non_printable_character' => [
                'use_escape_sequences_in_strings' => true,
            ],
            'random_api_migration' => ['replacements' => [
                'mt_rand' => 'random_int',
                'rand' => 'random_int',
            ]],
        ],
        '@PHP71Migration' => [
            '@PHP70Migration' => true,
            'visibility_required' => ['elements' => [
                'const',
                'method',
                'property',
            ]],
        ],
        '@PHP71Migration:risky' => [
            '@PHP70Migration:risky' => true,
            'void_return' => true,
        ],
        '@PHPUnit30Migration:risky' => [
            'php_unit_dedicate_assert' => ['target' => PhpUnitTargetVersion::VERSION_3_0],
        ],
        '@PHPUnit32Migration:risky' => [
            '@PHPUnit30Migration:risky' => true,
            'php_unit_no_expectation_annotation' => ['target' => PhpUnitTargetVersion::VERSION_3_2],
        ],
        '@PHPUnit35Migration:risky' => [
            '@PHPUnit32Migration:risky' => true,
            'php_unit_dedicate_assert' => ['target' => PhpUnitTargetVersion::VERSION_3_5],
        ],
        '@PHPUnit43Migration:risky' => [
            '@PHPUnit35Migration:risky' => true,
            'php_unit_no_expectation_annotation' => ['target' => PhpUnitTargetVersion::VERSION_4_3],
        ],
        '@PHPUnit48Migration:risky' => [
            '@PHPUnit43Migration:risky' => true,
            'php_unit_namespaced' => ['target' => PhpUnitTargetVersion::VERSION_4_8],
        ],
        '@PHPUnit50Migration:risky' => [
            '@PHPUnit48Migration:risky' => true,
            'php_unit_dedicate_assert' => ['target' => PhpUnitTargetVersion::VERSION_5_0],
        ],
        '@PHPUnit52Migration:risky' => [
            '@PHPUnit50Migration:risky' => true,
            'php_unit_expectation' => ['target' => PhpUnitTargetVersion::VERSION_5_2],
        ],
        '@PHPUnit54Migration:risky' => [
            '@PHPUnit52Migration:risky' => true,
            'php_unit_mock' => ['target' => PhpUnitTargetVersion::VERSION_5_4],
        ],
        '@PHPUnit55Migration:risky' => [
            '@PHPUnit54Migration:risky' => true,
            'php_unit_mock' => ['target' => PhpUnitTargetVersion::VERSION_5_5],
        ],
        '@PHPUnit56Migration:risky' => [
            '@PHPUnit55Migration:risky' => true,
            'php_unit_dedicate_assert' => ['target' => PhpUnitTargetVersion::VERSION_5_6],
            'php_unit_expectation' => ['target' => PhpUnitTargetVersion::VERSION_5_6],
        ],
        '@PHPUnit57Migration:risky' => [
            '@PHPUnit56Migration:risky' => true,
            'php_unit_namespaced' => ['target' => PhpUnitTargetVersion::VERSION_5_7],
        ],
        '@PHPUnit60Migration:risky' => [
            '@PHPUnit57Migration:risky' => true,
            'php_unit_namespaced' => ['target' => PhpUnitTargetVersion::VERSION_6_0],
        ],
    ];

    /**
     * Set that was used to generate group of rules.
     *
     * The key is name of rule or set, value is bool if the rule/set should be used.
     *
     * @var array
     */
    private $set;

    /**
     * Group of rules generated from input set.
     *
     * The key is name of rule, value is bool if the rule/set should be used.
     * The key must not point to any set.
     *
     * @var array
     */
    private $rules;

    public function __construct(array $set = [])
    {
        foreach ($set as $key => $value) {
            if (is_int($key)) {
                throw new \InvalidArgumentException(sprintf('Missing value for "%s" rule/set.', $value));
            }
        }

        $this->set = $set;
        $this->resolveSet();
    }

    public static function create(array $set = [])
    {
        return new self($set);
    }

    /**
     * {@inheritdoc}
     */
    public function hasRule($rule)
    {
        return array_key_exists($rule, $this->rules);
    }

    /**
     * {@inheritdoc}
     */
    public function getRuleConfiguration($rule)
    {
        if (!$this->hasRule($rule)) {
            throw new \InvalidArgumentException(sprintf('Rule "%s" is not in the set.', $rule));
        }

        if (true === $this->rules[$rule]) {
            return null;
        }

        return $this->rules[$rule];
    }

    /**
     * {@inheritdoc}
     */
    public function getRules()
    {
        return $this->rules;
    }

    /**
     * {@inheritdoc}
     */
    public function getSetDefinitionNames()
    {
        return array_keys($this->setDefinitions);
    }

    /**
     * @param string $name name of set
     *
     * @return array
     */
    private function getSetDefinition($name)
    {
        if (!isset($this->setDefinitions[$name])) {
            throw new \InvalidArgumentException(sprintf('Set "%s" does not exist.', $name));
        }

        return $this->setDefinitions[$name];
    }

    /**
     * Resolve input set into group of rules.
     *
     * @return $this
     */
    private function resolveSet()
    {
        $rules = $this->set;
        $resolvedRules = [];

        // expand sets
        foreach ($rules as $name => $value) {
            if ('@' === $name[0]) {
                if (!is_bool($value)) {
                    throw new \UnexpectedValueException(sprintf('Nested rule set "%s" configuration must be a boolean.', $name));
                }

                $set = $this->resolveSubset($name, $value);
                $resolvedRules = array_merge($resolvedRules, $set);
            } else {
                $resolvedRules[$name] = $value;
            }
        }

        // filter out all resolvedRules that are off
        $resolvedRules = array_filter($resolvedRules);

        $this->rules = $resolvedRules;

        return $this;
    }

    /**
     * Resolve set rules as part of another set.
     *
     * If set value is false then disable all fixers in set,
     * if not then get value from set item.
     *
     * @param string $setName
     * @param bool   $setValue
     *
     * @return array
     */
    private function resolveSubset($setName, $setValue)
    {
        $rules = $this->getSetDefinition($setName);
        foreach ($rules as $name => $value) {
            if ('@' === $name[0]) {
                $set = $this->resolveSubset($name, $setValue);
                unset($rules[$name]);
                $rules = array_merge($rules, $set);
            } elseif (!$setValue) {
                $rules[$name] = false;
            } else {
                $rules[$name] = $value;
            }
        }

        return $rules;
    }
}<|MERGE_RESOLUTION|>--- conflicted
+++ resolved
@@ -66,14 +66,9 @@
                 'allow_single_line_closure' => true,
             ],
             'cast_spaces' => true,
-<<<<<<< HEAD
             'class_attributes_separation' => ['elements' => ['method']],
-            'class_definition' => ['singleLine' => true],
+            'class_definition' => ['single_line' => true],
             'concat_space' => ['spacing' => 'none'],
-=======
-            'class_definition' => array('single_line' => true),
-            'concat_space' => array('spacing' => 'none'),
->>>>>>> 3360e862
             'declare_equal_normalize' => true,
             'function_typehint_space' => true,
             'include' => true,
