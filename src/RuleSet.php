--- conflicted
+++ resolved
@@ -338,11 +338,7 @@
             '@Symfony:risky' => true,
             'comment_to_phpdoc' => true,
             'final_internal_class' => true,
-<<<<<<< HEAD
-=======
-            'logical_operators' => true,
             'no_alias_functions' => ['sets' => ['@all']],
->>>>>>> 60e3c3b9
             'no_unreachable_default_argument_value' => true,
             'no_unset_on_property' => true,
             'php_unit_strict' => true,
