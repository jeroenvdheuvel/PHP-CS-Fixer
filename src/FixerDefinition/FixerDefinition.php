<?php

declare(strict_types=1);

/*
 * This file is part of PHP CS Fixer.
 *
 * (c) Fabien Potencier <fabien@symfony.com>
 *     Dariusz Rumiński <dariusz.ruminski@gmail.com>
 *
 * This source file is subject to the MIT license that is bundled
 * with this source code in the file LICENSE.
 */

namespace PhpCsFixer\FixerDefinition;

/**
 * @author Dariusz Rumiński <dariusz.ruminski@gmail.com>
 */
final class FixerDefinition implements FixerDefinitionInterface
{
    /**
     * @var null|string
     */
    private $riskyDescription;
<<<<<<< HEAD
=======

    private $configurationDescription;

    private $defaultConfiguration;

    /**
     * @var CodeSampleInterface[]
     */
>>>>>>> 99658116
    private $codeSamples;

    /**
     * @var string
     */
    private $summary;

    /**
     * @var null|string
     */
    private $description;

    /**
     * @param CodeSampleInterface[] $codeSamples      array of samples, where single sample is [code, configuration]
     * @param null|string           $riskyDescription null for non-risky fixer
     */
    public function __construct(
        string $summary,
        array $codeSamples,
        ?string $description = null,
        ?string $riskyDescription = null
    ) {
        $this->summary = $summary;
        $this->codeSamples = $codeSamples;
        $this->description = $description;
        $this->riskyDescription = $riskyDescription;
    }

    public function getSummary(): string
    {
        return $this->summary;
    }

    public function getDescription(): ?string
    {
        return $this->description;
    }

    public function getRiskyDescription(): ?string
    {
        return $this->riskyDescription;
    }

    public function getCodeSamples(): array
    {
        return $this->codeSamples;
    }
}<|MERGE_RESOLUTION|>--- conflicted
+++ resolved
@@ -23,17 +23,10 @@
      * @var null|string
      */
     private $riskyDescription;
-<<<<<<< HEAD
-=======
-
-    private $configurationDescription;
-
-    private $defaultConfiguration;
 
     /**
      * @var CodeSampleInterface[]
      */
->>>>>>> 99658116
     private $codeSamples;
 
     /**
