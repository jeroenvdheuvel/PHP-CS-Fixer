--- conflicted
+++ resolved
@@ -19,13 +19,10 @@
 use PhpCsFixer\Fixer\DefinedFixerInterface;
 use PhpCsFixer\Fixer\FixerInterface;
 use PhpCsFixer\Fixer\WhitespacesAwareFixerInterface;
-<<<<<<< HEAD
 use PhpCsFixer\FixerConfiguration\FixerConfigurationResolverInterface;
+use PhpCsFixer\Tokenizer\Tokens;
 use Symfony\Component\OptionsResolver\Exception\ExceptionInterface;
 use Symfony\Component\OptionsResolver\Exception\MissingOptionsException;
-=======
-use PhpCsFixer\Tokenizer\Tokens;
->>>>>>> b44c48d1
 
 /**
  * @author Dariusz Rumiński <dariusz.ruminski@gmail.com>
@@ -165,7 +162,8 @@
         $this->whitespacesConfig = $config;
     }
 
-<<<<<<< HEAD
+    abstract protected function applyFix(\SplFileInfo $file, Tokens $tokens);
+
     /**
      * @return FixerConfigurationResolverInterface
      */
@@ -177,9 +175,6 @@
 
         throw new \LogicException('Not implemented.');
     }
-=======
-    abstract protected function applyFix(\SplFileInfo $file, Tokens $tokens);
->>>>>>> b44c48d1
 
     private function getDefaultWhitespacesFixerConfig()
     {
