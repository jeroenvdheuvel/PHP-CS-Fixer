--- conflicted
+++ resolved
@@ -16,8 +16,9 @@
 
 use PhpCsFixer\DocBlock\Annotation;
 use PhpCsFixer\DocBlock\DocBlock;
-use PhpCsFixer\Fixer\ConfigurationDefinitionFixerInterface;
+use PhpCsFixer\Fixer\ConfigurableFixerInterface;
 use PhpCsFixer\FixerConfiguration\FixerConfigurationResolver;
+use PhpCsFixer\FixerConfiguration\FixerConfigurationResolverInterface;
 use PhpCsFixer\FixerConfiguration\FixerOptionBuilder;
 use PhpCsFixer\Tokenizer\Analyzer\NamespacesAnalyzer;
 use PhpCsFixer\Tokenizer\Analyzer\NamespaceUsesAnalyzer;
@@ -28,7 +29,7 @@
 /**
  * @internal
  */
-abstract class AbstractPhpdocToTypeDeclarationFixer extends AbstractFixer implements ConfigurationDefinitionFixerInterface
+abstract class AbstractPhpdocToTypeDeclarationFixer extends AbstractFixer implements ConfigurableFixerInterface
 {
     /**
      * @var string
@@ -60,28 +61,20 @@
      */
     private static $syntaxValidationCache = [];
 
-<<<<<<< HEAD
-    final protected function isValidSyntax(string $code): bool
-=======
     /**
      * {@inheritdoc}
      */
-    public function isRisky()
+    public function isRisky(): bool
     {
         return true;
     }
 
-    /**
-     * @param string $type
-     *
-     * @return bool
-     */
-    abstract protected function isSkippedType($type);
+    abstract protected function isSkippedType(string $type): bool;
 
     /**
      * {@inheritdoc}
      */
-    protected function createConfigurationDefinition()
+    protected function createConfigurationDefinition(): FixerConfigurationResolverInterface
     {
         return new FixerConfigurationResolver([
             (new FixerOptionBuilder('scalar_types', 'Fix also scalar types; may have unexpected behaviour due to PHP bad type coercion system.'))
@@ -94,12 +87,9 @@
     /**
      * Find all the annotations of given type in the function's PHPDoc comment.
      *
-     * @param string $name
-     * @param int    $index The index of the function token
-     *
      * @return Annotation[]
      */
-    protected function findAnnotations($name, Tokens $tokens, $index)
+    protected function findAnnotations(string $name, Tokens $tokens, int $index): array
     {
         do {
             $index = $tokens->getPrevNonWhitespace($index);
@@ -133,12 +123,9 @@
     }
 
     /**
-     * @param string $type
-     * @param bool   $isNullable
-     *
      * @return Token[]
      */
-    protected function createTypeDeclarationTokens($type, $isNullable)
+    protected function createTypeDeclarationTokens(string $type, bool $isNullable): array
     {
         static $specialTypes = [
             'array' => [CT::T_ARRAY_TYPEHINT, 'array'],
@@ -178,12 +165,7 @@
         return $newTokens;
     }
 
-    /**
-     * @param bool $isReturnType
-     *
-     * @return null|array
-     */
-    protected function getCommonTypeFromAnnotation(Annotation $annotation, $isReturnType)
+    protected function getCommonTypeFromAnnotation(Annotation $annotation, bool $isReturnType): ?array
     {
         $typesExpression = $annotation->getTypeExpression();
 
@@ -221,8 +203,7 @@
         return [$commonType, $isNullable];
     }
 
-    final protected function isValidSyntax($code)
->>>>>>> 24e93912
+    final protected function isValidSyntax(string $code): bool
     {
         if (!isset(self::$syntaxValidationCache[$code])) {
             try {
