<?php

declare(strict_types=1);

/*
 * This file is part of PHP CS Fixer.
 *
 * (c) Fabien Potencier <fabien@symfony.com>
 *     Dariusz Rumiński <dariusz.ruminski@gmail.com>
 *
 * This source file is subject to the MIT license that is bundled
 * with this source code in the file LICENSE.
 */

namespace PhpCsFixer;

use PhpCsFixer\ConfigurationException\InvalidFixerConfigurationException;
use PhpCsFixer\Fixer\ConfigurableFixerInterface;
use PhpCsFixer\Fixer\FixerInterface;
use PhpCsFixer\Fixer\WhitespacesAwareFixerInterface;
use PhpCsFixer\RuleSet\RuleSetInterface;
use Symfony\Component\Finder\Finder as SymfonyFinder;
use Symfony\Component\Finder\SplFileInfo;

/**
 * Class provides a way to create a group of fixers.
 *
 * Fixers may be registered (made the factory aware of them) by
 * registering a custom fixer and default, built in fixers.
 * Then, one can attach Config instance to fixer instances.
 *
 * Finally factory creates a ready to use group of fixers.
 *
 * @author Dariusz Rumiński <dariusz.ruminski@gmail.com>
 *
 * @internal
 */
final class FixerFactory
{
    /**
     * @var FixerNameValidator
     */
    private $nameValidator;

    /**
     * @var FixerInterface[]
     */
    private $fixers = [];

    /**
     * @var FixerInterface[] Associative array of fixers with names as keys
     */
    private $fixersByName = [];

    public function __construct()
    {
        $this->nameValidator = new FixerNameValidator();
    }

<<<<<<< HEAD
    /**
     * Create instance.
     */
    public static function create(): self
    {
        return new self();
    }

    public function setWhitespacesConfig(WhitespacesFixerConfig $config): self
=======
    public function setWhitespacesConfig(WhitespacesFixerConfig $config)
>>>>>>> 283e7312
    {
        foreach ($this->fixers as $fixer) {
            if ($fixer instanceof WhitespacesAwareFixerInterface) {
                $fixer->setWhitespacesConfig($config);
            }
        }

        return $this;
    }

    /**
     * @return FixerInterface[]
     */
    public function getFixers(): array
    {
        $this->fixers = Utils::sortFixers($this->fixers);

        return $this->fixers;
    }

    /**
     * @return $this
     */
    public function registerBuiltInFixers(): self
    {
        static $builtInFixers = null;

        if (null === $builtInFixers) {
            $builtInFixers = [];

            /** @var SplFileInfo $file */
            foreach (SymfonyFinder::create()->files()->in(__DIR__.'/Fixer')->depth(1) as $file) {
                $relativeNamespace = $file->getRelativePath();
                $fixerClass = 'PhpCsFixer\\Fixer\\'.($relativeNamespace ? $relativeNamespace.'\\' : '').$file->getBasename('.php');
                if ('Fixer' === substr($fixerClass, -5)) {
                    $builtInFixers[] = $fixerClass;
                }
            }
        }

        foreach ($builtInFixers as $class) {
            $this->registerFixer(new $class(), false);
        }

        return $this;
    }

    /**
     * @param FixerInterface[] $fixers
     *
     * @return $this
     */
    public function registerCustomFixers(iterable $fixers): self
    {
        foreach ($fixers as $fixer) {
            $this->registerFixer($fixer, true);
        }

        return $this;
    }

    /**
     * @return $this
     */
    public function registerFixer(FixerInterface $fixer, bool $isCustom): self
    {
        $name = $fixer->getName();

        if (isset($this->fixersByName[$name])) {
            throw new \UnexpectedValueException(sprintf('Fixer named "%s" is already registered.', $name));
        }

        if (!$this->nameValidator->isValid($name, $isCustom)) {
            throw new \UnexpectedValueException(sprintf('Fixer named "%s" has invalid name.', $name));
        }

        $this->fixers[] = $fixer;
        $this->fixersByName[$name] = $fixer;

        return $this;
    }

    /**
     * Apply RuleSet on fixers to filter out all unwanted fixers.
     *
     * @return $this
     */
    public function useRuleSet(RuleSetInterface $ruleSet): self
    {
        $fixers = [];
        $fixersByName = [];
        $fixerConflicts = [];

        $fixerNames = array_keys($ruleSet->getRules());
        foreach ($fixerNames as $name) {
            if (!\array_key_exists($name, $this->fixersByName)) {
                throw new \UnexpectedValueException(sprintf('Rule "%s" does not exist.', $name));
            }

            $fixer = $this->fixersByName[$name];

            $config = $ruleSet->getRuleConfiguration($name);
            if (null !== $config) {
                if ($fixer instanceof ConfigurableFixerInterface) {
                    if (!\is_array($config) || !\count($config)) {
                        throw new InvalidFixerConfigurationException($fixer->getName(), 'Configuration must be an array and may not be empty.');
                    }

                    $fixer->configure($config);
                } else {
                    throw new InvalidFixerConfigurationException($fixer->getName(), 'Is not configurable.');
                }
            }

            $fixers[] = $fixer;
            $fixersByName[$name] = $fixer;

            $conflicts = array_intersect($this->getFixersConflicts($fixer), $fixerNames);
            if (\count($conflicts) > 0) {
                $fixerConflicts[$name] = $conflicts;
            }
        }

        if (\count($fixerConflicts) > 0) {
            throw new \UnexpectedValueException($this->generateConflictMessage($fixerConflicts));
        }

        $this->fixers = $fixers;
        $this->fixersByName = $fixersByName;

        return $this;
    }

    /**
     * Check if fixer exists.
     */
    public function hasRule(string $name): bool
    {
        return isset($this->fixersByName[$name]);
    }

    /**
     * @return null|string[]
     */
    private function getFixersConflicts(FixerInterface $fixer): ?array
    {
        static $conflictMap = [
            'no_blank_lines_before_namespace' => ['single_blank_line_before_namespace'],
            'single_import_per_statement' => ['group_import'],
        ];

        $fixerName = $fixer->getName();

        return \array_key_exists($fixerName, $conflictMap) ? $conflictMap[$fixerName] : [];
    }

    /**
     * @param array<string, string[]> $fixerConflicts
     */
    private function generateConflictMessage(array $fixerConflicts): string
    {
        $message = 'Rule contains conflicting fixers:';
        $report = [];
        foreach ($fixerConflicts as $fixer => $fixers) {
            // filter mutual conflicts
            $report[$fixer] = array_filter(
                $fixers,
                static function (string $candidate) use ($report, $fixer) {
                    return !\array_key_exists($candidate, $report) || !\in_array($fixer, $report[$candidate], true);
                }
            );

            if (\count($report[$fixer]) > 0) {
                $message .= sprintf("\n- \"%s\" with \"%s\"", $fixer, implode('", "', $report[$fixer]));
            }
        }

        return $message;
    }
}<|MERGE_RESOLUTION|>--- conflicted
+++ resolved
@@ -57,19 +57,7 @@
         $this->nameValidator = new FixerNameValidator();
     }
 
-<<<<<<< HEAD
-    /**
-     * Create instance.
-     */
-    public static function create(): self
-    {
-        return new self();
-    }
-
     public function setWhitespacesConfig(WhitespacesFixerConfig $config): self
-=======
-    public function setWhitespacesConfig(WhitespacesFixerConfig $config)
->>>>>>> 283e7312
     {
         foreach ($this->fixers as $fixer) {
             if ($fixer instanceof WhitespacesAwareFixerInterface) {
