<?php

/*
 * This file is part of PHP CS Fixer.
 *
 * (c) Fabien Potencier <fabien@symfony.com>
 *     Dariusz Rumiński <dariusz.ruminski@gmail.com>
 *
 * This source file is subject to the MIT license that is bundled
 * with this source code in the file LICENSE.
 */

namespace PhpCsFixer\Fixer\ConstantNotation;

use PhpCsFixer\AbstractFixer;
use PhpCsFixer\Fixer\ConfigurationDefinitionFixerInterface;
use PhpCsFixer\FixerConfiguration\FixerConfigurationResolver;
use PhpCsFixer\FixerConfiguration\FixerOptionBuilder;
use PhpCsFixer\FixerDefinition\CodeSample;
use PhpCsFixer\FixerDefinition\FixerDefinition;
use PhpCsFixer\Tokenizer\Analyzer\Analysis\NamespaceAnalysis;
use PhpCsFixer\Tokenizer\Analyzer\NamespacesAnalyzer;
use PhpCsFixer\Tokenizer\Analyzer\NamespaceUsesAnalyzer;
use PhpCsFixer\Tokenizer\Token;
use PhpCsFixer\Tokenizer\Tokens;
use PhpCsFixer\Tokenizer\TokensAnalyzer;
use Symfony\Component\OptionsResolver\Exception\InvalidOptionsException;

/**
 * @author Filippo Tessarotto <zoeslam@gmail.com>
 */
final class NativeConstantInvocationFixer extends AbstractFixer implements ConfigurationDefinitionFixerInterface
{
    /**
     * @var array<string, true>
     */
    private $constantsToEscape = [];

    /**
     * @var array<string, true>
     */
    private $caseInsensitiveConstantsToEscape = [];

    /**
     * {@inheritdoc}
     */
    public function getDefinition()
    {
        return new FixerDefinition(
            'Add leading `\` before constant invocation of internal constant to speed up resolving. Constant name match is case-sensitive, except for `null`, `false` and `true`.',
            [
                new CodeSample('<?php var_dump(PHP_VERSION, M_PI, MY_CUSTOM_PI);'.PHP_EOL),
                new CodeSample(
                    '<?php
namespace space1 {
    echo PHP_VERSION;
}
namespace {
    echo M_PI;
}
',
                    ['scope' => 'namespaced']
                ),
                new CodeSample(
                    '<?php var_dump(PHP_VERSION, M_PI, MY_CUSTOM_PI);'.PHP_EOL,
                    [
                        'include' => [
                            'MY_CUSTOM_PI',
                        ],
                    ]
                ),
                new CodeSample(
                    '<?php var_dump(PHP_VERSION, M_PI, MY_CUSTOM_PI);'.PHP_EOL,
                    [
                        'fix_built_in' => false,
                        'include' => [
                            'MY_CUSTOM_PI',
                        ],
                    ]
                ),
                new CodeSample(
                    '<?php var_dump(PHP_VERSION, M_PI, MY_CUSTOM_PI);'.PHP_EOL,
                    [
                        'exclude' => [
                            'M_PI',
                        ],
                    ]
                ),
            ],
            null,
            'Risky when any of the constants are namespaced or overridden.'
        );
    }

    /**
     * {@inheritdoc}
     */
    public function isCandidate(Tokens $tokens)
    {
        return $tokens->isTokenKindFound(T_STRING);
    }

    /**
     * {@inheritdoc}
     */
    public function isRisky()
    {
        return true;
    }

    /**
     * {@inheritdoc}
     */
    public function configure(array $configuration = null)
    {
        parent::configure($configuration);

        $uniqueConfiguredExclude = array_unique($this->configuration['exclude']);

        // Case sensitive constants handling
        $constantsToEscape = array_values($this->configuration['include']);
        if (true === $this->configuration['fix_built_in']) {
            $getDefinedConstants = get_defined_constants(true);
            unset($getDefinedConstants['user']);
            foreach ($getDefinedConstants as $constants) {
                $constantsToEscape = array_merge($constantsToEscape, array_keys($constants));
            }
        }
        $constantsToEscape = array_diff(
            array_unique($constantsToEscape),
            $uniqueConfiguredExclude
        );

        // Case insensitive constants handling
        static $caseInsensitiveConstants = ['null', 'false', 'true'];
        $caseInsensitiveConstantsToEscape = [];
        foreach ($constantsToEscape as $constantIndex => $constant) {
            $loweredConstant = strtolower($constant);
            if (\in_array($loweredConstant, $caseInsensitiveConstants, true)) {
                $caseInsensitiveConstantsToEscape[] = $loweredConstant;
                unset($constantsToEscape[$constantIndex]);
            }
        }

        $caseInsensitiveConstantsToEscape = array_diff(
            array_unique($caseInsensitiveConstantsToEscape),
            array_map('strtolower', $uniqueConfiguredExclude)
        );

        // Store the cache
        $this->constantsToEscape = array_fill_keys($constantsToEscape, true);
        ksort($this->constantsToEscape);

        $this->caseInsensitiveConstantsToEscape = array_fill_keys($caseInsensitiveConstantsToEscape, true);
        ksort($this->caseInsensitiveConstantsToEscape);
    }

    /**
     * {@inheritdoc}
     */
    protected function applyFix(\SplFileInfo $file, Tokens $tokens)
    {
        if ('all' === $this->configuration['scope']) {
            $this->fixConstantInvocations($tokens, 0, \count($tokens) - 1);

            return;
        }

        $namespaces = (new NamespacesAnalyzer())->getDeclarations($tokens);

        // 'scope' is 'namespaced' here
        /** @var NamespaceAnalysis $namespace */
        foreach (\array_reverse($namespaces) as $namespace) {
            if ('' === $namespace->getFullName()) {
                continue;
            }

<<<<<<< HEAD
            $this->fixConstantInvocations($tokens, $namespace->getScopeStartIndex(), $namespace->getScopeEndIndex());
=======
            $indexes[] = $index;
        }

        $indexes = array_reverse($indexes);
        foreach ($indexes as $index) {
            $tokens->insertAt($index, new Token([T_NS_SEPARATOR, '\\']));
>>>>>>> dd0e25c3
        }
    }

    /**
     * {@inheritdoc}
     */
    protected function createConfigurationDefinition()
    {
        $constantChecker = static function ($value) {
            foreach ($value as $constantName) {
                if (!\is_string($constantName) || '' === trim($constantName) || trim($constantName) !== $constantName) {
                    throw new InvalidOptionsException(sprintf(
                        'Each element must be a non-empty, trimmed string, got "%s" instead.',
                        \is_object($constantName) ? \get_class($constantName) : \gettype($constantName)
                    ));
                }
            }

            return true;
        };

        return new FixerConfigurationResolver([
            (new FixerOptionBuilder('fix_built_in', 'Whether to fix constants returned by `get_defined_constants`. User constants are not accounted in this list and must be specified in the include one.'))
                ->setAllowedTypes(['bool'])
                ->setDefault(true)
                ->getOption(),
            (new FixerOptionBuilder('include', 'List of additional constants to fix.'))
                ->setAllowedTypes(['array'])
                ->setAllowedValues([$constantChecker])
                ->setDefault([])
                ->getOption(),
            (new FixerOptionBuilder('exclude', 'List of constants to ignore.'))
                ->setAllowedTypes(['array'])
                ->setAllowedValues([$constantChecker])
                ->setDefault(['null', 'false', 'true'])
                ->getOption(),
            (new FixerOptionBuilder('scope', 'Only fix constant invocations that are made within a namespace or fix all.'))
                ->setAllowedValues(['all', 'namespaced'])
                ->setDefault('all')
                ->getOption(),
        ]);
    }

    /**
     * @param Tokens $tokens
     * @param int    $start
     * @param int    $end
     */
    private function fixConstantInvocations(Tokens $tokens, $start, $end)
    {
        $useDeclarations = (new NamespaceUsesAnalyzer())->getDeclarationsFromTokens($tokens);
        $useConstantDeclarations = [];
        foreach ($useDeclarations as $use) {
            if ($use->isConstant()) {
                $useConstantDeclarations[$use->getShortName()] = true;
            }
        }

        $tokenAnalyzer = new TokensAnalyzer($tokens);

        $indexes = [];
        for ($index = $start; $index < $end; ++$index) {
            $token = $tokens[$index];

            // test if we are at a constant call
            if (!$token->isGivenKind(T_STRING)) {
                continue;
            }

            $tokenContent = $token->getContent();

            if (!isset($this->constantsToEscape[$tokenContent]) && !isset($this->caseInsensitiveConstantsToEscape[strtolower($tokenContent)])) {
                continue;
            }

            if (isset($useConstantDeclarations[$tokenContent])) {
                continue;
            }

            $prevIndex = $tokens->getPrevMeaningfulToken($index);
            if ($tokens[$prevIndex]->isGivenKind(T_NS_SEPARATOR)) {
                continue;
            }

            if (!$tokenAnalyzer->isConstantInvocation($index)) {
                continue;
            }

            $indexes[] = $index;
        }

        $indexes = \array_reverse($indexes);
        foreach ($indexes as $index) {
            $tokens->insertAt($index, new Token([T_NS_SEPARATOR, '\\']));
        }
    }
}<|MERGE_RESOLUTION|>--- conflicted
+++ resolved
@@ -170,21 +170,12 @@
 
         // 'scope' is 'namespaced' here
         /** @var NamespaceAnalysis $namespace */
-        foreach (\array_reverse($namespaces) as $namespace) {
+        foreach (array_reverse($namespaces) as $namespace) {
             if ('' === $namespace->getFullName()) {
                 continue;
             }
 
-<<<<<<< HEAD
             $this->fixConstantInvocations($tokens, $namespace->getScopeStartIndex(), $namespace->getScopeEndIndex());
-=======
-            $indexes[] = $index;
-        }
-
-        $indexes = array_reverse($indexes);
-        foreach ($indexes as $index) {
-            $tokens->insertAt($index, new Token([T_NS_SEPARATOR, '\\']));
->>>>>>> dd0e25c3
         }
     }
 
@@ -276,7 +267,7 @@
             $indexes[] = $index;
         }
 
-        $indexes = \array_reverse($indexes);
+        $indexes = array_reverse($indexes);
         foreach ($indexes as $index) {
             $tokens->insertAt($index, new Token([T_NS_SEPARATOR, '\\']));
         }
