<?php

/*
 * This file is part of PHP CS Fixer.
 *
 * (c) Fabien Potencier <fabien@symfony.com>
 *     Dariusz Rumiński <dariusz.ruminski@gmail.com>
 *
 * This source file is subject to the MIT license that is bundled
 * with this source code in the file LICENSE.
 */

namespace PhpCsFixer\Fixer\StringNotation;

use PhpCsFixer\AbstractFixer;
use PhpCsFixer\FixerDefinition\CodeSample;
use PhpCsFixer\FixerDefinition\FixerDefinition;
use PhpCsFixer\Tokenizer\Token;
use PhpCsFixer\Tokenizer\Tokens;

/**
 * @author Gregor Harlan <gharlan@web.de>
 */
final class HeredocToNowdocFixer extends AbstractFixer
{
    /**
     * {@inheritdoc}
     */
    public function getDefinition()
    {
        return new FixerDefinition(
            'Convert `heredoc` to `nowdoc` where possible.',
            [
                new CodeSample(
<<<'EOF'
<?php $a = <<<"TEST"
Foo
TEST;

EOF
                ),
            ]
        );
    }

    /**
     * {@inheritdoc}
     */
    public function isCandidate(Tokens $tokens)
    {
        return $tokens->isTokenKindFound(T_START_HEREDOC);
    }

    /**
     * {@inheritdoc}
     */
    protected function applyFix(\SplFileInfo $file, Tokens $tokens)
    {
        foreach ($tokens as $index => $token) {
            if (!$token->isGivenKind(T_START_HEREDOC) || false !== strpos($token->getContent(), "'")) {
                continue;
            }

            if ($tokens[$index + 1]->isGivenKind(T_END_HEREDOC)) {
                $tokens[$index] = $this->convertToNowdoc($token);
                continue;
            }

            if (
                !$tokens[$index + 1]->isGivenKind(T_ENCAPSED_AND_WHITESPACE) ||
                !$tokens[$index + 2]->isGivenKind(T_END_HEREDOC)
            ) {
                continue;
            }

            $content = $tokens[$index + 1]->getContent();
            // regex: odd number of backslashes, not followed by dollar
            if (preg_match('/(?<!\\\\)(?:\\\\{2})*\\\\(?![$\\\\])/', $content)) {
                continue;
            }

<<<<<<< HEAD
            $this->convertToNowdoc($token);
            $content = str_replace(['\\\\', '\\$'], ['\\', '$'], $content);
            $tokens[$index + 1]->setContent($content);
=======
            $tokens[$index] = $this->convertToNowdoc($token);
            $content = str_replace(array('\\\\', '\\$'), array('\\', '$'), $content);
            $tokens[$index + 1] = new Token(array(
                $tokens[$index + 1]->getId(),
                $content,
            ));
>>>>>>> 5e3be858
        }
    }

    /**
     * Transforms the heredoc start token to nowdoc notation.
     *
     * @param Token $token
     *
     * @return $token
     */
    private function convertToNowdoc(Token $token)
    {
        return new Token(array(
            $token->getId(),
            preg_replace('/(?<=^<<<)(\s*)"?(.*?)"?$/', '$1\'$2\'', $token->getContent()),
        ));
    }
}<|MERGE_RESOLUTION|>--- conflicted
+++ resolved
@@ -79,18 +79,12 @@
                 continue;
             }
 
-<<<<<<< HEAD
-            $this->convertToNowdoc($token);
+            $tokens[$index] = $this->convertToNowdoc($token);
             $content = str_replace(['\\\\', '\\$'], ['\\', '$'], $content);
-            $tokens[$index + 1]->setContent($content);
-=======
-            $tokens[$index] = $this->convertToNowdoc($token);
-            $content = str_replace(array('\\\\', '\\$'), array('\\', '$'), $content);
-            $tokens[$index + 1] = new Token(array(
+            $tokens[$index + 1] = new Token([
                 $tokens[$index + 1]->getId(),
                 $content,
-            ));
->>>>>>> 5e3be858
+            ]);
         }
     }
 
@@ -103,9 +97,9 @@
      */
     private function convertToNowdoc(Token $token)
     {
-        return new Token(array(
+        return new Token([
             $token->getId(),
             preg_replace('/(?<=^<<<)(\s*)"?(.*?)"?$/', '$1\'$2\'', $token->getContent()),
-        ));
+        ]);
     }
 }