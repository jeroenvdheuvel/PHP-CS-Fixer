<?php

/*
 * This file is part of PHP CS Fixer.
 *
 * (c) Fabien Potencier <fabien@symfony.com>
 *     Dariusz Rumiński <dariusz.ruminski@gmail.com>
 *
 * This source file is subject to the MIT license that is bundled
 * with this source code in the file LICENSE.
 */

namespace PhpCsFixer\Fixer\LanguageConstruct;

use PhpCsFixer\AbstractFixer;
use PhpCsFixer\Fixer\ConfigurationDefinitionFixerInterface;
use PhpCsFixer\FixerConfiguration\FixerConfigurationResolver;
use PhpCsFixer\FixerConfiguration\FixerOptionBuilder;
use PhpCsFixer\FixerDefinition\CodeSample;
use PhpCsFixer\FixerDefinition\FixerDefinition;
use PhpCsFixer\Tokenizer\CT;
use PhpCsFixer\Tokenizer\Token;
use PhpCsFixer\Tokenizer\Tokens;

/**
 * @author Vladimir Reznichenko <kalessil@gmail.com>
 */
final class IsNullFixer extends AbstractFixer implements ConfigurationDefinitionFixerInterface
{
    /**
     * {@inheritdoc}
     */
    public function getDefinition()
    {
        return new FixerDefinition(
            'Replaces is_null(parameter) expression with `null === parameter`.',
            array(
                new CodeSample("<?php\n\$a = is_null(\$b);"),
                new CodeSample("<?php\n\$a = is_null(\$b);", array('use_yoda_style' => false)),
            ),
            null,
            'The following can be configured: `use_yoda_style => boolean`',
            self::$defaultConfiguration,
            'Risky when the function `is_null()` is overridden.'
        );
    }

    /**
     * {@inheritdoc}
     */
    public function isCandidate(Tokens $tokens)
    {
        return $tokens->isTokenKindFound(T_STRING);
    }

    /**
     * {@inheritdoc}
     */
    public function isRisky()
    {
        return true;
    }

    /**
     * {@inheritdoc}
     */
    protected function applyFix(\SplFileInfo $file, Tokens $tokens)
    {
        static $sequenceNeeded = array(array(T_STRING, 'is_null'), '(');

        $currIndex = 0;
        while (null !== $currIndex) {
            $matches = $tokens->findSequence($sequenceNeeded, $currIndex, $tokens->count() - 1, false);

            // stop looping if didn't find any new matches
            if (null === $matches) {
                break;
            }

            // 0 and 1 accordingly are "is_null", "(" tokens
            $matches = array_keys($matches);

            // move the cursor just after the sequence
            list($isNullIndex, $currIndex) = $matches;

            $next = $tokens->getNextMeaningfulToken($currIndex);
            if ($tokens[$next]->equals(')')) {
                continue;
            }

            // skip all expressions which are not a function reference
            $inversionCandidateIndex = $prevTokenIndex = $tokens->getPrevMeaningfulToken($matches[0]);
            $prevToken = $tokens[$prevTokenIndex];
            if ($prevToken->isGivenKind(array(T_DOUBLE_COLON, T_NEW, T_OBJECT_OPERATOR, T_FUNCTION))) {
                continue;
            }

            // handle function references with namespaces
            if ($prevToken->isGivenKind(T_NS_SEPARATOR)) {
                $inversionCandidateIndex = $twicePrevTokenIndex = $tokens->getPrevMeaningfulToken($prevTokenIndex);
                /** @var Token $twicePrevToken */
                $twicePrevToken = $tokens[$twicePrevTokenIndex];
                if ($twicePrevToken->isGivenKind(array(T_DOUBLE_COLON, T_NEW, T_OBJECT_OPERATOR, T_FUNCTION, T_STRING, CT::T_NAMESPACE_OPERATOR))) {
                    continue;
                }

                // get rid of the root namespace when it used and check if the inversion operator provided
                $tokens->removeTrailingWhitespace($prevTokenIndex);
                $tokens[$prevTokenIndex]->clear();
            }

            // check if inversion being used, text comparison is due to not existing constant
            $isInvertedNullCheck = false;
            if ($tokens[$inversionCandidateIndex]->equals('!')) {
                $isInvertedNullCheck = true;

                // get rid of inverting for proper transformations
                $tokens->removeTrailingWhitespace($inversionCandidateIndex);
                $tokens[$inversionCandidateIndex]->clear();
            }

            /* before getting rind of `()` around a parameter, ensure it's not assignment/ternary invariant */
            $referenceEnd = $tokens->findBlockEnd(Tokens::BLOCK_TYPE_PARENTHESIS_BRACE, $matches[1]);
            $isContainingDangerousConstructs = false;
            for ($paramTokenIndex = $matches[1]; $paramTokenIndex <= $referenceEnd; ++$paramTokenIndex) {
                if (in_array($tokens[$paramTokenIndex]->getContent(), array('?', '?:', '='), true)) {
                    $isContainingDangerousConstructs = true;

                    break;
                }
            }

            if (!$isContainingDangerousConstructs) {
                // closing parenthesis removed with leading spaces
                $tokens->removeLeadingWhitespace($referenceEnd);
                $tokens[$referenceEnd]->clear();

                // opening parenthesis removed with trailing spaces
                $tokens->removeLeadingWhitespace($matches[1]);
                $tokens->removeTrailingWhitespace($matches[1]);
                $tokens[$matches[1]]->clear();
            }

            // sequence which we'll use as a replacement
            $replacement = array(
                new Token(array(T_STRING, 'null')),
                new Token(array(T_WHITESPACE, ' ')),
                new Token($isInvertedNullCheck ? array(T_IS_NOT_IDENTICAL, '!==') : array(T_IS_IDENTICAL, '===')),
                new Token(array(T_WHITESPACE, ' ')),
            );

            if (true === $this->configuration['use_yoda_style']) {
                $tokens->overrideRange($isNullIndex, $isNullIndex, $replacement);
            } else {
                $replacement = array_reverse($replacement);
                if ($isContainingDangerousConstructs) {
                    array_unshift($replacement, new Token(array(')')));
                }

                $tokens[$isNullIndex]->clear();
                $tokens->removeTrailingWhitespace($referenceEnd);
                $tokens->overrideRange($referenceEnd, $referenceEnd, $replacement);
            }

            // nested is_null calls support
            $currIndex = $isNullIndex;
        }
    }
<<<<<<< HEAD

    /**
     * {@inheritdoc}
     */
    public function getDefinition()
    {
        return new FixerDefinition(
            'Replaces is_null(parameter) expression with `null === parameter`.',
            array(
                new CodeSample("<?php\n\$a = is_null(\$b);"),
                new CodeSample("<?php\n\$a = is_null(\$b);", array('use_yoda_style' => false)),
            ),
            null,
            'Risky when the function `is_null()` is overridden.'
        );
    }

    /**
     * {@inheritdoc}
     */
    public function isCandidate(Tokens $tokens)
    {
        return $tokens->isTokenKindFound(T_STRING);
    }

    /**
     * {@inheritdoc}
     */
    public function isRisky()
    {
        return true;
    }

    /**
     * {@inheritdoc}
     */
    protected function createConfigurationDefinition()
    {
        $yoda = new FixerOptionBuilder('use_yoda_style', 'Whether Yoda style conditions should be used.');
        $yoda = $yoda
            ->setAllowedTypes(array('bool'))
            ->setDefault(true)
            ->getOption()
        ;

        return new FixerConfigurationResolver(array($yoda));
    }
=======
>>>>>>> b44c48d1
}<|MERGE_RESOLUTION|>--- conflicted
+++ resolved
@@ -39,8 +39,6 @@
                 new CodeSample("<?php\n\$a = is_null(\$b);", array('use_yoda_style' => false)),
             ),
             null,
-            'The following can be configured: `use_yoda_style => boolean`',
-            self::$defaultConfiguration,
             'Risky when the function `is_null()` is overridden.'
         );
     }
@@ -166,39 +164,6 @@
             $currIndex = $isNullIndex;
         }
     }
-<<<<<<< HEAD
-
-    /**
-     * {@inheritdoc}
-     */
-    public function getDefinition()
-    {
-        return new FixerDefinition(
-            'Replaces is_null(parameter) expression with `null === parameter`.',
-            array(
-                new CodeSample("<?php\n\$a = is_null(\$b);"),
-                new CodeSample("<?php\n\$a = is_null(\$b);", array('use_yoda_style' => false)),
-            ),
-            null,
-            'Risky when the function `is_null()` is overridden.'
-        );
-    }
-
-    /**
-     * {@inheritdoc}
-     */
-    public function isCandidate(Tokens $tokens)
-    {
-        return $tokens->isTokenKindFound(T_STRING);
-    }
-
-    /**
-     * {@inheritdoc}
-     */
-    public function isRisky()
-    {
-        return true;
-    }
 
     /**
      * {@inheritdoc}
@@ -214,6 +179,4 @@
 
         return new FixerConfigurationResolver(array($yoda));
     }
-=======
->>>>>>> b44c48d1
 }