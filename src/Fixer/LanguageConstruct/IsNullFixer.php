<?php

/*
 * This file is part of PHP CS Fixer.
 *
 * (c) Fabien Potencier <fabien@symfony.com>
 *     Dariusz Rumiński <dariusz.ruminski@gmail.com>
 *
 * This source file is subject to the MIT license that is bundled
 * with this source code in the file LICENSE.
 */

namespace PhpCsFixer\Fixer\LanguageConstruct;

use PhpCsFixer\AbstractFixer;
use PhpCsFixer\FixerDefinition\CodeSample;
use PhpCsFixer\FixerDefinition\FixerDefinition;
use PhpCsFixer\Tokenizer\CT;
use PhpCsFixer\Tokenizer\Token;
use PhpCsFixer\Tokenizer\Tokens;

/**
 * @author Vladimir Reznichenko <kalessil@gmail.com>
 */
final class IsNullFixer extends AbstractFixer
{
    /**
     * {@inheritdoc}
     */
    public function getDefinition()
    {
        return new FixerDefinition(
            'Replaces `is_null($var)` expression with `null === $var`.',
            [
                new CodeSample("<?php\n\$a = is_null(\$b);\n"),
            ],
            null,
            'Risky when the function `is_null` is overridden.'
        );
    }

    /**
     * {@inheritdoc}
     */
    public function getPriority()
    {
        // must be run before YodaStyleFixer
        return 1;
    }

    /**
     * {@inheritdoc}
     */
    public function isCandidate(Tokens $tokens)
    {
        return $tokens->isTokenKindFound(T_STRING);
    }

    /**
     * {@inheritdoc}
     */
    public function isRisky()
    {
        return true;
    }

    /**
     * {@inheritdoc}
     */
    public function configure(array $configuration = null)
    {
        if (null !== $configuration && array_key_exists('use_yoda_style', $configuration)) {
            @trigger_error(
                'Using "use_yoda_style" is deprecated and will be removed in 3.0. Use "yoda_style" fixer instead.',
                E_USER_DEPRECATED
            );
        }

        parent::configure($configuration);
    }

    /**
     * {@inheritdoc}
     */
    protected function applyFix(\SplFileInfo $file, Tokens $tokens)
    {
        static $sequenceNeeded = [[T_STRING, 'is_null'], '('];

        $currIndex = 0;
        while (null !== $currIndex) {
            $matches = $tokens->findSequence($sequenceNeeded, $currIndex, $tokens->count() - 1, false);

            // stop looping if didn't find any new matches
            if (null === $matches) {
                break;
            }

            // 0 and 1 accordingly are "is_null", "(" tokens
            $matches = array_keys($matches);

            // move the cursor just after the sequence
            list($isNullIndex, $currIndex) = $matches;

            $next = $tokens->getNextMeaningfulToken($currIndex);
            if ($tokens[$next]->equals(')')) {
                continue;
            }

            // skip all expressions which are not a function reference
            $inversionCandidateIndex = $prevTokenIndex = $tokens->getPrevMeaningfulToken($matches[0]);
            $prevToken = $tokens[$prevTokenIndex];
            if ($prevToken->isGivenKind([T_DOUBLE_COLON, T_NEW, T_OBJECT_OPERATOR, T_FUNCTION])) {
                continue;
            }

            // handle function references with namespaces
            if ($prevToken->isGivenKind(T_NS_SEPARATOR)) {
                $inversionCandidateIndex = $twicePrevTokenIndex = $tokens->getPrevMeaningfulToken($prevTokenIndex);
                /** @var Token $twicePrevToken */
                $twicePrevToken = $tokens[$twicePrevTokenIndex];
                if ($twicePrevToken->isGivenKind([T_DOUBLE_COLON, T_NEW, T_OBJECT_OPERATOR, T_FUNCTION, T_STRING, CT::T_NAMESPACE_OPERATOR])) {
                    continue;
                }

                // get rid of the root namespace when it used and check if the inversion operator provided
                $tokens->removeTrailingWhitespace($prevTokenIndex);
                $tokens->clearAt($prevTokenIndex);
            }

            // check if inversion being used, text comparison is due to not existing constant
            $isInvertedNullCheck = false;
            if ($tokens[$inversionCandidateIndex]->equals('!')) {
                $isInvertedNullCheck = true;

                // get rid of inverting for proper transformations
                $tokens->removeTrailingWhitespace($inversionCandidateIndex);
                $tokens->clearAt($inversionCandidateIndex);
            }

            // before getting rind of `()` around a parameter, ensure it's not assignment/ternary invariant
            $referenceEnd = $tokens->findBlockEnd(Tokens::BLOCK_TYPE_PARENTHESIS_BRACE, $matches[1]);
            $isContainingDangerousConstructs = false;
            for ($paramTokenIndex = $matches[1]; $paramTokenIndex <= $referenceEnd; ++$paramTokenIndex) {
                if (in_array($tokens[$paramTokenIndex]->getContent(), ['?', '?:', '='], true)) {
                    $isContainingDangerousConstructs = true;

                    break;
                }
            }

            // edge cases: is_null() followed/preceded by ==, ===, !=, !==, <>
            $parentLeftToken = $tokens[$tokens->getPrevMeaningfulToken($isNullIndex)];
            $parentRightToken = $tokens[$tokens->getNextMeaningfulToken($referenceEnd)];
            $parentOperations = [T_IS_EQUAL, T_IS_NOT_EQUAL, T_IS_IDENTICAL, T_IS_NOT_IDENTICAL];
            $wrapIntoParentheses = $parentLeftToken->isGivenKind($parentOperations) || $parentRightToken->isGivenKind($parentOperations);

            if (!$isContainingDangerousConstructs) {
                if (!$wrapIntoParentheses) {
                    // closing parenthesis removed with leading spaces
                    $tokens->removeLeadingWhitespace($referenceEnd);
                    $tokens->clearAt($referenceEnd);
                }

                // opening parenthesis removed with trailing spaces
                $tokens->removeLeadingWhitespace($matches[1]);
                $tokens->removeTrailingWhitespace($matches[1]);
                $tokens->clearAt($matches[1]);
            }

            // sequence which we'll use as a replacement
            $replacement = [
                new Token([T_STRING, 'null']),
                new Token([T_WHITESPACE, ' ']),
                new Token($isInvertedNullCheck ? [T_IS_NOT_IDENTICAL, '!=='] : [T_IS_IDENTICAL, '===']),
                new Token([T_WHITESPACE, ' ']),
            ];

            if ($wrapIntoParentheses) {
                array_unshift($replacement, new Token('('));
            }

            $tokens->overrideRange($isNullIndex, $isNullIndex, $replacement);

            // nested is_null calls support
            $currIndex = $isNullIndex;
        }
    }
<<<<<<< HEAD

    /**
     * {@inheritdoc}
     */
    protected function createConfigurationDefinition()
    {
        // @todo 3.0 drop `ConfigurationDefinitionFixerInterface`
        return new FixerConfigurationResolver([
            (new FixerOptionBuilder('use_yoda_style', '(deprecated) Whether Yoda style conditions should be used.'))
                ->setAllowedTypes(['bool'])
                ->setDefault(true)
                ->getOption(),
        ]);
    }
=======
>>>>>>> e3a85127
}<|MERGE_RESOLUTION|>--- conflicted
+++ resolved
@@ -185,21 +185,4 @@
             $currIndex = $isNullIndex;
         }
     }
-<<<<<<< HEAD
-
-    /**
-     * {@inheritdoc}
-     */
-    protected function createConfigurationDefinition()
-    {
-        // @todo 3.0 drop `ConfigurationDefinitionFixerInterface`
-        return new FixerConfigurationResolver([
-            (new FixerOptionBuilder('use_yoda_style', '(deprecated) Whether Yoda style conditions should be used.'))
-                ->setAllowedTypes(['bool'])
-                ->setDefault(true)
-                ->getOption(),
-        ]);
-    }
-=======
->>>>>>> e3a85127
 }