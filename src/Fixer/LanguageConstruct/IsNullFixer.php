--- conflicted
+++ resolved
@@ -33,19 +33,11 @@
     public function getDefinition()
     {
         return new FixerDefinition(
-<<<<<<< HEAD
-            'Replaces is_null(parameter) expression with `null === parameter`.',
+            'Replaces `is_null($var)` expression with `null === $var`.',
             [
                 new CodeSample("<?php\n\$a = is_null(\$b);\n"),
                 new CodeSample("<?php\n\$a = is_null(\$b);\n", ['use_yoda_style' => false]),
             ],
-=======
-            'Replaces `is_null($var)` expression with `null === $var`.',
-            array(
-                new CodeSample("<?php\n\$a = is_null(\$b);"),
-                new CodeSample("<?php\n\$a = is_null(\$b);", array('use_yoda_style' => false)),
-            ),
->>>>>>> d246638b
             null,
             'Risky when the function `is_null` is overridden.'
         );
