<?php

/*
 * This file is part of PHP CS Fixer.
 *
 * (c) Fabien Potencier <fabien@symfony.com>
 *     Dariusz Rumiński <dariusz.ruminski@gmail.com>
 *
 * This source file is subject to the MIT license that is bundled
 * with this source code in the file LICENSE.
 */

namespace PhpCsFixer\Fixer\ClassNotation;

use PhpCsFixer\AbstractFixer;
use PhpCsFixer\FixerDefinition\CodeSample;
use PhpCsFixer\FixerDefinition\FixerDefinition;
use PhpCsFixer\Tokenizer\CT;
use PhpCsFixer\Tokenizer\Token;
use PhpCsFixer\Tokenizer\Tokens;
use PhpCsFixer\Tokenizer\TokensAnalyzer;

/**
 * @author Gregor Harlan <gharlan@web.de>
 */
final class SelfAccessorFixer extends AbstractFixer
{
    /**
     * {@inheritdoc}
     */
    public function getDefinition()
    {
        return new FixerDefinition(
<<<<<<< HEAD
            'Inside a classy element "self" should be preferred to the class name itself.',
            [
=======
            'Inside class or interface element "self" should be preferred to the class name itself.',
            array(
>>>>>>> 9dd7763d
                new CodeSample(
                    '<?php
class Sample
{
    const BAZ = 1;
    const BAR = Sample::BAZ;

    public function getBar()
    {
        return Sample::BAR;
    }
}
'
                ),
            ]
        );
    }

    /**
     * {@inheritdoc}
     */
    public function isCandidate(Tokens $tokens)
    {
        return $tokens->isAnyTokenKindsFound(array(T_CLASS, T_INTERFACE));
    }

    /**
     * {@inheritdoc}
     */
    protected function applyFix(\SplFileInfo $file, Tokens $tokens)
    {
        $tokensAnalyzer = new TokensAnalyzer($tokens);

        for ($i = 0, $c = $tokens->count(); $i < $c; ++$i) {
            if (!$tokens[$i]->isGivenKind(array(T_CLASS, T_INTERFACE)) || $tokensAnalyzer->isAnonymousClass($i)) {
                continue;
            }

            $nameIndex = $tokens->getNextTokenOfKind($i, [[T_STRING]]);
            $startIndex = $tokens->getNextTokenOfKind($nameIndex, ['{']);
            $endIndex = $tokens->findBlockEnd(Tokens::BLOCK_TYPE_CURLY_BRACE, $startIndex);

            $name = $tokens[$nameIndex]->getContent();

            $this->replaceNameOccurrences($tokens, $name, $startIndex, $endIndex);

            // continue after the class declaration
            $i = $endIndex;
        }
    }

    /**
     * Replace occurrences of the name of the classy element by "self" (if possible).
     *
     * @param Tokens $tokens
     * @param string $name
     * @param int    $startIndex
     * @param int    $endIndex
     */
    private function replaceNameOccurrences(Tokens $tokens, $name, $startIndex, $endIndex)
    {
        $tokensAnalyzer = new TokensAnalyzer($tokens);
        $insideMethodSignatureUntil = null;

        for ($i = $startIndex; $i < $endIndex; ++$i) {
            if ($i === $insideMethodSignatureUntil) {
                $insideMethodSignatureUntil = null;
            }

            $token = $tokens[$i];

            if (
                // skip anonymous classes
                ($token->isGivenKind(T_CLASS) && $tokensAnalyzer->isAnonymousClass($i)) ||
                // skip lambda functions (PHP < 5.4 compatibility)
                ($token->isGivenKind(T_FUNCTION) && $tokensAnalyzer->isLambda($i))
            ) {
                $i = $tokens->getNextTokenOfKind($i, ['{']);
                $i = $tokens->findBlockEnd(Tokens::BLOCK_TYPE_CURLY_BRACE, $i);

                continue;
            }

            if ($token->isGivenKind(T_FUNCTION)) {
                $i = $tokens->getNextTokenOfKind($i, ['(']);
                $insideMethodSignatureUntil = $tokens->getNextTokenOfKind($i, ['{', ';']);

                continue;
            }

            if (!$token->equals([T_STRING, $name], false)) {
                continue;
            }

            $prevToken = $tokens[$tokens->getPrevMeaningfulToken($i)];
            $nextToken = $tokens[$tokens->getNextMeaningfulToken($i)];

            // skip tokens that are part of a fully qualified name or used in class property access
            if ($prevToken->isGivenKind([T_NS_SEPARATOR, T_OBJECT_OPERATOR]) || $nextToken->isGivenKind(T_NS_SEPARATOR)) {
                continue;
            }

            if (
                $prevToken->isGivenKind([T_INSTANCEOF, T_NEW])
                || $nextToken->isGivenKind(T_PAAMAYIM_NEKUDOTAYIM)
                || (
                    null !== $insideMethodSignatureUntil
                    && $i < $insideMethodSignatureUntil
                    && $prevToken->equalsAny(['(', ',', [CT::T_TYPE_COLON], [CT::T_NULLABLE_TYPE]])
                )
            ) {
                $tokens[$i] = new Token([T_STRING, 'self']);
            }
        }
    }
}<|MERGE_RESOLUTION|>--- conflicted
+++ resolved
@@ -31,13 +31,8 @@
     public function getDefinition()
     {
         return new FixerDefinition(
-<<<<<<< HEAD
-            'Inside a classy element "self" should be preferred to the class name itself.',
+            'Inside class or interface element "self" should be preferred to the class name itself.',
             [
-=======
-            'Inside class or interface element "self" should be preferred to the class name itself.',
-            array(
->>>>>>> 9dd7763d
                 new CodeSample(
                     '<?php
 class Sample
@@ -61,7 +56,7 @@
      */
     public function isCandidate(Tokens $tokens)
     {
-        return $tokens->isAnyTokenKindsFound(array(T_CLASS, T_INTERFACE));
+        return $tokens->isAnyTokenKindsFound([T_CLASS, T_INTERFACE]);
     }
 
     /**
@@ -72,7 +67,7 @@
         $tokensAnalyzer = new TokensAnalyzer($tokens);
 
         for ($i = 0, $c = $tokens->count(); $i < $c; ++$i) {
-            if (!$tokens[$i]->isGivenKind(array(T_CLASS, T_INTERFACE)) || $tokensAnalyzer->isAnonymousClass($i)) {
+            if (!$tokens[$i]->isGivenKind([T_CLASS, T_INTERFACE]) || $tokensAnalyzer->isAnonymousClass($i)) {
                 continue;
             }
 
