--- conflicted
+++ resolved
@@ -102,11 +102,7 @@
                 continue;
             }
 
-<<<<<<< HEAD
-            $tokens->overrideAt($index, [T_PRIVATE, 'private']);
-=======
-            $tokens[$index] = new Token(array(T_PRIVATE, 'private'));
->>>>>>> 5e3be858
+            $tokens[$index] = new Token([T_PRIVATE, 'private']);
         }
     }
 
