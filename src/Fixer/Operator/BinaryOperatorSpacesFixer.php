--- conflicted
+++ resolved
@@ -447,67 +447,6 @@
         return $operators;
     }
 
-<<<<<<< HEAD
-=======
-    /**
-     * @return array
-     */
-    private function resolveOldConfig(array $configuration)
-    {
-        $newConfig = [
-            'operators' => [],
-        ];
-
-        foreach ($configuration as $name => $setting) {
-            if ('align_double_arrow' === $name) {
-                if (true === $configuration[$name]) {
-                    $newConfig['operators']['=>'] = self::ALIGN;
-                } elseif (false === $configuration[$name]) {
-                    $newConfig['operators']['=>'] = self::SINGLE_SPACE;
-                } elseif (null !== $configuration[$name]) {
-                    throw new InvalidFixerConfigurationException(
-                        $this->getName(),
-                        sprintf(
-                            'Invalid configuration: The option "align_double_arrow" with value %s is invalid. Accepted values are: true, false, null.',
-                            $configuration[$name]
-                        )
-                    );
-                }
-            } elseif ('align_equals' === $name) {
-                if (true === $configuration[$name]) {
-                    $newConfig['operators']['='] = self::ALIGN;
-                } elseif (false === $configuration[$name]) {
-                    $newConfig['operators']['='] = self::SINGLE_SPACE;
-                } elseif (null !== $configuration[$name]) {
-                    throw new InvalidFixerConfigurationException(
-                        $this->getName(),
-                        sprintf(
-                            'Invalid configuration: The option "align_equals" with value %s is invalid. Accepted values are: true, false, null.',
-                            $configuration[$name]
-                        )
-                    );
-                }
-            } else {
-                throw new InvalidFixerConfigurationException($this->getName(), 'Mixing old configuration with new configuration is not allowed.');
-            }
-        }
-
-        $message = sprintf(
-            'Given configuration is deprecated and will be removed in 3.0. Use configuration %s as replacement for %s.',
-            HelpCommand::toString($newConfig),
-            HelpCommand::toString($configuration)
-        );
-
-        if (getenv('PHP_CS_FIXER_FUTURE_MODE')) {
-            throw new InvalidFixerConfigurationException($this->getName(), "{$message} This check was performed as `PHP_CS_FIXER_FUTURE_MODE` env var is set.");
-        }
-
-        @trigger_error($message, E_USER_DEPRECATED);
-
-        return $newConfig;
-    }
-
->>>>>>> 2dae418c
     // Alignment logic related methods
 
     /**
