--- conflicted
+++ resolved
@@ -158,13 +158,8 @@
             $tokensAnalyzer = new TokensAnalyzer($tokens);
 
             if (
-<<<<<<< HEAD
-                $tokens[$classyTest]->isGivenKind(T_NAMESPACE)
-                || ($tokens[$classyTest]->isClassy() && !$tokensAnalyzer->isAnonymousClass($classyTest))
-=======
                 $tokens[$classyTestIndex]->isGivenKind(T_NAMESPACE)
                 || ($tokens[$classyTestIndex]->isClassy() && !$tokensAnalyzer->isAnonymousClass($classyTestIndex))
->>>>>>> 1e621d23
             ) {
                 $tokens->clearTokenAndMergeSurroundingWhitespace($index);
             }
