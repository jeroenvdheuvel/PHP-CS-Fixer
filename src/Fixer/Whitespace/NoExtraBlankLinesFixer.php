<?php

/*
 * This file is part of PHP CS Fixer.
 *
 * (c) Fabien Potencier <fabien@symfony.com>
 *     Dariusz Rumiński <dariusz.ruminski@gmail.com>
 *
 * This source file is subject to the MIT license that is bundled
 * with this source code in the file LICENSE.
 */

namespace PhpCsFixer\Fixer\Whitespace;

use PhpCsFixer\AbstractFixer;
use PhpCsFixer\Fixer\ConfigurableFixerInterface;
use PhpCsFixer\Fixer\WhitespacesAwareFixerInterface;
<<<<<<< HEAD
use PhpCsFixer\FixerConfiguration\FixerConfigurationResolver;
=======
use PhpCsFixer\FixerConfiguration\AllowedValueSubset;
use PhpCsFixer\FixerConfiguration\FixerConfigurationResolverRootless;
>>>>>>> 0f95a25e
use PhpCsFixer\FixerConfiguration\FixerOptionBuilder;
use PhpCsFixer\FixerDefinition\CodeSample;
use PhpCsFixer\FixerDefinition\FixerDefinition;
use PhpCsFixer\Preg;
use PhpCsFixer\Tokenizer\CT;
use PhpCsFixer\Tokenizer\Token;
use PhpCsFixer\Tokenizer\Tokens;
use PhpCsFixer\Tokenizer\TokensAnalyzer;

/**
 * @author Dariusz Rumiński <dariusz.ruminski@gmail.com>
 * @author SpacePossum
 */
final class NoExtraBlankLinesFixer extends AbstractFixer implements ConfigurableFixerInterface, WhitespacesAwareFixerInterface
{
    /**
     * @var string[]
     */
    private static $availableTokens = [
        'break',
        'case',
        'continue',
        'curly_brace_block',
        'default',
        'extra',
        'parenthesis_brace_block',
        'return',
        'square_brace_block',
        'switch',
        'throw',
        'use',
        'use_trait',
    ];

    /**
     * @var array<int, string> key is token id, value is name of callback
     */
    private $tokenKindCallbackMap;

    /**
     * @var array<string, string> token prototype, value is name of callback
     */
    private $tokenEqualsMap;

    /**
     * @var Tokens
     */
    private $tokens;

    /**
     * @var TokensAnalyzer
     */
    private $tokensAnalyzer;

    /**
     * {@inheritdoc}
     */
    public function configure(array $configuration)
    {
        parent::configure($configuration);

        static $reprToTokenMap = [
            'break' => T_BREAK,
            'case' => T_CASE,
            'continue' => T_CONTINUE,
            'curly_brace_block' => '{',
            'default' => T_DEFAULT,
            'extra' => T_WHITESPACE,
            'parenthesis_brace_block' => '(',
            'return' => T_RETURN,
            'square_brace_block' => CT::T_ARRAY_SQUARE_BRACE_OPEN,
            'switch' => T_SWITCH,
            'throw' => T_THROW,
            'use' => T_USE,
            'use_trait' => CT::T_USE_TRAIT,
        ];

        static $tokenKindCallbackMap = [
            T_BREAK => 'fixAfterToken',
            T_CASE => 'fixAfterToken',
            T_CONTINUE => 'fixAfterToken',
            T_DEFAULT => 'fixAfterToken',
            T_RETURN => 'fixAfterToken',
            T_SWITCH => 'fixAfterToken',
            T_THROW => 'fixAfterToken',
            T_USE => 'removeBetweenUse',
            T_WHITESPACE => 'removeMultipleBlankLines',
            CT::T_USE_TRAIT => 'removeBetweenUse',
            CT::T_ARRAY_SQUARE_BRACE_OPEN => 'fixStructureOpenCloseIfMultiLine', // typeless '[' tokens should not be fixed (too rare)
        ];

        static $tokenEqualsMap = [
            '{' => 'fixStructureOpenCloseIfMultiLine', // i.e. not: CT::T_ARRAY_INDEX_CURLY_BRACE_OPEN
            '(' => 'fixStructureOpenCloseIfMultiLine', // i.e. not: CT::T_BRACE_CLASS_INSTANTIATION_OPEN
        ];

        $tokensAssoc = array_flip(array_intersect_key($reprToTokenMap, array_flip($this->configuration['tokens'])));

        $this->tokenKindCallbackMap = array_intersect_key($tokenKindCallbackMap, $tokensAssoc);
        $this->tokenEqualsMap = array_intersect_key($tokenEqualsMap, $tokensAssoc);
    }

    /**
     * {@inheritdoc}
     */
    public function getDefinition()
    {
        return new FixerDefinition(
            'Removes extra blank lines and/or blank lines following configuration.',
            [
                new CodeSample(
'<?php

$foo = array("foo");


$bar = "bar";
'
                ),
                new CodeSample(
'<?php

switch ($foo) {
    case 41:
        echo "foo";
        break;

    case 42:
        break;
}
',
                    ['tokens' => ['break']]
                ),
                new CodeSample(
'<?php

for ($i = 0; $i < 9000; ++$i) {
    if (true) {
        continue;

    }
}
',
                    ['tokens' => ['continue']]
                ),
                new CodeSample(
'<?php

for ($i = 0; $i < 9000; ++$i) {

    echo $i;

}
',
                    ['tokens' => ['curly_brace_block']]
                ),
                new CodeSample(
'<?php

$foo = array("foo");


$bar = "bar";
',
                    ['tokens' => ['extra']]
                ),
                new CodeSample(
'<?php

$foo = array(

    "foo"

);
',
                    ['tokens' => ['parenthesis_brace_block']]
                ),
                new CodeSample(
'<?php

function foo($bar)
{
    return $bar;

}
',
                    ['tokens' => ['return']]
                ),
                new CodeSample(
'<?php

$foo = [

    "foo"

];
',
                    ['tokens' => ['square_brace_block']]
                ),
                new CodeSample(
'<?php

function foo($bar)
{
    throw new \Exception("Hello!");

}
',
                    ['tokens' => ['throw']]
                ),
                new CodeSample(
'<?php

namespace Foo;

use Bar\Baz;

use Baz\Bar;

class Bar
{
}
',
                    ['tokens' => ['use']]
                ),
                new CodeSample(
'<?php

class Foo
{
    use Bar;

    use Baz;
}
',
                    ['tokens' => ['use_trait']]
                ),
                new CodeSample(
'<?php
switch($a) {

    case 1:

    default:

        echo 3;
}
',
                    ['tokens' => ['switch', 'case', 'default']]
                ),
            ]
        );
    }

    /**
     * {@inheritdoc}
     */
    public function getPriority()
    {
        // should be run after the NoUnusedImportsFixer, NoEmptyPhpdocFixer, CombineConsecutiveUnsetsFixer and NoUselessElseFixer
        return -20;
    }

    /**
     * {@inheritdoc}
     */
    public function isCandidate(Tokens $tokens)
    {
        return true;
    }

    /**
     * {@inheritdoc}
     */
    protected function applyFix(\SplFileInfo $file, Tokens $tokens)
    {
        $this->tokens = $tokens;
        $this->tokensAnalyzer = new TokensAnalyzer($this->tokens);
        for ($index = $tokens->getSize() - 1; $index > 0; --$index) {
            $this->fixByToken($tokens[$index], $index);
        }
    }

    /**
     * {@inheritdoc}
     */
    protected function createConfigurationDefinition()
    {
        return new FixerConfigurationResolver([
            (new FixerOptionBuilder('tokens', 'List of tokens to fix.'))
                ->setAllowedTypes(['array'])
<<<<<<< HEAD
                ->setAllowedValues([
                    (new FixerOptionValidatorGenerator())->allowedValueIsSubsetOf(self::$availableTokens),
                ])
=======
                ->setAllowedValues([new AllowedValueSubset(self::$availableTokens)])
                ->setNormalizer(static function (Options $options, $tokens) {
                    foreach ($tokens as &$token) {
                        if ('useTrait' === $token) {
                            @trigger_error('Token "useTrait" is deprecated and will be removed in 3.0, use "use_trait" instead.', E_USER_DEPRECATED);
                            $token = 'use_trait';

                            break;
                        }
                    }

                    return $tokens;
                })
>>>>>>> 0f95a25e
                ->setDefault(['extra'])
                ->getOption(),
        ]);
    }

    private function fixByToken(Token $token, $index)
    {
        foreach ($this->tokenKindCallbackMap as $kind => $callback) {
            if (!$token->isGivenKind($kind)) {
                continue;
            }

            $this->{$callback}($index);

            return;
        }

        foreach ($this->tokenEqualsMap as $equals => $callback) {
            if (!$token->equals($equals)) {
                continue;
            }

            $this->{$callback}($index);

            return;
        }
    }

    private function removeBetweenUse($index)
    {
        $next = $this->tokens->getNextTokenOfKind($index, [';', T_CLOSE_TAG]);
        if (null === $next || $this->tokens[$next]->isGivenKind(T_CLOSE_TAG)) {
            return;
        }

        $nextUseCandidate = $this->tokens->getNextMeaningfulToken($next);
        if (null === $nextUseCandidate || 1 === $nextUseCandidate - $next || !$this->tokens[$nextUseCandidate]->isGivenKind($this->tokens[$index]->getId())) {
            return;
        }

        return $this->removeEmptyLinesAfterLineWithTokenAt($next);
    }

    private function removeMultipleBlankLines($index)
    {
        $parts = Preg::split('/(.*\R)/', $this->tokens[$index]->getContent(), -1, PREG_SPLIT_DELIM_CAPTURE | PREG_SPLIT_NO_EMPTY);
        $count = \count($parts);

        if ($count > 2) {
            $this->tokens[$index] = new Token([T_WHITESPACE, $parts[0].$parts[1].rtrim($parts[$count - 1], "\r\n")]);
        }
    }

    private function fixAfterToken($index)
    {
        for ($i = $index - 1; $i > 0; --$i) {
            if ($this->tokens[$i]->isGivenKind(T_FUNCTION) && $this->tokensAnalyzer->isLambda($i)) {
                return;
            }

            if ($this->tokens[$i]->isGivenKind(T_CLASS) && $this->tokensAnalyzer->isAnonymousClass($i)) {
                return;
            }

            if ($this->tokens[$i]->isWhitespace() && false !== strpos($this->tokens[$i]->getContent(), "\n")) {
                break;
            }
        }

        $this->removeEmptyLinesAfterLineWithTokenAt($index);
    }

    /**
     * Remove white line(s) after the index of a block type,
     * but only if the block is not on one line.
     *
     * @param int $index body start
     */
    private function fixStructureOpenCloseIfMultiLine($index)
    {
        $blockTypeInfo = Tokens::detectBlockType($this->tokens[$index]);
        $bodyEnd = $this->tokens->findBlockEnd($blockTypeInfo['type'], $index);

        for ($i = $bodyEnd - 1; $i >= $index; --$i) {
            if (false !== strpos($this->tokens[$i]->getContent(), "\n")) {
                $this->removeEmptyLinesAfterLineWithTokenAt($i);
                $this->removeEmptyLinesAfterLineWithTokenAt($index);

                break;
            }
        }
    }

    private function removeEmptyLinesAfterLineWithTokenAt($index)
    {
        // find the line break
        $tokenCount = count($this->tokens);
        for ($end = $index; $end < $tokenCount; ++$end) {
            if (
                $this->tokens[$end]->equals('}')
                || false !== strpos($this->tokens[$end]->getContent(), "\n")
            ) {
                break;
            }
        }

        if ($end === $tokenCount) {
            return; // not found, early return
        }

        $ending = $this->whitespacesConfig->getLineEnding();

        for ($i = $end; $i < $tokenCount && $this->tokens[$i]->isWhitespace(); ++$i) {
            $content = $this->tokens[$i]->getContent();
            if (substr_count($content, "\n") < 1) {
                continue;
            }

            $pos = strrpos($content, "\n");
            if ($pos + 2 <= strlen($content)) { // preserve indenting where possible
                $newContent = $ending.substr($content, $pos + 1);
            } else {
                $newContent = $ending;
            }

            $this->tokens[$i] = new Token([T_WHITESPACE, $newContent]);
        }
    }
}<|MERGE_RESOLUTION|>--- conflicted
+++ resolved
@@ -15,12 +15,8 @@
 use PhpCsFixer\AbstractFixer;
 use PhpCsFixer\Fixer\ConfigurableFixerInterface;
 use PhpCsFixer\Fixer\WhitespacesAwareFixerInterface;
-<<<<<<< HEAD
+use PhpCsFixer\FixerConfiguration\AllowedValueSubset;
 use PhpCsFixer\FixerConfiguration\FixerConfigurationResolver;
-=======
-use PhpCsFixer\FixerConfiguration\AllowedValueSubset;
-use PhpCsFixer\FixerConfiguration\FixerConfigurationResolverRootless;
->>>>>>> 0f95a25e
 use PhpCsFixer\FixerConfiguration\FixerOptionBuilder;
 use PhpCsFixer\FixerDefinition\CodeSample;
 use PhpCsFixer\FixerDefinition\FixerDefinition;
@@ -312,25 +308,7 @@
         return new FixerConfigurationResolver([
             (new FixerOptionBuilder('tokens', 'List of tokens to fix.'))
                 ->setAllowedTypes(['array'])
-<<<<<<< HEAD
-                ->setAllowedValues([
-                    (new FixerOptionValidatorGenerator())->allowedValueIsSubsetOf(self::$availableTokens),
-                ])
-=======
                 ->setAllowedValues([new AllowedValueSubset(self::$availableTokens)])
-                ->setNormalizer(static function (Options $options, $tokens) {
-                    foreach ($tokens as &$token) {
-                        if ('useTrait' === $token) {
-                            @trigger_error('Token "useTrait" is deprecated and will be removed in 3.0, use "use_trait" instead.', E_USER_DEPRECATED);
-                            $token = 'use_trait';
-
-                            break;
-                        }
-                    }
-
-                    return $tokens;
-                })
->>>>>>> 0f95a25e
                 ->setDefault(['extra'])
                 ->getOption(),
         ]);
