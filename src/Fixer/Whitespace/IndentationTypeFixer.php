<?php

/*
 * This file is part of PHP CS Fixer.
 *
 * (c) Fabien Potencier <fabien@symfony.com>
 *     Dariusz Rumiński <dariusz.ruminski@gmail.com>
 *
 * This source file is subject to the MIT license that is bundled
 * with this source code in the file LICENSE.
 */

namespace PhpCsFixer\Fixer\Whitespace;

use PhpCsFixer\AbstractFixer;
use PhpCsFixer\Fixer\WhitespacesAwareFixerInterface;
use PhpCsFixer\FixerDefinition\CodeSample;
use PhpCsFixer\FixerDefinition\FixerDefinition;
use PhpCsFixer\Tokenizer\Token;
use PhpCsFixer\Tokenizer\Tokens;

/**
 * Fixer for rules defined in PSR2 ¶2.4.
 *
 * @author Dariusz Rumiński <dariusz.ruminski@gmail.com>
 */
final class IndentationTypeFixer extends AbstractFixer implements WhitespacesAwareFixerInterface
{
    /**
     * @var string
     */
    private $indent;

    /**
     * {@inheritdoc}
     */
    public function getDefinition()
    {
        return new FixerDefinition(
            'Code MUST use configured indentation type.',
            [
                new CodeSample("<?php\n\nif (true) {\n\techo 'Hello!';\n}"),
            ]
        );
    }

    /**
     * {@inheritdoc}
     */
    public function getPriority()
    {
        return 50;
    }

    /**
     * {@inheritdoc}
     */
    public function isCandidate(Tokens $tokens)
    {
        return $tokens->isAnyTokenKindsFound([T_COMMENT, T_DOC_COMMENT, T_WHITESPACE]);
    }

    /**
     * {@inheritdoc}
     */
    protected function applyFix(\SplFileInfo $file, Tokens $tokens)
    {
        $this->indent = $this->whitespacesConfig->getIndent();

        foreach ($tokens as $index => $token) {
            if ($token->isComment()) {
                $tokens[$index] = $this->fixIndentInComment($tokens, $index);

                continue;
            }

<<<<<<< HEAD
                $tokens[$index] = new Token([$token->getId(), $content]);
=======
            if ($token->isWhitespace()) {
                $tokens[$index] = $this->fixIndentToken($tokens, $index);
>>>>>>> a31b13b3

                continue;
            }
        }
    }

    /**
     * @param Tokens $tokens
     * @param int    $index
     *
     * @return Token
     */
    private function fixIndentInComment(Tokens $tokens, $index)
    {
        $content = preg_replace('/^(?:(?<! ) {1,3})?\t/m', '\1    ', $tokens[$index]->getContent(), -1, $count);

        // Also check for more tabs.
        while (0 !== $count) {
            $content = preg_replace('/^(\ +)?\t/m', '\1    ', $content, -1, $count);
        }

        $indent = $this->indent;

        // change indent to expected one
        $content = preg_replace_callback('/^(?:    )+/m', function ($matches) use ($indent) {
            return str_replace('    ', $indent, $matches[0]);
        }, $content);

        return new Token(array($tokens[$index]->getId(), $content));
    }

    /**
     * @param Tokens $tokens
     * @param int    $index
     *
     * @return Token
     */
    private function fixIndentToken(Tokens $tokens, $index)
    {
        $content = $tokens[$index]->getContent();
        $previousTokenHasTrailingLinebreak = false;

        // TODO on 3.x this can be removed when we have a transformer for "T_OPEN_TAG" to "T_OPEN_TAG + T_WHITESPACE"
        if (false !== strpos($tokens[$index - 1]->getContent(), "\n")) {
            $content = "\n".$content;
            $previousTokenHasTrailingLinebreak = true;
        }

        $indent = $this->indent;
        $newContent = preg_replace_callback(
            '/(\R)(\h+)/', // find indent
            function (array $matches) use ($indent) {
                // normalize mixed indent
                $content = preg_replace('/(?:(?<! ) {1,3})?\t/', '    ', $matches[2]);

                // change indent to expected one
                return $matches[1].str_replace('    ', $indent, $content);
            },
            $content
        );

<<<<<<< HEAD
                $tokens[$index] = new Token([T_WHITESPACE, $content]);
            }
=======
        if ($previousTokenHasTrailingLinebreak) {
            $newContent = substr($newContent, 1);
>>>>>>> a31b13b3
        }

        return new Token(array(T_WHITESPACE, $newContent));
    }
}<|MERGE_RESOLUTION|>--- conflicted
+++ resolved
@@ -74,12 +74,8 @@
                 continue;
             }
 
-<<<<<<< HEAD
-                $tokens[$index] = new Token([$token->getId(), $content]);
-=======
             if ($token->isWhitespace()) {
                 $tokens[$index] = $this->fixIndentToken($tokens, $index);
->>>>>>> a31b13b3
 
                 continue;
             }
@@ -108,7 +104,7 @@
             return str_replace('    ', $indent, $matches[0]);
         }, $content);
 
-        return new Token(array($tokens[$index]->getId(), $content));
+        return new Token([$tokens[$index]->getId(), $content]);
     }
 
     /**
@@ -141,15 +137,10 @@
             $content
         );
 
-<<<<<<< HEAD
-                $tokens[$index] = new Token([T_WHITESPACE, $content]);
-            }
-=======
         if ($previousTokenHasTrailingLinebreak) {
             $newContent = substr($newContent, 1);
->>>>>>> a31b13b3
         }
 
-        return new Token(array(T_WHITESPACE, $newContent));
+        return new Token([T_WHITESPACE, $newContent]);
     }
 }