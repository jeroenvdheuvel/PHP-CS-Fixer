--- conflicted
+++ resolved
@@ -61,24 +61,7 @@
     protected function applyFix(\SplFileInfo $file, Tokens $tokens)
     {
         foreach ($tokens as $index => $token) {
-<<<<<<< HEAD
-            if (!$token->isGivenKind([T_CASE, T_DEFAULT])) {
-                continue;
-            }
-
-            $ternariesCount = 0;
-            for ($colonIndex = $index + 1;; ++$colonIndex) {
-                // We have to skip ternary case for colons.
-                if ($tokens[$colonIndex]->equals('?')) {
-                    ++$ternariesCount;
-                }
-
-                if ($tokens[$colonIndex]->equalsAny([':', ';'])) {
-                    if (0 === $ternariesCount) {
-                        break;
-                    }
-=======
-            if ($token->isGivenKind(array(T_CASE, T_DEFAULT))) {
+            if ($token->isGivenKind([T_CASE, T_DEFAULT])) {
                 $this->fixSwitchCase($tokens, $index);
             }
         }
@@ -92,7 +75,7 @@
     {
         $ternariesCount = 0;
         do {
-            if ($tokens[$index]->equalsAny(array('(', '{'))) { // skip constructs
+            if ($tokens[$index]->equalsAny(['(', '{'])) { // skip constructs
                 $type = Tokens::detectBlockType($tokens[$index]);
                 $index = $tokens->findBlockEnd($type['type'], $index);
 
@@ -104,9 +87,8 @@
 
                 continue;
             }
->>>>>>> 0e6f688e
 
-            if ($tokens[$index]->equalsAny(array(':', ';'))) {
+            if ($tokens[$index]->equalsAny([':', ';'])) {
                 if (0 === $ternariesCount) {
                     break;
                 }
