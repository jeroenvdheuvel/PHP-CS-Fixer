<?php

declare(strict_types=1);

/*
 * This file is part of PHP CS Fixer.
 *
 * (c) Fabien Potencier <fabien@symfony.com>
 *     Dariusz Rumiński <dariusz.ruminski@gmail.com>
 *
 * This source file is subject to the MIT license that is bundled
 * with this source code in the file LICENSE.
 */

namespace PhpCsFixer\Fixer\DoctrineAnnotation;

use Doctrine\Common\Annotations\DocLexer;
use PhpCsFixer\AbstractDoctrineAnnotationFixer;
use PhpCsFixer\Doctrine\Annotation\Token;
use PhpCsFixer\Doctrine\Annotation\Tokens;
use PhpCsFixer\FixerConfiguration\FixerConfigurationResolver;
use PhpCsFixer\FixerConfiguration\FixerConfigurationResolverInterface;
use PhpCsFixer\FixerConfiguration\FixerOptionBuilder;
use PhpCsFixer\FixerDefinition\CodeSample;
use PhpCsFixer\FixerDefinition\FixerDefinition;
use PhpCsFixer\FixerDefinition\FixerDefinitionInterface;

/**
 * Adds braces to Doctrine annotations when missing.
 */
final class DoctrineAnnotationBracesFixer extends AbstractDoctrineAnnotationFixer
{
    /**
     * {@inheritdoc}
     */
    public function getDefinition(): FixerDefinitionInterface
    {
        return new FixerDefinition(
            'Doctrine annotations without arguments must use the configured syntax.',
            [
                new CodeSample(
                    "<?php\n/**\n * @Foo()\n */\nclass Bar {}\n"
                ),
                new CodeSample(
                    "<?php\n/**\n * @Foo\n */\nclass Bar {}\n",
                    ['syntax' => 'with_braces']
                ),
            ]
        );
    }

    /**
     * {@inheritdoc}
     */
    protected function createConfigurationDefinition(): FixerConfigurationResolverInterface
    {
        return new FixerConfigurationResolver(array_merge(
            parent::createConfigurationDefinition()->getOptions(),
            [
                (new FixerOptionBuilder('syntax', 'Whether to add or remove braces.'))
                    ->setAllowedValues(['with_braces', 'without_braces'])
                    ->setDefault('without_braces')
                    ->getOption(),
            ]
        ));
    }

    /**
     * {@inheritdoc}
     */
<<<<<<< HEAD
    protected function fixAnnotations(Tokens $tokens): void
=======
    protected function fixAnnotations(Tokens $doctrineAnnotationTokens)
>>>>>>> 99658116
    {
        if ('without_braces' === $this->configuration['syntax']) {
            $this->removesBracesFromAnnotations($doctrineAnnotationTokens);
        } else {
            $this->addBracesToAnnotations($doctrineAnnotationTokens);
        }
    }

    private function addBracesToAnnotations(Tokens $tokens): void
    {
        foreach ($tokens as $index => $token) {
            if (!$tokens[$index]->isType(DocLexer::T_AT)) {
                continue;
            }

            $braceIndex = $tokens->getNextMeaningfulToken($index + 1);
            if (null !== $braceIndex && $tokens[$braceIndex]->isType(DocLexer::T_OPEN_PARENTHESIS)) {
                continue;
            }

            $tokens->insertAt($index + 2, new Token(DocLexer::T_OPEN_PARENTHESIS, '('));
            $tokens->insertAt($index + 3, new Token(DocLexer::T_CLOSE_PARENTHESIS, ')'));
        }
    }

    private function removesBracesFromAnnotations(Tokens $tokens): void
    {
        for ($index = 0, $max = \count($tokens); $index < $max; ++$index) {
            if (!$tokens[$index]->isType(DocLexer::T_AT)) {
                continue;
            }

            $openBraceIndex = $tokens->getNextMeaningfulToken($index + 1);
            if (null === $openBraceIndex) {
                continue;
            }

            if (!$tokens[$openBraceIndex]->isType(DocLexer::T_OPEN_PARENTHESIS)) {
                continue;
            }

            $closeBraceIndex = $tokens->getNextMeaningfulToken($openBraceIndex);
            if (null === $closeBraceIndex) {
                continue;
            }

            if (!$tokens[$closeBraceIndex]->isType(DocLexer::T_CLOSE_PARENTHESIS)) {
                continue;
            }

            for ($currentIndex = $index + 2; $currentIndex <= $closeBraceIndex; ++$currentIndex) {
                $tokens[$currentIndex]->clear();
            }
        }
    }
}<|MERGE_RESOLUTION|>--- conflicted
+++ resolved
@@ -68,11 +68,7 @@
     /**
      * {@inheritdoc}
      */
-<<<<<<< HEAD
-    protected function fixAnnotations(Tokens $tokens): void
-=======
-    protected function fixAnnotations(Tokens $doctrineAnnotationTokens)
->>>>>>> 99658116
+    protected function fixAnnotations(Tokens $doctrineAnnotationTokens): void
     {
         if ('without_braces' === $this->configuration['syntax']) {
             $this->removesBracesFromAnnotations($doctrineAnnotationTokens);
