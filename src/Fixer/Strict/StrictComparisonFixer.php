--- conflicted
+++ resolved
@@ -69,11 +69,7 @@
             $tokenId = $token->getId();
 
             if (isset($map[$tokenId])) {
-<<<<<<< HEAD
-                $tokens->overrideAt($index, [$map[$tokenId]['id'], $map[$tokenId]['content']]);
-=======
-                $tokens[$index] = new Token(array($map[$tokenId]['id'], $map[$tokenId]['content']));
->>>>>>> 5e3be858
+                $tokens[$index] = new Token([$map[$tokenId]['id'], $map[$tokenId]['content']]);
             }
         }
     }
