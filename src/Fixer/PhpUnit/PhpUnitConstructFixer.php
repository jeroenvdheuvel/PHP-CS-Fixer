<?php

/*
 * This file is part of PHP CS Fixer.
 *
 * (c) Fabien Potencier <fabien@symfony.com>
 *     Dariusz Rumiński <dariusz.ruminski@gmail.com>
 *
 * This source file is subject to the MIT license that is bundled
 * with this source code in the file LICENSE.
 */

namespace PhpCsFixer\Fixer\PhpUnit;

use PhpCsFixer\AbstractFixer;
use PhpCsFixer\Fixer\ConfigurationDefinitionFixerInterface;
use PhpCsFixer\FixerConfiguration\FixerConfigurationResolverRootless;
use PhpCsFixer\FixerConfiguration\FixerOptionBuilder;
use PhpCsFixer\FixerConfiguration\FixerOptionValidatorGenerator;
use PhpCsFixer\FixerDefinition\CodeSample;
use PhpCsFixer\FixerDefinition\FixerDefinition;
use PhpCsFixer\Tokenizer\Token;
use PhpCsFixer\Tokenizer\Tokens;

/**
 * @author Dariusz Rumiński <dariusz.ruminski@gmail.com>
 */
final class PhpUnitConstructFixer extends AbstractFixer implements ConfigurationDefinitionFixerInterface
{
    private static $assertionFixers = [
        'assertSame' => 'fixAssertPositive',
        'assertEquals' => 'fixAssertPositive',
        'assertNotEquals' => 'fixAssertNegative',
        'assertNotSame' => 'fixAssertNegative',
    ];

    /**
     * {@inheritdoc}
     */
    public function isCandidate(Tokens $tokens)
    {
        return $tokens->isTokenKindFound(T_STRING);
    }

    /**
     * {@inheritdoc}
     */
    public function isRisky()
    {
        return true;
    }

    /**
     * {@inheritdoc}
     */
    public function getDefinition()
    {
        return new FixerDefinition(
<<<<<<< HEAD
            'PHPUnit assertion method calls like "->assertSame(true, $foo)" should be written with dedicated method like "->assertTrue($foo)".',
            [
=======
            'PHPUnit assertion method calls like `->assertSame(true, $foo)` should be written with dedicated method like `->assertTrue($foo)`.',
            array(
>>>>>>> 50e09ebb
                new CodeSample(
                    '<?php
$this->assertEquals(false, $b);
$this->assertSame(true, $a);
$this->assertNotEquals(null, $c);
$this->assertNotSame(null, $d);
'
                ),
                new CodeSample(
                    '<?php
$this->assertEquals(false, $b);
$this->assertSame(true, $a);
$this->assertNotEquals(null, $c);
$this->assertNotSame(null, $d);
',
                    ['assertions' => ['assertSame', 'assertNotSame']]
                ),
            ],
            null,
            'Fixer could be risky if one is overriding PHPUnit\'s native methods.'
        );
    }

    /**
     * {@inheritdoc}
     */
    public function getPriority()
    {
        // should be run after the PhpUnitStrictFixer and before PhpUnitDedicateAssertFixer.
        return -10;
    }

    /**
     * {@inheritdoc}
     */
    protected function applyFix(\SplFileInfo $file, Tokens $tokens)
    {
        // no assertions to be fixed - fast return
        if (empty($this->configuration['assertions'])) {
            return;
        }

        foreach ($this->configuration['assertions'] as $assertionMethod) {
            $assertionFixer = self::$assertionFixers[$assertionMethod];

            for ($index = 0, $limit = $tokens->count(); $index < $limit; ++$index) {
                $index = $this->{$assertionFixer}($tokens, $index, $assertionMethod);

                if (null === $index) {
                    break;
                }
            }
        }
    }

    /**
     * {@inheritdoc}
     */
    protected function createConfigurationDefinition()
    {
        return new FixerConfigurationResolverRootless('assertions', [
            (new FixerOptionBuilder('assertions', 'List of assertion methods to fix.'))
                ->setAllowedTypes(['array'])
                ->setAllowedValues([
                    (new FixerOptionValidatorGenerator())->allowedValueIsSubsetOf(array_keys(self::$assertionFixers)),
                ])
                ->setDefault([
                    'assertEquals',
                    'assertSame',
                    'assertNotEquals',
                    'assertNotSame',
                ])
                ->getOption(),
        ]);
    }

    /**
     * @param Tokens $tokens
     * @param int    $index
     * @param string $method
     *
     * @return null|int
     */
    private function fixAssertNegative(Tokens $tokens, $index, $method)
    {
        static $map = [
            'false' => 'assertNotFalse',
            'null' => 'assertNotNull',
            'true' => 'assertNotTrue',
        ];

        return $this->fixAssert($map, $tokens, $index, $method);
    }

    /**
     * @param Tokens $tokens
     * @param int    $index
     * @param string $method
     *
     * @return null|int
     */
    private function fixAssertPositive(Tokens $tokens, $index, $method)
    {
        static $map = [
            'false' => 'assertFalse',
            'null' => 'assertNull',
            'true' => 'assertTrue',
        ];

        return $this->fixAssert($map, $tokens, $index, $method);
    }

    /**
     * @param array<string, string> $map
     * @param Tokens                $tokens
     * @param int                   $index
     * @param string                $method
     *
     * @return null|int
     */
    private function fixAssert(array $map, Tokens $tokens, $index, $method)
    {
        $sequence = $tokens->findSequence(
            [
                [T_STRING, $method],
                '(',
            ],
            $index
        );

        if (null === $sequence) {
            return null;
        }

        $sequenceIndexes = array_keys($sequence);
        $operatorIndex = $tokens->getPrevMeaningfulToken($sequenceIndexes[0]);
        $referenceIndex = $tokens->getPrevMeaningfulToken($operatorIndex);
        if (
            !($tokens[$operatorIndex]->equals([T_OBJECT_OPERATOR, '->']) && $tokens[$referenceIndex]->equals([T_VARIABLE, '$this']))
            && !($tokens[$operatorIndex]->equals([T_DOUBLE_COLON, '::']) && $tokens[$referenceIndex]->equals([T_STRING, 'self']))
            && !($tokens[$operatorIndex]->equals([T_DOUBLE_COLON, '::']) && $tokens[$referenceIndex]->equals([T_STATIC, 'static']))
        ) {
            return null;
        }

        $sequenceIndexes[2] = $tokens->getNextMeaningfulToken($sequenceIndexes[1]);
        $firstParameterToken = $tokens[$sequenceIndexes[2]];

        if (!$firstParameterToken->isNativeConstant()) {
            return $sequenceIndexes[2];
        }

        $sequenceIndexes[3] = $tokens->getNextMeaningfulToken($sequenceIndexes[2]);

        // return if first method argument is an expression, not value
        if (!$tokens[$sequenceIndexes[3]]->equals(',')) {
            return $sequenceIndexes[3];
        }

        $tokens[$sequenceIndexes[0]] = new Token([T_STRING, $map[$firstParameterToken->getContent()]]);
        $tokens->clearRange($sequenceIndexes[2], $tokens->getNextNonWhitespace($sequenceIndexes[3]) - 1);

        return $sequenceIndexes[3];
    }
}<|MERGE_RESOLUTION|>--- conflicted
+++ resolved
@@ -56,13 +56,8 @@
     public function getDefinition()
     {
         return new FixerDefinition(
-<<<<<<< HEAD
-            'PHPUnit assertion method calls like "->assertSame(true, $foo)" should be written with dedicated method like "->assertTrue($foo)".',
+            'PHPUnit assertion method calls like `->assertSame(true, $foo)` should be written with dedicated method like `->assertTrue($foo)`.',
             [
-=======
-            'PHPUnit assertion method calls like `->assertSame(true, $foo)` should be written with dedicated method like `->assertTrue($foo)`.',
-            array(
->>>>>>> 50e09ebb
                 new CodeSample(
                     '<?php
 $this->assertEquals(false, $b);
