--- conflicted
+++ resolved
@@ -228,7 +228,6 @@
             'is_resource',
             'is_scalar',
             'is_string',
-<<<<<<< HEAD
         ];
 
         sort($values);
@@ -238,7 +237,7 @@
                 ->setAllowedTypes(['null', 'array'])
                 ->setAllowedValues([
                     null,
-                    (new FixerOptionValidatorGenerator())->allowedValueIsSubsetOf($values),
+                    new AllowedValueSubset($values),
                 ])
                 ->setDefault(null)
                 ->setDeprecationMessage('Use option `target` instead.')
@@ -255,19 +254,6 @@
                 ->setDefault(PhpUnitTargetVersion::VERSION_5_0) // @TODO 3.x: change to `VERSION_NEWEST`
                 ->getOption(),
         ]);
-=======
-        );
-
-        $functions = new FixerOptionBuilder('functions', 'List of assertions to fix.');
-        $functions = $functions
-            ->setAllowedTypes(array('array'))
-            ->setAllowedValues(array(new AllowedValueSubset($values)))
-            ->setDefault($values)
-            ->getOption()
-        ;
-
-        return new FixerConfigurationResolverRootless('functions', array($functions));
->>>>>>> ada6977e
     }
 
     /**
