--- conflicted
+++ resolved
@@ -56,9 +56,6 @@
 }
 '
                 ),
-<<<<<<< HEAD
-            ],
-=======
                 new CodeSample(
                     '<?php
 final class MyTest extends \PHPUnit_Framework_TestCase
@@ -71,10 +68,9 @@
         $this->assertNotEquals(a(), b());
     }
 }',
-                    array('assertions' => array('assertEquals'))
+                    ['assertions' => ['assertEquals']]
                 ),
-            ),
->>>>>>> 3455f2ff
+            ],
             null,
             'Risky when any of the functions are overridden.'
         );
