<?php

/*
 * This file is part of PHP CS Fixer.
 *
 * (c) Fabien Potencier <fabien@symfony.com>
 *     Dariusz Rumiński <dariusz.ruminski@gmail.com>
 *
 * This source file is subject to the MIT license that is bundled
 * with this source code in the file LICENSE.
 */

namespace PhpCsFixer\Fixer\PhpUnit;

use PhpCsFixer\AbstractFixer;
use PhpCsFixer\Fixer\ConfigurationDefinitionFixerInterface;
use PhpCsFixer\FixerConfiguration\FixerConfigurationResolverRootless;
use PhpCsFixer\FixerConfiguration\FixerOptionBuilder;
use PhpCsFixer\FixerConfiguration\FixerOptionValidatorGenerator;
use PhpCsFixer\FixerDefinition\CodeSample;
use PhpCsFixer\FixerDefinition\FixerDefinition;
use PhpCsFixer\Tokenizer\Tokens;

/**
 * @author Dariusz Rumiński <dariusz.ruminski@gmail.com>
 */
final class PhpUnitStrictFixer extends AbstractFixer implements ConfigurationDefinitionFixerInterface
{
    private static $assertionMap = array(
        'assertAttributeEquals' => 'assertAttributeSame',
        'assertAttributeNotEquals' => 'assertAttributeNotSame',
        'assertEquals' => 'assertSame',
        'assertNotEquals' => 'assertNotSame',
    );

    /**
     * {@inheritdoc}
     */
<<<<<<< HEAD
    public function fix(\SplFileInfo $file, Tokens $tokens)
    {
        foreach ($this->configuration['assertions'] as $methodBefore) {
            $methodAfter = self::$assertionMap[$methodBefore];

            for ($index = 0, $limit = $tokens->count(); $index < $limit; ++$index) {
                $sequence = $tokens->findSequence(
                    array(
                        array(T_VARIABLE, '$this'),
                        array(T_OBJECT_OPERATOR, '->'),
                        array(T_STRING, $methodBefore),
                        '(',
                    ),
                    $index
                );

                if (null === $sequence) {
                    break;
                }

                $sequenceIndexes = array_keys($sequence);
                $tokens[$sequenceIndexes[2]]->setContent($methodAfter);

                $index = $sequenceIndexes[3];
            }
        }
=======
    public function configure(array $configuration = null)
    {
        if (null === $configuration) {
            $this->configuration = self::$defaultConfiguration;

            return;
        }

        foreach ($configuration as $method) {
            if (!array_key_exists($method, self::$assertionMap)) {
                throw new InvalidFixerConfigurationException($this->getName(), sprintf('Configured method "%s" cannot be fixed by this fixer.', $method));
            }
        }

        $this->configuration = $configuration;
>>>>>>> b44c48d1
    }

    /**
     * {@inheritdoc}
     */
    public function getDefinition()
    {
        return new FixerDefinition(
            'PHPUnit methods like `assertSame` should be used instead of `assertEquals`.',
            array(
                new CodeSample(
'<?php
final class MyTest extends \PHPUnit_Framework_TestCase
{
    public function testSomeTest()
    {
        $this->assertAttributeEquals(a(), b());
        $this->assertAttributeNotEquals(a(), b());
        $this->assertEquals(a(), b());
        $this->assertNotEquals(a(), b());
    }
}
'
                ),
            ),
            null,
            'Risky when any of the functions are overridden.'
        );
    }

    /**
     * {@inheritdoc}
     */
    public function isCandidate(Tokens $tokens)
    {
        return $tokens->isTokenKindFound(T_STRING);
    }

    /**
     * {@inheritdoc}
     */
    public function isRisky()
    {
        return true;
    }

    /**
     * {@inheritdoc}
     */
<<<<<<< HEAD
    protected function createConfigurationDefinition()
    {
        $generator = new FixerOptionValidatorGenerator();

        $assertions = new FixerOptionBuilder('assertions', 'List of assertion methods to fix.');
        $assertions = $assertions
            ->setAllowedTypes(array('array'))
            ->setAllowedValues(array(
                $generator->allowedValueIsSubsetOf(array_keys(self::$assertionMap)),
            ))
            ->setDefault(array(
                'assertAttributeEquals',
                'assertAttributeNotEquals',
                'assertEquals',
                'assertNotEquals',
            ))
            ->getOption()
        ;

        return new FixerConfigurationResolverRootless('assertions', array($assertions));
=======
    protected function applyFix(\SplFileInfo $file, Tokens $tokens)
    {
        foreach ($this->configuration as $methodBefore) {
            $methodAfter = self::$assertionMap[$methodBefore];

            for ($index = 0, $limit = $tokens->count(); $index < $limit; ++$index) {
                $sequence = $tokens->findSequence(
                    array(
                        array(T_VARIABLE, '$this'),
                        array(T_OBJECT_OPERATOR, '->'),
                        array(T_STRING, $methodBefore),
                        '(',
                    ),
                    $index
                );

                if (null === $sequence) {
                    break;
                }

                $sequenceIndexes = array_keys($sequence);
                $tokens[$sequenceIndexes[2]]->setContent($methodAfter);

                $index = $sequenceIndexes[3];
            }
        }
>>>>>>> b44c48d1
    }
}<|MERGE_RESOLUTION|>--- conflicted
+++ resolved
@@ -32,55 +32,6 @@
         'assertEquals' => 'assertSame',
         'assertNotEquals' => 'assertNotSame',
     );
-
-    /**
-     * {@inheritdoc}
-     */
-<<<<<<< HEAD
-    public function fix(\SplFileInfo $file, Tokens $tokens)
-    {
-        foreach ($this->configuration['assertions'] as $methodBefore) {
-            $methodAfter = self::$assertionMap[$methodBefore];
-
-            for ($index = 0, $limit = $tokens->count(); $index < $limit; ++$index) {
-                $sequence = $tokens->findSequence(
-                    array(
-                        array(T_VARIABLE, '$this'),
-                        array(T_OBJECT_OPERATOR, '->'),
-                        array(T_STRING, $methodBefore),
-                        '(',
-                    ),
-                    $index
-                );
-
-                if (null === $sequence) {
-                    break;
-                }
-
-                $sequenceIndexes = array_keys($sequence);
-                $tokens[$sequenceIndexes[2]]->setContent($methodAfter);
-
-                $index = $sequenceIndexes[3];
-            }
-        }
-=======
-    public function configure(array $configuration = null)
-    {
-        if (null === $configuration) {
-            $this->configuration = self::$defaultConfiguration;
-
-            return;
-        }
-
-        foreach ($configuration as $method) {
-            if (!array_key_exists($method, self::$assertionMap)) {
-                throw new InvalidFixerConfigurationException($this->getName(), sprintf('Configured method "%s" cannot be fixed by this fixer.', $method));
-            }
-        }
-
-        $this->configuration = $configuration;
->>>>>>> b44c48d1
-    }
 
     /**
      * {@inheritdoc}
@@ -129,31 +80,9 @@
     /**
      * {@inheritdoc}
      */
-<<<<<<< HEAD
-    protected function createConfigurationDefinition()
-    {
-        $generator = new FixerOptionValidatorGenerator();
-
-        $assertions = new FixerOptionBuilder('assertions', 'List of assertion methods to fix.');
-        $assertions = $assertions
-            ->setAllowedTypes(array('array'))
-            ->setAllowedValues(array(
-                $generator->allowedValueIsSubsetOf(array_keys(self::$assertionMap)),
-            ))
-            ->setDefault(array(
-                'assertAttributeEquals',
-                'assertAttributeNotEquals',
-                'assertEquals',
-                'assertNotEquals',
-            ))
-            ->getOption()
-        ;
-
-        return new FixerConfigurationResolverRootless('assertions', array($assertions));
-=======
     protected function applyFix(\SplFileInfo $file, Tokens $tokens)
     {
-        foreach ($this->configuration as $methodBefore) {
+        foreach ($this->configuration['assertions'] as $methodBefore) {
             $methodAfter = self::$assertionMap[$methodBefore];
 
             for ($index = 0, $limit = $tokens->count(); $index < $limit; ++$index) {
@@ -177,6 +106,30 @@
                 $index = $sequenceIndexes[3];
             }
         }
->>>>>>> b44c48d1
+    }
+
+    /**
+     * {@inheritdoc}
+     */
+    protected function createConfigurationDefinition()
+    {
+        $generator = new FixerOptionValidatorGenerator();
+
+        $assertions = new FixerOptionBuilder('assertions', 'List of assertion methods to fix.');
+        $assertions = $assertions
+            ->setAllowedTypes(array('array'))
+            ->setAllowedValues(array(
+                $generator->allowedValueIsSubsetOf(array_keys(self::$assertionMap)),
+            ))
+            ->setDefault(array(
+                'assertAttributeEquals',
+                'assertAttributeNotEquals',
+                'assertEquals',
+                'assertNotEquals',
+            ))
+            ->getOption()
+        ;
+
+        return new FixerConfigurationResolverRootless('assertions', array($assertions));
     }
 }