--- conflicted
+++ resolved
@@ -30,41 +30,6 @@
     /**
      * {@inheritdoc}
      */
-<<<<<<< HEAD
-    public function fix(\SplFileInfo $file, Tokens $tokens)
-    {
-        $oneSpaceBefore = 'one' === $this->configuration['space_before'];
-
-        for ($index = 0, $limit = $tokens->count(); $index < $limit; ++$index) {
-            $token = $tokens[$index];
-
-            if (!$token->isGivenKind(CT::T_TYPE_COLON)) {
-                continue;
-            }
-
-            $previousToken = $tokens[$index - 1];
-
-            if ($previousToken->isWhitespace()) {
-                if ($oneSpaceBefore) {
-                    $previousToken->setContent(' ');
-                } else {
-                    $previousToken->clear();
-                }
-            } elseif ($oneSpaceBefore) {
-                $tokens->ensureWhitespaceAtIndex($index, 0, ' ');
-                ++$index;
-            }
-
-            ++$index;
-            $tokens->ensureWhitespaceAtIndex($index, 0, ' ');
-        }
-    }
-
-    /**
-     * {@inheritdoc}
-     */
-=======
->>>>>>> b44c48d1
     public function getDefinition()
     {
         $versionSpecification = new VersionSpecification(70000);
@@ -102,7 +67,38 @@
     /**
      * {@inheritdoc}
      */
-<<<<<<< HEAD
+    protected function applyFix(\SplFileInfo $file, Tokens $tokens)
+    {
+        $oneSpaceBefore = 'one' === $this->configuration['space_before'];
+
+        for ($index = 0, $limit = $tokens->count(); $index < $limit; ++$index) {
+            $token = $tokens[$index];
+
+            if (!$token->isGivenKind(CT::T_TYPE_COLON)) {
+                continue;
+            }
+
+            $previousToken = $tokens[$index - 1];
+
+            if ($previousToken->isWhitespace()) {
+                if ($oneSpaceBefore) {
+                    $previousToken->setContent(' ');
+                } else {
+                    $previousToken->clear();
+                }
+            } elseif ($oneSpaceBefore) {
+                $tokens->ensureWhitespaceAtIndex($index, 0, ' ');
+                ++$index;
+            }
+
+            ++$index;
+            $tokens->ensureWhitespaceAtIndex($index, 0, ' ');
+        }
+    }
+
+    /**
+     * {@inheritdoc}
+     */
     protected function createConfigurationDefinition()
     {
         $spaceBefore = new FixerOptionBuilder('space_before', 'Spacing to apply before colon.');
@@ -113,32 +109,5 @@
         ;
 
         return new FixerConfigurationResolver(array($spaceBefore));
-=======
-    protected function applyFix(\SplFileInfo $file, Tokens $tokens)
-    {
-        for ($index = 0, $limit = $tokens->count(); $index < $limit; ++$index) {
-            $token = $tokens[$index];
-
-            if (!$token->isGivenKind(CT::T_TYPE_COLON)) {
-                continue;
-            }
-
-            $previousToken = $tokens[$index - 1];
-
-            if ($previousToken->isWhitespace()) {
-                if ('none' === $this->configuration) {
-                    $previousToken->clear();
-                } else {
-                    $previousToken->setContent(' ');
-                }
-            } elseif ('one' === $this->configuration) {
-                $tokens->ensureWhitespaceAtIndex($index, 0, ' ');
-                ++$index;
-            }
-
-            ++$index;
-            $tokens->ensureWhitespaceAtIndex($index, 0, ' ');
-        }
->>>>>>> b44c48d1
     }
 }