<?php

/*
 * This file is part of PHP CS Fixer.
 *
 * (c) Fabien Potencier <fabien@symfony.com>
 *     Dariusz Rumiński <dariusz.ruminski@gmail.com>
 *
 * This source file is subject to the MIT license that is bundled
 * with this source code in the file LICENSE.
 */

namespace PhpCsFixer\Fixer\FunctionNotation;

use PhpCsFixer\AbstractPhpdocToTypeDeclarationFixer;
use PhpCsFixer\DocBlock\Annotation;
use PhpCsFixer\DocBlock\DocBlock;
use PhpCsFixer\Fixer\ConfigurableFixerInterface;
use PhpCsFixer\FixerConfiguration\FixerConfigurationResolver;
use PhpCsFixer\FixerConfiguration\FixerOptionBuilder;
use PhpCsFixer\FixerDefinition\FixerDefinition;
use PhpCsFixer\FixerDefinition\VersionSpecification;
use PhpCsFixer\FixerDefinition\VersionSpecificCodeSample;
use PhpCsFixer\Preg;
use PhpCsFixer\Tokenizer\CT;
use PhpCsFixer\Tokenizer\Token;
use PhpCsFixer\Tokenizer\Tokens;

/**
 * @author Filippo Tessarotto <zoeslam@gmail.com>
 */
<<<<<<< HEAD
final class PhpdocToReturnTypeFixer extends AbstractFixer implements ConfigurableFixerInterface
=======
final class PhpdocToReturnTypeFixer extends AbstractPhpdocToTypeDeclarationFixer implements ConfigurationDefinitionFixerInterface
>>>>>>> 67f2710f
{
    /**
     * @var array<int, array<int, int|string>>
     */
    private $excludeFuncNames = [
        [T_STRING, '__construct'],
        [T_STRING, '__destruct'],
        [T_STRING, '__clone'],
    ];

    /**
     * @var array<string, int>
     */
    private $versionSpecificTypes = [
        'void' => 70100,
        'iterable' => 70100,
        'object' => 70200,
    ];

    /**
     * @var array<string, string>
     */
    private $scalarTypes = [
        'bool' => 'bool',
        'true' => 'bool',
        'false' => 'bool',
        'float' => 'float',
        'int' => 'int',
        'string' => 'string',
    ];

    /**
     * @var array<string, bool>
     */
    private $skippedTypes = [
        'mixed' => true,
        'resource' => true,
        'null' => true,
    ];

    /**
     * @var string
     */
    private $classRegex = '/^\\\\?[a-zA-Z_\\x7f-\\xff](?:\\\\?[a-zA-Z0-9_\\x7f-\\xff]+)*(?<array>\[\])*$/';

    /**
     * {@inheritdoc}
     */
    public function getDefinition()
    {
        return new FixerDefinition(
            'EXPERIMENTAL: Takes `@return` annotation of non-mixed types and adjusts accordingly the function signature. Requires PHP >= 7.0.',
            [
                new VersionSpecificCodeSample(
                    '<?php

/** @return \My\Bar */
function my_foo()
{}
',
                    new VersionSpecification(70000)
                ),
                new VersionSpecificCodeSample(
                    '<?php

/** @return void */
function my_foo()
{}
',
                    new VersionSpecification(70100)
                ),
                new VersionSpecificCodeSample(
                    '<?php

/** @return object */
function my_foo()
{}
',
                    new VersionSpecification(70200)
                ),
                new VersionSpecificCodeSample(
                    '<?php
/** @return Foo */
function foo() {}
/** @return string */
function bar() {}
',
                    new VersionSpecification(70100),
                    ['scalar_types' => false]
                ),
            ],
            null,
            'This rule is EXPERIMENTAL and [1] is not covered with backward compatibility promise. [2] `@return` annotation is mandatory for the fixer to make changes, signatures of methods without it (no docblock, inheritdocs) will not be fixed. [3] Manual actions are required if inherited signatures are not properly documented. [4] `@inheritdocs` support is under construction.'
        );
    }

    /**
     * {@inheritdoc}
     */
    public function isCandidate(Tokens $tokens)
    {
        if (\PHP_VERSION_ID >= 70400 && $tokens->isTokenKindFound(T_FN)) {
            return true;
        }

        return \PHP_VERSION_ID >= 70000 && $tokens->isTokenKindFound(T_FUNCTION);
    }

    /**
     * {@inheritdoc}
     *
     * Must run before FullyQualifiedStrictTypesFixer, NoSuperfluousPhpdocTagsFixer, PhpdocAlignFixer, ReturnTypeDeclarationFixer.
     * Must run after CommentToPhpdocFixer, PhpdocIndentFixer, PhpdocScalarFixer, PhpdocScalarFixer, PhpdocToCommentFixer, PhpdocTypesFixer, PhpdocTypesFixer.
     */
    public function getPriority()
    {
        return 13;
    }

    /**
     * {@inheritdoc}
     */
    public function isRisky()
    {
        return true;
    }

    /**
     * {@inheritdoc}
     */
    protected function createConfigurationDefinition()
    {
        return new FixerConfigurationResolver([
            (new FixerOptionBuilder('scalar_types', 'Fix also scalar types; may have unexpected behaviour due to PHP bad type coercion system.'))
                ->setAllowedTypes(['bool'])
                ->setDefault(true)
                ->getOption(),
        ]);
    }

    /**
     * {@inheritdoc}
     */
    protected function applyFix(\SplFileInfo $file, Tokens $tokens)
    {
        for ($index = $tokens->count() - 1; 0 < $index; --$index) {
            if (
                !$tokens[$index]->isGivenKind(T_FUNCTION)
                && (\PHP_VERSION_ID < 70400 || !$tokens[$index]->isGivenKind(T_FN))
            ) {
                continue;
            }

            $funcName = $tokens->getNextMeaningfulToken($index);
            if ($tokens[$funcName]->equalsAny($this->excludeFuncNames, false)) {
                continue;
            }

            $returnTypeAnnotation = $this->findReturnAnnotations($tokens, $index);
            if (1 !== \count($returnTypeAnnotation)) {
                continue;
            }

            $returnTypeAnnotation = current($returnTypeAnnotation);
            $types = array_values($returnTypeAnnotation->getTypes());
            $typesCount = \count($types);

            if (1 > $typesCount || 2 < $typesCount) {
                continue;
            }

            $isNullable = false;
            $returnType = current($types);

            if (2 === $typesCount) {
                $null = $types[0];
                $returnType = $types[1];
                if ('null' !== $null) {
                    $null = $types[1];
                    $returnType = $types[0];
                }

                if ('null' !== $null) {
                    continue;
                }

                $isNullable = true;

                if (\PHP_VERSION_ID < 70100) {
                    continue;
                }

                if ('void' === $returnType) {
                    continue;
                }
            }

            if ('static' === $returnType) {
                $returnType = 'self';
            }

            if (isset($this->skippedTypes[$returnType])) {
                continue;
            }

            if (isset($this->versionSpecificTypes[$returnType]) && \PHP_VERSION_ID < $this->versionSpecificTypes[$returnType]) {
                continue;
            }

            if (isset($this->scalarTypes[$returnType])) {
                if (false === $this->configuration['scalar_types']) {
                    continue;
                }

                $returnType = $this->scalarTypes[$returnType];
            } else {
                if (1 !== Preg::match($this->classRegex, $returnType, $matches)) {
                    continue;
                }

                if (isset($matches['array'])) {
                    $returnType = 'array';
                }
            }

            $startIndex = $tokens->getNextTokenOfKind($index, ['{', ';']);

            if ($this->hasReturnTypeHint($tokens, $startIndex)) {
                continue;
            }

            if (!$this->isValidSyntax(sprintf('<?php function f():%s {}', $returnType))) {
                continue;
            }

            $this->fixFunctionDefinition($tokens, $startIndex, $isNullable, $returnType);
        }
    }

    /**
     * Determine whether the function already has a return type hint.
     *
     * @param int $index The index of the end of the function definition line, EG at { or ;
     *
     * @return bool
     */
    private function hasReturnTypeHint(Tokens $tokens, $index)
    {
        $endFuncIndex = $tokens->getPrevTokenOfKind($index, [')']);
        $nextIndex = $tokens->getNextMeaningfulToken($endFuncIndex);

        return $tokens[$nextIndex]->isGivenKind(CT::T_TYPE_COLON);
    }

    /**
     * @param int    $index      The index of the end of the function definition line, EG at { or ;
     * @param bool   $isNullable
     * @param string $returnType
     */
    private function fixFunctionDefinition(Tokens $tokens, $index, $isNullable, $returnType)
    {
        static $specialTypes = [
            'array' => [CT::T_ARRAY_TYPEHINT, 'array'],
            'callable' => [T_CALLABLE, 'callable'],
        ];
        $newTokens = [
            new Token([CT::T_TYPE_COLON, ':']),
            new Token([T_WHITESPACE, ' ']),
        ];
        if (true === $isNullable) {
            $newTokens[] = new Token([CT::T_NULLABLE_TYPE, '?']);
        }

        if (isset($specialTypes[$returnType])) {
            $newTokens[] = new Token($specialTypes[$returnType]);
        } else {
            foreach (explode('\\', $returnType) as $nsIndex => $value) {
                if (0 === $nsIndex && '' === $value) {
                    continue;
                }

                if (0 < $nsIndex) {
                    $newTokens[] = new Token([T_NS_SEPARATOR, '\\']);
                }
                $newTokens[] = new Token([T_STRING, $value]);
            }
        }

        $endFuncIndex = $tokens->getPrevTokenOfKind($index, [')']);
        $tokens->insertAt($endFuncIndex + 1, $newTokens);
    }

    /**
     * Find all the return annotations in the function's PHPDoc comment.
     *
     * @param int $index The index of the function token
     *
     * @return Annotation[]
     */
    private function findReturnAnnotations(Tokens $tokens, $index)
    {
        do {
            $index = $tokens->getPrevNonWhitespace($index);
        } while ($tokens[$index]->isGivenKind([
            T_COMMENT,
            T_ABSTRACT,
            T_FINAL,
            T_PRIVATE,
            T_PROTECTED,
            T_PUBLIC,
            T_STATIC,
        ]));

        if (!$tokens[$index]->isGivenKind(T_DOC_COMMENT)) {
            return [];
        }

        $doc = new DocBlock($tokens[$index]->getContent());

        return $doc->getAnnotationsOfType('return');
    }
}<|MERGE_RESOLUTION|>--- conflicted
+++ resolved
@@ -29,11 +29,7 @@
 /**
  * @author Filippo Tessarotto <zoeslam@gmail.com>
  */
-<<<<<<< HEAD
-final class PhpdocToReturnTypeFixer extends AbstractFixer implements ConfigurableFixerInterface
-=======
-final class PhpdocToReturnTypeFixer extends AbstractPhpdocToTypeDeclarationFixer implements ConfigurationDefinitionFixerInterface
->>>>>>> 67f2710f
+final class PhpdocToReturnTypeFixer extends AbstractPhpdocToTypeDeclarationFixer implements ConfigurableFixerInterface
 {
     /**
      * @var array<int, array<int, int|string>>
