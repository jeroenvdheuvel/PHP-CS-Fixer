--- conflicted
+++ resolved
@@ -27,27 +27,9 @@
  */
 final class SingleLineThrowFixer extends AbstractFixer
 {
-<<<<<<< HEAD
     private const REMOVE_WHITESPACE_AFTER_TOKENS = ['['];
     private const REMOVE_WHITESPACE_AROUND_TOKENS = ['(', [T_DOUBLE_COLON]];
     private const REMOVE_WHITESPACE_BEFORE_TOKENS = [')',  ']', ',', ';'];
-    private const THROW_END_TOKENS = [';', '(', '{', '}'];
-=======
-    /**
-     * @internal
-     */
-    const REMOVE_WHITESPACE_AFTER_TOKENS = ['['];
-
-    /**
-     * @internal
-     */
-    const REMOVE_WHITESPACE_AROUND_TOKENS = ['(', [T_DOUBLE_COLON]];
-
-    /**
-     * @internal
-     */
-    const REMOVE_WHITESPACE_BEFORE_TOKENS = [')',  ']', ',', ';'];
->>>>>>> 666f18fa
 
     /**
      * {@inheritdoc}
