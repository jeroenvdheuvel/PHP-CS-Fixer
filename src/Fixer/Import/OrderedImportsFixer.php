<?php

/*
 * This file is part of PHP CS Fixer.
 *
 * (c) Fabien Potencier <fabien@symfony.com>
 *     Dariusz Rumiński <dariusz.ruminski@gmail.com>
 *
 * This source file is subject to the MIT license that is bundled
 * with this source code in the file LICENSE.
 */

namespace PhpCsFixer\Fixer\Import;

use PhpCsFixer\AbstractFixer;
use PhpCsFixer\Fixer\ConfigurationDefinitionFixerInterface;
use PhpCsFixer\Fixer\WhitespacesAwareFixerInterface;
use PhpCsFixer\FixerConfiguration\AliasedFixerOptionBuilder;
use PhpCsFixer\FixerConfiguration\FixerConfigurationResolver;
use PhpCsFixer\FixerConfiguration\FixerOptionBuilder;
use PhpCsFixer\FixerDefinition\CodeSample;
use PhpCsFixer\FixerDefinition\FixerDefinition;
use PhpCsFixer\FixerDefinition\VersionSpecification;
use PhpCsFixer\FixerDefinition\VersionSpecificCodeSample;
use PhpCsFixer\Preg;
use PhpCsFixer\Tokenizer\CT;
use PhpCsFixer\Tokenizer\Token;
use PhpCsFixer\Tokenizer\Tokens;
use PhpCsFixer\Tokenizer\TokensAnalyzer;
use Symfony\Component\OptionsResolver\Exception\InvalidOptionsException;

/**
 * @author Sebastiaan Stok <s.stok@rollerscapes.net>
 * @author Dariusz Rumiński <dariusz.ruminski@gmail.com>
 * @author SpacePossum
 * @author Darius Matulionis <darius@matulionis.lt>
 * @author Adriano Pilger <adriano.pilger@gmail.com>
 */
final class OrderedImportsFixer extends AbstractFixer implements ConfigurationDefinitionFixerInterface, WhitespacesAwareFixerInterface
{
    const IMPORT_TYPE_CLASS = 'class';

    const IMPORT_TYPE_CONST = 'const';

    const IMPORT_TYPE_FUNCTION = 'function';

    const SORT_ALPHA = 'alpha';

    const SORT_LENGTH = 'length';

    const SORT_NONE = 'none';

    /**
     * Array of supported sort types in configuration.
     *
     * @var string[]
     */
    private $supportedSortTypes = [self::IMPORT_TYPE_CLASS, self::IMPORT_TYPE_CONST, self::IMPORT_TYPE_FUNCTION];

    /**
     * Array of supported sort algorithms in configuration.
     *
     * @var string[]
     */
    private $supportedSortAlgorithms = [self::SORT_ALPHA, self::SORT_LENGTH, self::SORT_NONE];

    /**
     * {@inheritdoc}
     */
    public function getDefinition()
    {
        return new FixerDefinition(
            'Ordering `use` statements.',
            [
                new CodeSample("<?php\nuse Z; use A;\n"),
                new CodeSample(
'<?php
use Bar1;
use Acme;
use Barr;
use Acme\Bar;
',
<<<<<<< HEAD
                    ['sortAlgorithm' => self::SORT_LENGTH]
=======
                    array('sort_algorithm' => self::SORT_LENGTH)
>>>>>>> 3360e862
                ),
                new VersionSpecificCodeSample(
                    "<?php\nuse function AAA;\nuse const AAB;\nuse AAC;\n",
                    new VersionSpecification(70000)
                ),
                new VersionSpecificCodeSample(
'<?php
use const AAAA;
use const BBB;

use Bar;
use AAC;
use Acme;

use function CCC\AA;
use function DDD;
',
                    new VersionSpecification(70000),
<<<<<<< HEAD
                    [
                        'sortAlgorithm' => self::SORT_LENGTH,
                        'importsOrder' => [
=======
                    array(
                        'sort_algorithm' => self::SORT_LENGTH,
                        'imports_order' => array(
>>>>>>> 3360e862
                            self::IMPORT_TYPE_CONST,
                            self::IMPORT_TYPE_CLASS,
                            self::IMPORT_TYPE_FUNCTION,
                        ],
                    ]
                ),
                new VersionSpecificCodeSample(
                    '<?php
use const BBB;
use const AAAA;

use Acme;
use AAC;
use Bar;

use function DDD;
use function CCC\AA;
',
                    new VersionSpecification(70000),
<<<<<<< HEAD
                    [
                        'sortAlgorithm' => self::SORT_ALPHA,
                        'importsOrder' => [
=======
                    array(
                        'sort_algorithm' => self::SORT_ALPHA,
                        'imports_order' => array(
>>>>>>> 3360e862
                            self::IMPORT_TYPE_CONST,
                            self::IMPORT_TYPE_CLASS,
                            self::IMPORT_TYPE_FUNCTION,
                        ],
                    ]
                ),
                new VersionSpecificCodeSample(
                    '<?php
use const BBB;
use const AAAA;

use function DDD;
use function CCC\AA;

use Acme;
use AAC;
use Bar;
',
                    new VersionSpecification(70000),
                    [
                        'sortAlgorithm' => self::SORT_NONE,
                        'importsOrder' => [
                            self::IMPORT_TYPE_CONST,
                            self::IMPORT_TYPE_CLASS,
                            self::IMPORT_TYPE_FUNCTION,
                        ],
                    ]
                ),
            ]
        );
    }

    /**
     * {@inheritdoc}
     */
    public function getPriority()
    {
        // should be run after the NoLeadingImportSlashFixer
        return -30;
    }

    /**
     * {@inheritdoc}
     */
    public function isCandidate(Tokens $tokens)
    {
        return $tokens->isTokenKindFound(T_USE);
    }

    /**
     * {@inheritdoc}
     */
    protected function applyFix(\SplFileInfo $file, Tokens $tokens)
    {
        $tokensAnalyzer = new TokensAnalyzer($tokens);
        $namespacesImports = $tokensAnalyzer->getImportUseIndexes(true);

        if (0 === count($namespacesImports)) {
            return;
        }

        $usesOrder = [];
        foreach ($namespacesImports as $uses) {
            $usesOrder[] = $this->getNewOrder(array_reverse($uses), $tokens);
        }
        $usesOrder = array_replace(...$usesOrder);

        $usesOrder = array_reverse($usesOrder, true);
        $mapStartToEnd = [];

        foreach ($usesOrder as $use) {
            $mapStartToEnd[$use['startIndex']] = $use['endIndex'];
        }

        // Now insert the new tokens, starting from the end
        foreach ($usesOrder as $index => $use) {
            $declarationTokens = Tokens::fromCode('<?php use '.$use['namespace'].';');
            $declarationTokens->clearRange(0, 2); // clear `<?php use `
            $declarationTokens->clearAt(count($declarationTokens) - 1); // clear `;`
            $declarationTokens->clearEmptyTokens();

            $tokens->overrideRange($index, $mapStartToEnd[$index], $declarationTokens);
            if ($use['group']) {
                // a group import must start with `use` and cannot be part of comma separated import list
                $prev = $tokens->getPrevMeaningfulToken($index);
                if ($tokens[$prev]->equals(',')) {
                    $tokens[$prev] = new Token(';');
                    $tokens->insertAt($prev + 1, new Token([T_USE, 'use']));

                    if (!$tokens[$prev + 2]->isWhitespace()) {
                        $tokens->insertAt($prev + 2, new Token([T_WHITESPACE, ' ']));
                    }
                }
            }
        }
    }

    /**
     * {@inheritdoc}
     */
    protected function createConfigurationDefinition()
    {
        $supportedSortTypes = $this->supportedSortTypes;

<<<<<<< HEAD
        return new FixerConfigurationResolver([
            (new FixerOptionBuilder('sortAlgorithm', 'whether the statements should be sorted alphabetically or by length, or not sorted'))
                ->setAllowedValues($this->supportedSortAlgorithms)
                ->setDefault(self::SORT_ALPHA)
                ->getOption(),
            (new FixerOptionBuilder('importsOrder', 'Defines the order of import types.'))
                ->setAllowedTypes(['array', 'null'])
                ->setAllowedValues([static function ($value) use ($supportedSortTypes) {
                    if (null !== $value) {
                        $missing = array_diff($supportedSortTypes, $value);
                        if (count($missing)) {
                            throw new InvalidOptionsException(sprintf(
                                'Missing sort %s "%s".',
                                1 === count($missing) ? 'type' : 'types',
                                implode('", "', $missing)
                            ));
                        }
=======
        $sortAlgorithm = new AliasedFixerOptionBuilder(
            new FixerOptionBuilder('sort_algorithm', 'whether the statements should be sorted alphabetically or by length'),
            'sortAlgorithm'
        );
        $sortAlgorithm
            ->setAllowedValues($this->supportedSortAlgorithms)
            ->setDefault(self::SORT_ALPHA)
        ;

        $importsOrder = new AliasedFixerOptionBuilder(
            new FixerOptionBuilder('imports_order', 'Defines the order of import types.'),
            'importsOrder'
        );
        $importsOrder
            ->setAllowedTypes(array('array', 'null'))
            ->setAllowedValues(array(function ($value) use ($supportedSortTypes) {
                if (null !== $value) {
                    $missing = array_diff($supportedSortTypes, $value);
                    if (count($missing)) {
                        throw new InvalidOptionsException(sprintf(
                            'Missing sort %s "%s".',
                            1 === count($missing) ? 'type' : 'types',
                            implode('", "', $missing)
                        ));
                    }
>>>>>>> 3360e862

                        $unknown = array_diff($value, $supportedSortTypes);
                        if (count($unknown)) {
                            throw new InvalidOptionsException(sprintf(
                                'Unknown sort %s "%s".',
                                1 === count($unknown) ? 'type' : 'types',
                                implode('", "', $unknown)
                            ));
                        }
                    }

                    return true;
                }])
                ->setDefault(null)
                ->getOption(),
        ]);
    }

    /**
     * This method is used for sorting the uses in a namespace.
     *
     * @param string[] $first
     * @param string[] $second
     *
     * @return int
     *
     * @internal
     */
    private function sortAlphabetically(array $first, array $second)
    {
        if ($first['importType'] !== $second['importType']) {
            return $first['importType'] > $second['importType'] ? 1 : -1;
        }

        // Replace backslashes by spaces before sorting for correct sort order
        $firstNamespace = str_replace('\\', ' ', $this->prepareNamespace($first['namespace']));
        $secondNamespace = str_replace('\\', ' ', $this->prepareNamespace($second['namespace']));

        return strcasecmp($firstNamespace, $secondNamespace);
    }

    /**
     * This method is used for sorting the uses statements in a namespace by length.
     *
     * @param string[] $first
     * @param string[] $second
     *
     * @return int
     *
     * @internal
     */
    private function sortByLength(array $first, array $second)
    {
        $firstNamespace = $this->prepareNamespace($first['namespace']);
        $secondNamespace = $this->prepareNamespace($second['namespace']);

        $firstNamespaceLength = strlen($firstNamespace);
        $secondNamespaceLength = strlen($secondNamespace);

        if ($firstNamespaceLength === $secondNamespaceLength) {
            $sortResult = strcasecmp($firstNamespace, $secondNamespace);
        } else {
            $sortResult = $firstNamespaceLength > $secondNamespaceLength ? 1 : -1;
        }

        return $sortResult;
    }

    /**
     * @param string $namespace
     *
     * @return string
     */
    private function prepareNamespace($namespace)
    {
        return trim(Preg::replace('%/\*(.*)\*/%s', '', $namespace));
    }

    private function getNewOrder(array $uses, Tokens $tokens)
    {
        $indexes = [];
        $originalIndexes = [];
        $lineEnding = $this->whitespacesConfig->getLineEnding();

        for ($i = count($uses) - 1; $i >= 0; --$i) {
            $index = $uses[$i];

            $startIndex = $tokens->getTokenNotOfKindSibling($index + 1, 1, [[T_WHITESPACE]]);
            $endIndex = $tokens->getNextTokenOfKind($startIndex, [';', [T_CLOSE_TAG]]);
            $previous = $tokens->getPrevMeaningfulToken($endIndex);

            $group = $tokens[$previous]->isGivenKind(CT::T_GROUP_IMPORT_BRACE_CLOSE);
            if ($tokens[$startIndex]->isGivenKind([CT::T_CONST_IMPORT])) {
                $type = self::IMPORT_TYPE_CONST;
            } elseif ($tokens[$startIndex]->isGivenKind([CT::T_FUNCTION_IMPORT])) {
                $type = self::IMPORT_TYPE_FUNCTION;
            } else {
                $type = self::IMPORT_TYPE_CLASS;
            }

            $namespaceTokens = [];
            $index = $startIndex;

            while ($index <= $endIndex) {
                $token = $tokens[$index];

                if ($index === $endIndex || (!$group && $token->equals(','))) {
                    if ($group && self::SORT_NONE !== $this->configuration['sortAlgorithm']) {
                        // if group import, sort the items within the group definition

                        // figure out where the list of namespace parts within the group def. starts
                        $namespaceTokensCount = count($namespaceTokens) - 1;
                        $namespace = '';
                        for ($k = 0; $k < $namespaceTokensCount; ++$k) {
                            if ($namespaceTokens[$k]->isGivenKind(CT::T_GROUP_IMPORT_BRACE_OPEN)) {
                                $namespace .= '{';

                                break;
                            }

                            $namespace .= $namespaceTokens[$k]->getContent();
                        }

                        // fetch all parts, split up in an array of strings, move comments to the end
                        $parts = [];
                        $firstIndent = '';
                        $separator = ', ';
                        $lastIndent = '';

                        for ($k1 = $k + 1; $k1 < $namespaceTokensCount; ++$k1) {
                            $comment = '';
                            $namespacePart = '';
                            for ($k2 = $k1;; ++$k2) {
                                if ($namespaceTokens[$k2]->equalsAny([',', [CT::T_GROUP_IMPORT_BRACE_CLOSE]])) {
                                    break;
                                }

                                if ($namespaceTokens[$k2]->isComment()) {
                                    $comment .= $namespaceTokens[$k2]->getContent();

                                    continue;
                                }

                                // if there is any line ending inside the group import, it should be indented properly
                                if (
                                    '' === $firstIndent &&
                                    $namespaceTokens[$k2]->isWhitespace() &&
                                    false !== strpos($namespaceTokens[$k2]->getContent(), $lineEnding)
                                ) {
                                    $lastIndent = $lineEnding;
                                    $firstIndent = $lineEnding.$this->whitespacesConfig->getIndent();
                                    $separator = ','.$firstIndent;
                                }

                                $namespacePart .= $namespaceTokens[$k2]->getContent();
                            }

                            $namespacePart = trim($namespacePart);
                            $comment = trim($comment);
                            if ('' !== $comment) {
                                $namespacePart .= ' '.$comment;
                            }

                            $parts[] = $namespacePart;

                            $k1 = $k2;
                        }

                        $sortedParts = $parts;
                        sort($parts);

                        // check if the order needs to be updated, otherwise don't touch as we might change valid CS (to other valid CS).
                        if ($sortedParts === $parts) {
                            $namespace = Tokens::fromArray($namespaceTokens)->generateCode();
                        } else {
                            $namespace .= $firstIndent.implode($separator, $parts).$lastIndent.'}';
                        }
                    } else {
                        $namespace = Tokens::fromArray($namespaceTokens)->generateCode();
                    }

                    $indexes[$startIndex] = [
                        'namespace' => $namespace,
                        'startIndex' => $startIndex,
                        'endIndex' => $index - 1,
                        'importType' => $type,
                        'group' => $group,
                    ];

                    $originalIndexes[] = $startIndex;

                    if ($index === $endIndex) {
                        break;
                    }

                    $namespaceTokens = [];
                    $nextPartIndex = $tokens->getTokenNotOfKindSibling($index, 1, [[','], [T_WHITESPACE]]);
                    $startIndex = $nextPartIndex;
                    $index = $nextPartIndex;

                    continue;
                }

                $namespaceTokens[] = $token;
                ++$index;
            }
        }

        // Is sort types provided, sorting by groups and each group by algorithm
        if ($this->configuration['imports_order']) {
            // Grouping indexes by import type.
            $groupedByTypes = [];
            foreach ($indexes as $startIndex => $item) {
                $groupedByTypes[$item['importType']][$startIndex] = $item;
            }

            // Sorting each group by algorithm.
            foreach ($groupedByTypes as $type => $indexes) {
                $groupedByTypes[$type] = $this->sortByAlgorithm($indexes);
            }

            // Ordering groups
<<<<<<< HEAD
            $sortedGroups = [];
            foreach ($this->configuration['importsOrder'] as $type) {
=======
            $sortedGroups = array();
            foreach ($this->configuration['imports_order'] as $type) {
>>>>>>> 3360e862
                if (isset($groupedByTypes[$type]) && !empty($groupedByTypes[$type])) {
                    foreach ($groupedByTypes[$type] as $startIndex => $item) {
                        $sortedGroups[$startIndex] = $item;
                    }
                }
            }
            $indexes = $sortedGroups;
        } else {
            // Sorting only by algorithm
            $indexes = $this->sortByAlgorithm($indexes);
        }

        $index = -1;
        $usesOrder = [];

        // Loop trough the index but use original index order
        foreach ($indexes as $v) {
            $usesOrder[$originalIndexes[++$index]] = $v;
        }

        return $usesOrder;
    }

    /**
     * @param array[] $indexes
     *
     * @return array
     */
    private function sortByAlgorithm(array $indexes)
    {
<<<<<<< HEAD
        if (self::SORT_ALPHA === $this->configuration['sortAlgorithm']) {
            uasort($indexes, [$this, 'sortAlphabetically']);
        } elseif (self::SORT_LENGTH === $this->configuration['sortAlgorithm']) {
            uasort($indexes, [$this, 'sortByLength']);
=======
        if (self::SORT_ALPHA === $this->configuration['sort_algorithm']) {
            uasort($indexes, array($this, 'sortAlphabetically'));
        } elseif (self::SORT_LENGTH === $this->configuration['sort_algorithm']) {
            uasort($indexes, array($this, 'sortByLength'));
        } else {
            throw new \LogicException(sprintf('Sort algorithm "%s" is not supported.', $this->configuration['sort_algorithm']));
>>>>>>> 3360e862
        }

        return $indexes;
    }
}<|MERGE_RESOLUTION|>--- conflicted
+++ resolved
@@ -80,11 +80,7 @@
 use Barr;
 use Acme\Bar;
 ',
-<<<<<<< HEAD
-                    ['sortAlgorithm' => self::SORT_LENGTH]
-=======
-                    array('sort_algorithm' => self::SORT_LENGTH)
->>>>>>> 3360e862
+                    ['sort_algorithm' => self::SORT_LENGTH]
                 ),
                 new VersionSpecificCodeSample(
                     "<?php\nuse function AAA;\nuse const AAB;\nuse AAC;\n",
@@ -103,15 +99,9 @@
 use function DDD;
 ',
                     new VersionSpecification(70000),
-<<<<<<< HEAD
                     [
-                        'sortAlgorithm' => self::SORT_LENGTH,
-                        'importsOrder' => [
-=======
-                    array(
                         'sort_algorithm' => self::SORT_LENGTH,
-                        'imports_order' => array(
->>>>>>> 3360e862
+                        'imports_order' => [
                             self::IMPORT_TYPE_CONST,
                             self::IMPORT_TYPE_CLASS,
                             self::IMPORT_TYPE_FUNCTION,
@@ -131,15 +121,9 @@
 use function CCC\AA;
 ',
                     new VersionSpecification(70000),
-<<<<<<< HEAD
                     [
-                        'sortAlgorithm' => self::SORT_ALPHA,
-                        'importsOrder' => [
-=======
-                    array(
                         'sort_algorithm' => self::SORT_ALPHA,
-                        'imports_order' => array(
->>>>>>> 3360e862
+                        'imports_order' => [
                             self::IMPORT_TYPE_CONST,
                             self::IMPORT_TYPE_CLASS,
                             self::IMPORT_TYPE_FUNCTION,
@@ -160,8 +144,8 @@
 ',
                     new VersionSpecification(70000),
                     [
-                        'sortAlgorithm' => self::SORT_NONE,
-                        'importsOrder' => [
+                        'sort_algorithm' => self::SORT_NONE,
+                        'imports_order' => [
                             self::IMPORT_TYPE_CONST,
                             self::IMPORT_TYPE_CLASS,
                             self::IMPORT_TYPE_FUNCTION,
@@ -244,13 +228,18 @@
     {
         $supportedSortTypes = $this->supportedSortTypes;
 
-<<<<<<< HEAD
         return new FixerConfigurationResolver([
-            (new FixerOptionBuilder('sortAlgorithm', 'whether the statements should be sorted alphabetically or by length, or not sorted'))
+            (new AliasedFixerOptionBuilder(
+                new FixerOptionBuilder('sort_algorithm', 'whether the statements should be sorted alphabetically or by length, or not sorted'),
+                'sortAlgorithm'
+            ))
                 ->setAllowedValues($this->supportedSortAlgorithms)
                 ->setDefault(self::SORT_ALPHA)
                 ->getOption(),
-            (new FixerOptionBuilder('importsOrder', 'Defines the order of import types.'))
+            (new AliasedFixerOptionBuilder(
+                new FixerOptionBuilder('imports_order', 'Defines the order of import types.'),
+                'importsOrder'
+            ))
                 ->setAllowedTypes(['array', 'null'])
                 ->setAllowedValues([static function ($value) use ($supportedSortTypes) {
                     if (null !== $value) {
@@ -262,33 +251,6 @@
                                 implode('", "', $missing)
                             ));
                         }
-=======
-        $sortAlgorithm = new AliasedFixerOptionBuilder(
-            new FixerOptionBuilder('sort_algorithm', 'whether the statements should be sorted alphabetically or by length'),
-            'sortAlgorithm'
-        );
-        $sortAlgorithm
-            ->setAllowedValues($this->supportedSortAlgorithms)
-            ->setDefault(self::SORT_ALPHA)
-        ;
-
-        $importsOrder = new AliasedFixerOptionBuilder(
-            new FixerOptionBuilder('imports_order', 'Defines the order of import types.'),
-            'importsOrder'
-        );
-        $importsOrder
-            ->setAllowedTypes(array('array', 'null'))
-            ->setAllowedValues(array(function ($value) use ($supportedSortTypes) {
-                if (null !== $value) {
-                    $missing = array_diff($supportedSortTypes, $value);
-                    if (count($missing)) {
-                        throw new InvalidOptionsException(sprintf(
-                            'Missing sort %s "%s".',
-                            1 === count($missing) ? 'type' : 'types',
-                            implode('", "', $missing)
-                        ));
-                    }
->>>>>>> 3360e862
 
                         $unknown = array_diff($value, $supportedSortTypes);
                         if (count($unknown)) {
@@ -396,7 +358,7 @@
                 $token = $tokens[$index];
 
                 if ($index === $endIndex || (!$group && $token->equals(','))) {
-                    if ($group && self::SORT_NONE !== $this->configuration['sortAlgorithm']) {
+                    if ($group && self::SORT_NONE !== $this->configuration['sort_algorithm']) {
                         // if group import, sort the items within the group definition
 
                         // figure out where the list of namespace parts within the group def. starts
@@ -511,13 +473,8 @@
             }
 
             // Ordering groups
-<<<<<<< HEAD
             $sortedGroups = [];
-            foreach ($this->configuration['importsOrder'] as $type) {
-=======
-            $sortedGroups = array();
             foreach ($this->configuration['imports_order'] as $type) {
->>>>>>> 3360e862
                 if (isset($groupedByTypes[$type]) && !empty($groupedByTypes[$type])) {
                     foreach ($groupedByTypes[$type] as $startIndex => $item) {
                         $sortedGroups[$startIndex] = $item;
@@ -548,19 +505,10 @@
      */
     private function sortByAlgorithm(array $indexes)
     {
-<<<<<<< HEAD
-        if (self::SORT_ALPHA === $this->configuration['sortAlgorithm']) {
+        if (self::SORT_ALPHA === $this->configuration['sort_algorithm']) {
             uasort($indexes, [$this, 'sortAlphabetically']);
-        } elseif (self::SORT_LENGTH === $this->configuration['sortAlgorithm']) {
+        } elseif (self::SORT_LENGTH === $this->configuration['sort_algorithm']) {
             uasort($indexes, [$this, 'sortByLength']);
-=======
-        if (self::SORT_ALPHA === $this->configuration['sort_algorithm']) {
-            uasort($indexes, array($this, 'sortAlphabetically'));
-        } elseif (self::SORT_LENGTH === $this->configuration['sort_algorithm']) {
-            uasort($indexes, array($this, 'sortByLength'));
-        } else {
-            throw new \LogicException(sprintf('Sort algorithm "%s" is not supported.', $this->configuration['sort_algorithm']));
->>>>>>> 3360e862
         }
 
         return $indexes;
