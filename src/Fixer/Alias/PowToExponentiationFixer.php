<?php

/*
 * This file is part of PHP CS Fixer.
 *
 * (c) Fabien Potencier <fabien@symfony.com>
 *     Dariusz Rumiński <dariusz.ruminski@gmail.com>
 *
 * This source file is subject to the MIT license that is bundled
 * with this source code in the file LICENSE.
 */

namespace PhpCsFixer\Fixer\Alias;

use PhpCsFixer\AbstractFunctionReferenceFixer;
use PhpCsFixer\FixerDefinition\CodeSample;
use PhpCsFixer\FixerDefinition\FixerDefinition;
use PhpCsFixer\Tokenizer\Analyzer\ArgumentsAnalyzer;
use PhpCsFixer\Tokenizer\CT;
use PhpCsFixer\Tokenizer\Token;
use PhpCsFixer\Tokenizer\Tokens;

/**
 * @author SpacePossum
 */
final class PowToExponentiationFixer extends AbstractFunctionReferenceFixer
{
    /**
     * {@inheritdoc}
     */
    public function isCandidate(Tokens $tokens)
    {
        // minimal candidate to fix is seven tokens: pow(x,x);
        return $tokens->count() > 7 && $tokens->isTokenKindFound(T_STRING);
    }

    /**
     * {@inheritdoc}
     */
    public function getDefinition()
    {
        return new FixerDefinition(
<<<<<<< HEAD
           'Converts `pow()` to the `**` operator.',
            [
                new CodeSample(
                    "<?php\n pow(\$a, 1);\n"
=======
           'Converts `pow` to the `**` operator. Requires PHP >= 5.6.',
            array(
                new VersionSpecificCodeSample(
                    "<?php\n pow(\$a, 1);",
                    new VersionSpecification(50600)
>>>>>>> d246638b
                ),
            ],
            null,
            'Risky when the function `pow` is overridden.'
        );
    }

    /**
     * {@inheritdoc}
     */
    public function getPriority()
    {
        // must be run before BinaryOperatorSpacesFixer
        return 3;
    }

    /**
     * {@inheritdoc}
     */
    protected function applyFix(\SplFileInfo $file, Tokens $tokens)
    {
        $candidates = $this->findPowCalls($tokens);
        $argumentsAnalyzer = new ArgumentsAnalyzer();

        $numberOfTokensAdded = 0;
        $previousCloseParenthesisIndex = count($tokens);
        foreach (array_reverse($candidates) as $candidate) {
            // if in the previous iteration(s) tokens were added to the collection and this is done within the tokens
            // indexes of the current candidate than the index of the close ')' of the candidate has moved and so
            // the index needs to be updated
            if ($previousCloseParenthesisIndex < $candidate[2]) {
                $previousCloseParenthesisIndex = $candidate[2];
                $candidate[2] += $numberOfTokensAdded;
            } else {
                $previousCloseParenthesisIndex = $candidate[2];
                $numberOfTokensAdded = 0;
            }

            $arguments = $argumentsAnalyzer->getArguments($tokens, $candidate[1], $candidate[2]);
            if (2 !== count($arguments)) {
                continue;
            }

            $numberOfTokensAdded += $this->fixPowToExponentiation(
                $tokens,
                $candidate[0], // functionNameIndex,
                $candidate[1], // openParenthesisIndex,
                $candidate[2], // closeParenthesisIndex,
                $arguments
            );
        }
    }

    /**
     * @param Tokens $tokens
     *
     * @return array[]
     */
    private function findPowCalls(Tokens $tokens)
    {
        $candidates = [];

        // Minimal candidate to fix is seven tokens: pow(x,x);
        $end = count($tokens) - 6;

        // First possible location is after the open token: 1
        for ($i = 1; $i < $end; ++$i) {
            $candidate = $this->find('pow', $tokens, $i, $end);
            if (null === $candidate) {
                break;
            }

            $i = $candidate[1]; // proceed to openParenthesisIndex
            $candidates[] = $candidate;
        }

        return $candidates;
    }

    /**
     * @param Tokens         $tokens
     * @param int            $functionNameIndex
     * @param int            $openParenthesisIndex
     * @param int            $closeParenthesisIndex
     * @param array<int,int> $arguments
     *
     * @return int number of tokens added to the collection
     */
    private function fixPowToExponentiation(Tokens $tokens, $functionNameIndex, $openParenthesisIndex, $closeParenthesisIndex, array $arguments)
    {
        // find the argument separator ',' directly after the last token of the first argument;
        // replace it with T_POW '**'
        $tokens[$tokens->getNextTokenOfKind(reset($arguments), [','])] = new Token([T_POW, '**']);

        // clean up the function call tokens prt. I
        $tokens->clearAt($closeParenthesisIndex);

        $added = 0;
        // check if the arguments need to be wrapped in parenthesis
        foreach (array_reverse($arguments, true) as $argumentStartIndex => $argumentEndIndex) {
            if ($this->isParenthesisNeeded($tokens, $argumentStartIndex, $argumentEndIndex)) {
                $tokens->insertAt($argumentEndIndex + 1, new Token(')'));
                $tokens->insertAt($argumentStartIndex, new Token('('));
                $added += 2;
            }
        }

        // clean up the function call tokens prt. II
        $tokens->clearAt($openParenthesisIndex);
        $tokens->clearAt($functionNameIndex);

        $prev = $tokens->getPrevMeaningfulToken($functionNameIndex);
        if ($tokens[$prev]->isGivenKind(T_NS_SEPARATOR)) {
            $tokens->clearAt($prev);
        }

        return $added;
    }

    /**
     * @param Tokens $tokens
     * @param int    $argumentStartIndex
     * @param int    $argumentEndIndex
     *
     * @return bool
     */
    private function isParenthesisNeeded(Tokens $tokens, $argumentStartIndex, $argumentEndIndex)
    {
        static $allowedKinds = [
            T_DNUMBER, T_LNUMBER, T_VARIABLE, T_STRING, T_OBJECT_OPERATOR, T_CONSTANT_ENCAPSED_STRING, T_DOUBLE_CAST,
            T_INT_CAST, T_INC, T_DEC, T_NS_SEPARATOR, T_WHITESPACE, T_DOUBLE_COLON, T_LINE, T_COMMENT, T_DOC_COMMENT,
            CT::T_NAMESPACE_OPERATOR,
        ];

        for ($i = $argumentStartIndex; $i <= $argumentEndIndex; ++$i) {
            if ($tokens[$i]->isGivenKind($allowedKinds) || $tokens->isEmptyAt($i)) {
                continue;
            }

            if (null !== $blockType = Tokens::detectBlockType($tokens[$i])) {
                $i = $tokens->findBlockEnd($blockType['type'], $i);

                continue;
            }

            if ($tokens[$i]->equals('$')) {
                $i = $tokens->getNextMeaningfulToken($i);
                if ($tokens[$i]->isGivenKind(CT::T_DYNAMIC_VAR_BRACE_OPEN)) {
                    $i = $tokens->findBlockEnd(Tokens::BLOCK_TYPE_DYNAMIC_VAR_BRACE, $i);

                    continue;
                }
            }

            if ($tokens[$i]->equals('+') && $tokens->getPrevMeaningfulToken($i) < $argumentStartIndex) {
                continue;
            }

            return true;
        }

        return false;
    }
}<|MERGE_RESOLUTION|>--- conflicted
+++ resolved
@@ -40,18 +40,10 @@
     public function getDefinition()
     {
         return new FixerDefinition(
-<<<<<<< HEAD
-           'Converts `pow()` to the `**` operator.',
+            'Converts `pow` to the `**` operator.',
             [
                 new CodeSample(
                     "<?php\n pow(\$a, 1);\n"
-=======
-           'Converts `pow` to the `**` operator. Requires PHP >= 5.6.',
-            array(
-                new VersionSpecificCodeSample(
-                    "<?php\n pow(\$a, 1);",
-                    new VersionSpecification(50600)
->>>>>>> d246638b
                 ),
             ],
             null,
