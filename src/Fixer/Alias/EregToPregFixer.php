<?php

/*
 * This file is part of PHP CS Fixer.
 *
 * (c) Fabien Potencier <fabien@symfony.com>
 *     Dariusz Rumiński <dariusz.ruminski@gmail.com>
 *
 * This source file is subject to the MIT license that is bundled
 * with this source code in the file LICENSE.
 */

namespace PhpCsFixer\Fixer\Alias;

use PhpCsFixer\AbstractFixer;
use PhpCsFixer\FixerDefinition\CodeSample;
use PhpCsFixer\FixerDefinition\FixerDefinition;
use PhpCsFixer\Preg;
use PhpCsFixer\PregException;
use PhpCsFixer\Tokenizer\Token;
use PhpCsFixer\Tokenizer\Tokens;
use PhpCsFixer\Utils;

/**
 * @author Matteo Beccati <matteo@beccati.com>
 */
final class EregToPregFixer extends AbstractFixer
{
    /**
     * @var array the list of the ext/ereg function names, their preg equivalent and the preg modifier(s), if any
     *            all condensed in an array of arrays
     */
    private static $functions = [
        ['ereg', 'preg_match', ''],
        ['eregi', 'preg_match', 'i'],
        ['ereg_replace', 'preg_replace', ''],
        ['eregi_replace', 'preg_replace', 'i'],
        ['split', 'preg_split', ''],
        ['spliti', 'preg_split', 'i'],
    ];

    /**
     * @var array the list of preg delimiters, in order of preference
     */
    private static $delimiters = ['/', '#', '!'];

    /**
     * {@inheritdoc}
     */
    public function getDefinition()
    {
        return new FixerDefinition(
<<<<<<< HEAD
            'Replace deprecated `ereg` regular expression functions with preg.',
            [new CodeSample("<?php \$x = ereg('[A-Z]');\n")],
=======
            'Replace deprecated `ereg` regular expression functions with `preg`.',
            array(new CodeSample('<?php $x = ereg(\'[A-Z]\');')),
>>>>>>> 50e09ebb
            null,
            'Risky if the `ereg` function is overridden.'
        );
    }

    /**
     * {@inheritdoc}
     */
    public function isCandidate(Tokens $tokens)
    {
        return $tokens->isTokenKindFound(T_STRING);
    }

    /**
     * {@inheritdoc}
     */
    public function isRisky()
    {
        return true;
    }

    /**
     * {@inheritdoc}
     */
    protected function applyFix(\SplFileInfo $file, Tokens $tokens)
    {
        $end = $tokens->count() - 1;

        foreach (self::$functions as $map) {
            // the sequence is the function name, followed by "(" and a quoted string
            $seq = [[T_STRING, $map[0]], '(', [T_CONSTANT_ENCAPSED_STRING]];

            $currIndex = 0;
            while (null !== $currIndex) {
                $match = $tokens->findSequence($seq, $currIndex, $end, false);

                // did we find a match?
                if (null === $match) {
                    break;
                }

                // findSequence also returns the tokens, but we're only interested in the indexes, i.e.:
                // 0 => function name,
                // 1 => bracket "("
                // 2 => quoted string passed as 1st parameter
                $match = array_keys($match);

                // advance tokenizer cursor
                $currIndex = $match[2];

                // ensure it's a function call (not a method / static call)
                $prev = $tokens->getPrevMeaningfulToken($match[0]);
                if (null === $prev || $tokens[$prev]->isGivenKind([T_OBJECT_OPERATOR, T_DOUBLE_COLON])) {
                    continue;
                }

                // ensure the first parameter is just a string (e.g. has nothing appended)
                $next = $tokens->getNextMeaningfulToken($match[2]);
                if (null === $next || !$tokens[$next]->equalsAny([',', ')'])) {
                    continue;
                }

                // convert to PCRE
                $regexTokenContent = $tokens[$match[2]]->getContent();
                $string = substr($regexTokenContent, 1, -1);
                $quote = $regexTokenContent[0];
                $delim = $this->getBestDelimiter($string);
                $preg = $delim.addcslashes($string, $delim).$delim.'D'.$map[2];

                // check if the preg is valid
                if (!$this->checkPreg($preg)) {
                    continue;
                }

                // modify function and argument
                $tokens[$match[0]] = new Token([T_STRING, $map[1]]);
                $tokens[$match[2]] = new Token([T_CONSTANT_ENCAPSED_STRING, $quote.$preg.$quote]);
            }
        }
    }

    /**
     * Check the validity of a PCRE.
     *
     * @param string $pattern the regular expression
     *
     * @return bool
     */
    private function checkPreg($pattern)
    {
        try {
            Preg::match($pattern, '');

            return true;
        } catch (PregException $e) {
            return false;
        }
    }

    /**
     * Get the delimiter that would require the least escaping in a regular expression.
     *
     * @param string $pattern the regular expression
     *
     * @return string the preg delimiter
     */
    private function getBestDelimiter($pattern)
    {
        // try do find something that's not used
        $delimiters = [];
        foreach (self::$delimiters as $k => $d) {
            if (false === strpos($pattern, $d)) {
                return $d;
            }

            $delimiters[$d] = [substr_count($pattern, $d), $k];
        }

        // return the least used delimiter, using the position in the list as a tie breaker
        uasort($delimiters, static function ($a, $b) {
            if ($a[0] === $b[0]) {
                return Utils::cmpInt($a, $b);
            }

            return $a[0] < $b[0] ? -1 : 1;
        });

        return key($delimiters);
    }
}<|MERGE_RESOLUTION|>--- conflicted
+++ resolved
@@ -50,13 +50,8 @@
     public function getDefinition()
     {
         return new FixerDefinition(
-<<<<<<< HEAD
-            'Replace deprecated `ereg` regular expression functions with preg.',
+            'Replace deprecated `ereg` regular expression functions with `preg`.',
             [new CodeSample("<?php \$x = ereg('[A-Z]');\n")],
-=======
-            'Replace deprecated `ereg` regular expression functions with `preg`.',
-            array(new CodeSample('<?php $x = ereg(\'[A-Z]\');')),
->>>>>>> 50e09ebb
             null,
             'Risky if the `ereg` function is overridden.'
         );
