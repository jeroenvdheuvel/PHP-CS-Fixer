<?php

/*
 * This file is part of PHP CS Fixer.
 *
 * (c) Fabien Potencier <fabien@symfony.com>
 *     Dariusz Rumiński <dariusz.ruminski@gmail.com>
 *
 * This source file is subject to the MIT license that is bundled
 * with this source code in the file LICENSE.
 */

namespace PhpCsFixer\Fixer\Alias;

use PhpCsFixer\AbstractFixer;
use PhpCsFixer\Fixer\ConfigurationDefinitionFixerInterface;
use PhpCsFixer\FixerConfiguration\AllowedValueSubset;
use PhpCsFixer\FixerConfiguration\FixerConfigurationResolver;
use PhpCsFixer\FixerConfiguration\FixerOptionBuilder;
use PhpCsFixer\FixerDefinition\CodeSample;
use PhpCsFixer\FixerDefinition\FixerDefinition;
use PhpCsFixer\Tokenizer\Analyzer\FunctionsAnalyzer;
use PhpCsFixer\Tokenizer\Token;
use PhpCsFixer\Tokenizer\Tokens;

/**
 * @author Vladimir Reznichenko <kalessil@gmail.com>
 * @author Dariusz Rumiński <dariusz.ruminski@gmail.com>
 */
final class NoAliasFunctionsFixer extends AbstractFixer implements ConfigurationDefinitionFixerInterface
{
    /** @var array<string, string> stores alias (key) - master (value) functions mapping */
    private $aliases = [];

    /** @var array<string, string> stores alias (key) - master (value) functions mapping */
    private static $internalSet = [
        'chop' => 'rtrim',
        'close' => 'closedir',
        'doubleval' => 'floatval',
        'fputs' => 'fwrite',
        'ini_alter' => 'ini_set',
        'is_double' => 'is_float',
        'is_integer' => 'is_int',
        'is_long' => 'is_int',
        'is_real' => 'is_float',
        'is_writeable' => 'is_writable',
        'join' => 'implode',
        'key_exists' => 'array_key_exists',
        'magic_quotes_runtime' => 'set_magic_quotes_runtime',
        'pos' => 'current',
        'show_source' => 'highlight_file',
        'sizeof' => 'count',
        'strchr' => 'strstr',
    ];

    /** @var array<string, string> stores alias (key) - master (value) functions mapping */
    private static $imapSet = [
        'imap_create' => 'imap_createmailbox',
        'imap_fetchtext' => 'imap_body',
        'imap_header' => 'imap_headerinfo',
        'imap_listmailbox' => 'imap_list',
        'imap_listsubscribed' => 'imap_lsub',
        'imap_rename' => 'imap_renamemailbox',
        'imap_scan' => 'imap_listscan',
        'imap_scanmailbox' => 'imap_listscan',
    ];

    /** @var array<string, string> stores alias (key) - master (value) functions mapping */
    private static $mbregSet = [
        'mbereg' => 'mb_ereg',
        'mbereg_match' => 'mb_ereg_match',
        'mbereg_replace' => 'mb_ereg_replace',
        'mbereg_search' => 'mb_ereg_search',
        'mbereg_search_getpos' => 'mb_ereg_search_getpos',
        'mbereg_search_getregs' => 'mb_ereg_search_getregs',
        'mbereg_search_init' => 'mb_ereg_search_init',
        'mbereg_search_pos' => 'mb_ereg_search_pos',
        'mbereg_search_regs' => 'mb_ereg_search_regs',
        'mbereg_search_setpos' => 'mb_ereg_search_setpos',
        'mberegi' => 'mb_eregi',
        'mberegi_replace' => 'mb_eregi_replace',
        'mbsplit' => 'mb_split',
    ];

    public function configure(array $configuration = null)
    {
        parent::configure($configuration);

        $this->aliases = [];
        foreach ($this->configuration['sets'] as $set) {
            if ('@all' === $set) {
                $this->aliases = self::$internalSet;
                $this->aliases = array_merge($this->aliases, self::$imapSet);
                $this->aliases = array_merge($this->aliases, self::$mbregSet);

                break;
            }
            if ('@internal' === $set) {
                $this->aliases = array_merge($this->aliases, self::$internalSet);
            } elseif ('@IMAP' === $set) {
                $this->aliases = array_merge($this->aliases, self::$imapSet);
            } elseif ('@mbreg' === $set) {
                $this->aliases = array_merge($this->aliases, self::$mbregSet);
            }
        }
    }

    /**
     * {@inheritdoc}
     */
    public function getDefinition()
    {
        return new FixerDefinition(
            'Master functions shall be used instead of aliases.',
            [
                new CodeSample(
'<?php
$a = chop($b);
close($b);
$a = doubleval($b);
$a = fputs($b, $c);
ini_alter($b, $c);
$a = is_double($b);
$a = is_integer($b);
$a = is_long($b);
$a = is_real($b);
$a = is_writeable($b);
$a = join($glue, $pieces);
$a = key_exists($key, $array);
magic_quotes_runtime($new_setting);
$a = pos($array);
$a = show_source($filename, true);
$a = sizeof($b);
$a = strchr($haystack, $needle);
$a = imap_header($imap_stream, 1);
mbereg_search_getregs();
'
                ),
                new CodeSample(
                    '<?php
$a = is_double($b);
mbereg_search_getregs();
',
                    ['sets' => ['@mbreg']]
                ),
            ],
            null,
            'Risky when any of the alias functions are overridden.'
        );
    }

    /**
     * {@inheritdoc}
     */
    public function isCandidate(Tokens $tokens)
    {
        return $tokens->isTokenKindFound(T_STRING);
    }

    /**
     * {@inheritdoc}
     */
    public function isRisky()
    {
        return true;
    }

    /**
     * {@inheritdoc}
     */
    protected function applyFix(\SplFileInfo $file, Tokens $tokens)
    {
        $functionsAnalyzer = new FunctionsAnalyzer();

        /** @var \PhpCsFixer\Tokenizer\Token $token */
        foreach ($tokens->findGivenKind(T_STRING) as $index => $token) {
            // check mapping hit
            $tokenContent = strtolower($token->getContent());
            if (!isset($this->aliases[$tokenContent])) {
                continue;
            }

            // skip expressions without parameters list
            $nextToken = $tokens[$tokens->getNextMeaningfulToken($index)];
            if (!$nextToken->equals('(')) {
                continue;
            }

<<<<<<< HEAD
            // skip expressions which are not function reference
            $prevTokenIndex = $tokens->getPrevMeaningfulToken($index);
            $prevToken = $tokens[$prevTokenIndex];

            // handle function reference with namespaces
            if ($prevToken->isGivenKind(T_NS_SEPARATOR)) {
                $prevToken = $tokens[$tokens->getPrevMeaningfulToken($prevTokenIndex)];
            }

            if ($prevToken->isGivenKind([T_DOUBLE_COLON, T_NEW, T_OBJECT_OPERATOR, T_FUNCTION, T_STRING, CT::T_NAMESPACE_OPERATOR, CT::T_RETURN_REF])) {
                continue;
            }

            $tokens[$index] = new Token([T_STRING, $this->aliases[$tokenContent]]);
=======
            if (!$functionsAnalyzer->isGlobalFunctionCall($tokens, $index)) {
                continue;
            }

            $tokens[$index] = new Token([T_STRING, self::$aliases[$tokenContent]]);
>>>>>>> 5d82d404
        }
    }

    /**
     * {@inheritdoc}
     */
    protected function createConfigurationDefinition()
    {
        $sets = ['@internal', '@IMAP', '@mbreg', '@all'];

        return new FixerConfigurationResolver([
            (new FixerOptionBuilder('sets', 'List of sets to fix. Defined sets are `@internal` (native functions), `@IMAP` (IMAP functions), `@mbreg` (from `ext-mbstring`) `@all` (all listed sets).'))
                ->setAllowedTypes(['array'])
                ->setAllowedValues([new AllowedValueSubset($sets)])
                ->setDefault(['@internal', '@IMAP'])
                ->getOption(),
        ]);
    }
}<|MERGE_RESOLUTION|>--- conflicted
+++ resolved
@@ -186,28 +186,11 @@
                 continue;
             }
 
-<<<<<<< HEAD
-            // skip expressions which are not function reference
-            $prevTokenIndex = $tokens->getPrevMeaningfulToken($index);
-            $prevToken = $tokens[$prevTokenIndex];
-
-            // handle function reference with namespaces
-            if ($prevToken->isGivenKind(T_NS_SEPARATOR)) {
-                $prevToken = $tokens[$tokens->getPrevMeaningfulToken($prevTokenIndex)];
-            }
-
-            if ($prevToken->isGivenKind([T_DOUBLE_COLON, T_NEW, T_OBJECT_OPERATOR, T_FUNCTION, T_STRING, CT::T_NAMESPACE_OPERATOR, CT::T_RETURN_REF])) {
-                continue;
-            }
-
-            $tokens[$index] = new Token([T_STRING, $this->aliases[$tokenContent]]);
-=======
             if (!$functionsAnalyzer->isGlobalFunctionCall($tokens, $index)) {
                 continue;
             }
 
-            $tokens[$index] = new Token([T_STRING, self::$aliases[$tokenContent]]);
->>>>>>> 5d82d404
+            $tokens[$index] = new Token([T_STRING, $this->aliases[$tokenContent]]);
         }
     }
 
