--- conflicted
+++ resolved
@@ -728,21 +728,6 @@
             $tokens->ensureWhitespaceAtIndex($startBraceIndex - 1, 1, ' ');
         }
     }
-<<<<<<< HEAD
-
-    /**
-     * @param Tokens $tokens
-     * @param int    $startParenthesisIndex
-     * @param int    $endParenthesisIndex
-     */
-    private function removeWhitespaceInParenthesis(Tokens $tokens, $startParenthesisIndex, $endParenthesisIndex)
-    {
-        for ($i = $startParenthesisIndex; $i < $endParenthesisIndex; ++$i) {
-            if ($tokens[$i]->isWhitespace()) {
-                $tokens[$i]->clear();
-            }
-        }
-    }
 
     /**
      * @param Tokens $tokens
@@ -761,6 +746,4 @@
 
         return false;
     }
-=======
->>>>>>> 640525ba
 }