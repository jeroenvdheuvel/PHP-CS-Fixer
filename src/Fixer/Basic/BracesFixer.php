<?php

declare(strict_types=1);

/*
 * This file is part of PHP CS Fixer.
 *
 * (c) Fabien Potencier <fabien@symfony.com>
 *     Dariusz Rumiński <dariusz.ruminski@gmail.com>
 *
 * This source file is subject to the MIT license that is bundled
 * with this source code in the file LICENSE.
 */

namespace PhpCsFixer\Fixer\Basic;

use PhpCsFixer\AbstractFixer;
use PhpCsFixer\Fixer\ConfigurableFixerInterface;
use PhpCsFixer\Fixer\WhitespacesAwareFixerInterface;
use PhpCsFixer\FixerConfiguration\FixerConfigurationResolver;
use PhpCsFixer\FixerConfiguration\FixerConfigurationResolverInterface;
use PhpCsFixer\FixerConfiguration\FixerOptionBuilder;
use PhpCsFixer\FixerDefinition\CodeSample;
use PhpCsFixer\FixerDefinition\FixerDefinition;
use PhpCsFixer\FixerDefinition\FixerDefinitionInterface;
use PhpCsFixer\Preg;
use PhpCsFixer\Tokenizer\Analyzer\WhitespacesAnalyzer;
use PhpCsFixer\Tokenizer\CT;
use PhpCsFixer\Tokenizer\Token;
use PhpCsFixer\Tokenizer\Tokens;
use PhpCsFixer\Tokenizer\TokensAnalyzer;

/**
 * Fixer for rules defined in PSR2 ¶4.1, ¶4.4, ¶5.
 *
 * @author Dariusz Rumiński <dariusz.ruminski@gmail.com>
 */
final class BracesFixer extends AbstractFixer implements ConfigurableFixerInterface, WhitespacesAwareFixerInterface
{
    /**
     * @internal
     */
    public const LINE_NEXT = 'next';

    /**
     * @internal
     */
    public const LINE_SAME = 'same';

    /**
     * {@inheritdoc}
     */
    public function getDefinition(): FixerDefinitionInterface
    {
        return new FixerDefinition(
            'The body of each structure MUST be enclosed by braces. Braces should be properly placed. Body of braces should be properly indented.',
            [
                new CodeSample(
                    '<?php

class Foo {
    public function bar($baz) {
        if ($baz = 900) echo "Hello!";

        if ($baz = 9000)
            echo "Wait!";

        if ($baz == true)
        {
            echo "Why?";
        }
        else
        {
            echo "Ha?";
        }

        if (is_array($baz))
            foreach ($baz as $b)
            {
                echo $b;
            }
    }
}
'
                ),
                new CodeSample(
                    '<?php
$positive = function ($item) { return $item >= 0; };
$negative = function ($item) {
                return $item < 0; };
',
                    ['allow_single_line_closure' => true]
                ),
                new CodeSample(
                    '<?php

class Foo
{
    public function bar($baz)
    {
        if ($baz = 900) echo "Hello!";

        if ($baz = 9000)
            echo "Wait!";

        if ($baz == true)
        {
            echo "Why?";
        }
        else
        {
            echo "Ha?";
        }

        if (is_array($baz))
            foreach ($baz as $b)
            {
                echo $b;
            }
    }
}
',
                    ['position_after_functions_and_oop_constructs' => self::LINE_SAME]
                ),
            ]
        );
    }

    /**
     * {@inheritdoc}
     *
     * Must run before ArrayIndentationFixer, MethodArgumentSpaceFixer, MethodChainingIndentationFixer.
<<<<<<< HEAD
     * Must run after ClassAttributesSeparationFixer, ClassDefinitionFixer, ElseifFixer, LineEndingFixer, NoAlternativeSyntaxFixer, NoEmptyStatementFixer, NoUselessElseFixer, SingleSpaceAfterConstructFixer, SingleTraitInsertPerStatementFixer.
=======
     * Must run after ClassAttributesSeparationFixer, ClassDefinitionFixer, ElseifFixer, LineEndingFixer, MethodSeparationFixer, NoAlternativeSyntaxFixer, NoEmptyStatementFixer, NoUselessElseFixer, SingleLineThrowFixer, SingleSpaceAfterConstructFixer, SingleTraitInsertPerStatementFixer.
>>>>>>> 4ff0e95d
     */
    public function getPriority(): int
    {
        return 35;
    }

    /**
     * {@inheritdoc}
     */
    public function isCandidate(Tokens $tokens): bool
    {
        return true;
    }

    /**
     * {@inheritdoc}
     */
    protected function applyFix(\SplFileInfo $file, Tokens $tokens): void
    {
        $this->fixCommentBeforeBrace($tokens);
        $this->fixMissingControlBraces($tokens);
        $this->fixIndents($tokens);
        $this->fixControlContinuationBraces($tokens);
        $this->fixSpaceAroundToken($tokens);
        $this->fixDoWhile($tokens);
    }

    /**
     * {@inheritdoc}
     */
    protected function createConfigurationDefinition(): FixerConfigurationResolverInterface
    {
        return new FixerConfigurationResolver([
            (new FixerOptionBuilder('allow_single_line_anonymous_class_with_empty_body', 'Whether single line anonymous class with empty body notation should be allowed.'))
                ->setAllowedTypes(['bool'])
                ->setDefault(false)
                ->getOption(),
            (new FixerOptionBuilder('allow_single_line_closure', 'Whether single line lambda notation should be allowed.'))
                ->setAllowedTypes(['bool'])
                ->setDefault(false)
                ->getOption(),
            (new FixerOptionBuilder('position_after_functions_and_oop_constructs', 'whether the opening brace should be placed on "next" or "same" line after classy constructs (non-anonymous classes, interfaces, traits, methods and non-lambda functions).'))
                ->setAllowedValues([self::LINE_NEXT, self::LINE_SAME])
                ->setDefault(self::LINE_NEXT)
                ->getOption(),
            (new FixerOptionBuilder('position_after_control_structures', 'whether the opening brace should be placed on "next" or "same" line after control structures.'))
                ->setAllowedValues([self::LINE_NEXT, self::LINE_SAME])
                ->setDefault(self::LINE_SAME)
                ->getOption(),
            (new FixerOptionBuilder('position_after_anonymous_constructs', 'whether the opening brace should be placed on "next" or "same" line after anonymous constructs (anonymous classes and lambda functions).'))
                ->setAllowedValues([self::LINE_NEXT, self::LINE_SAME])
                ->setDefault(self::LINE_SAME)
                ->getOption(),
        ]);
    }

    private function fixCommentBeforeBrace(Tokens $tokens): void
    {
        $tokensAnalyzer = new TokensAnalyzer($tokens);
        $controlTokens = $this->getControlTokens();

        for ($index = $tokens->count() - 1; 0 <= $index; --$index) {
            $token = $tokens[$index];

            if ($token->isGivenKind($controlTokens)) {
                $prevIndex = $this->findParenthesisEnd($tokens, $index);
            } elseif (
                ($token->isGivenKind(T_FUNCTION) && $tokensAnalyzer->isLambda($index))
                || ($token->isGivenKind(T_CLASS) && $tokensAnalyzer->isAnonymousClass($index))
            ) {
                $prevIndex = $tokens->getNextTokenOfKind($index, ['{']);
                $prevIndex = $tokens->getPrevMeaningfulToken($prevIndex);
            } else {
                continue;
            }

            $commentIndex = $tokens->getNextNonWhitespace($prevIndex);
            $commentToken = $tokens[$commentIndex];

            if (!$commentToken->isGivenKind(T_COMMENT) || 0 === strpos($commentToken->getContent(), '/*')) {
                continue;
            }

            $braceIndex = $tokens->getNextMeaningfulToken($commentIndex);
            $braceToken = $tokens[$braceIndex];

            if (!$braceToken->equals('{')) {
                continue;
            }

            /** @var Token $tokenTmp */
            $tokenTmp = $tokens[$braceIndex];

            $newBraceIndex = $prevIndex + 1;
            for ($i = $braceIndex; $i > $newBraceIndex; --$i) {
                // we might be moving one white space next to another, these have to be merged
                /** @var Token $previousToken */
                $previousToken = $tokens[$i - 1];
                $tokens[$i] = $previousToken;
                if ($tokens[$i]->isWhitespace() && $tokens[$i + 1]->isWhitespace()) {
                    $tokens[$i] = new Token([T_WHITESPACE, $tokens[$i]->getContent().$tokens[$i + 1]->getContent()]);
                    $tokens->clearAt($i + 1);
                }
            }

            $tokens[$newBraceIndex] = $tokenTmp;
            $c = $tokens[$braceIndex]->getContent();
            if (substr_count($c, "\n") > 1) {
                // left trim till last line break
                $tokens[$braceIndex] = new Token([T_WHITESPACE, substr($c, strrpos($c, "\n"))]);
            }
        }
    }

    private function fixControlContinuationBraces(Tokens $tokens): void
    {
        $controlContinuationTokens = $this->getControlContinuationTokens();

        for ($index = \count($tokens) - 1; 0 <= $index; --$index) {
            $token = $tokens[$index];

            if (!$token->isGivenKind($controlContinuationTokens)) {
                continue;
            }

            $prevIndex = $tokens->getPrevNonWhitespace($index);
            $prevToken = $tokens[$prevIndex];

            if (!$prevToken->equals('}')) {
                continue;
            }

            $tokens->ensureWhitespaceAtIndex(
                $index - 1,
                1,
                self::LINE_NEXT === $this->configuration['position_after_control_structures'] ?
                    $this->whitespacesConfig->getLineEnding().WhitespacesAnalyzer::detectIndent($tokens, $index)
                    : ' '
            );
        }
    }

    private function fixDoWhile(Tokens $tokens): void
    {
        for ($index = \count($tokens) - 1; 0 <= $index; --$index) {
            $token = $tokens[$index];

            if (!$token->isGivenKind(T_DO)) {
                continue;
            }

            $parenthesisEndIndex = $this->findParenthesisEnd($tokens, $index);
            $startBraceIndex = $tokens->getNextNonWhitespace($parenthesisEndIndex);
            $endBraceIndex = $tokens->findBlockEnd(Tokens::BLOCK_TYPE_CURLY_BRACE, $startBraceIndex);
            $nextNonWhitespaceIndex = $tokens->getNextNonWhitespace($endBraceIndex);
            $nextNonWhitespaceToken = $tokens[$nextNonWhitespaceIndex];

            if (!$nextNonWhitespaceToken->isGivenKind(T_WHILE)) {
                continue;
            }

            $tokens->ensureWhitespaceAtIndex($nextNonWhitespaceIndex - 1, 1, ' ');
        }
    }

    private function fixIndents(Tokens $tokens): void
    {
        $classyTokens = Token::getClassyTokenKinds();
        $classyAndFunctionTokens = array_merge([T_FUNCTION], $classyTokens);
        $controlTokens = $this->getControlTokens();
        $indentTokens = array_filter(
            array_merge($classyAndFunctionTokens, $controlTokens),
            static function (int $item) {
                return T_SWITCH !== $item;
            }
        );
        $tokensAnalyzer = new TokensAnalyzer($tokens);

        for ($index = 0, $limit = \count($tokens); $index < $limit; ++$index) {
            $token = $tokens[$index];

            // if token is not a structure element - continue
            if (!$token->isGivenKind($indentTokens)) {
                continue;
            }

            // do not change indent for `while` in `do ... while ...`
            if (
                $token->isGivenKind(T_WHILE)
                && $tokensAnalyzer->isWhilePartOfDoWhile($index)
            ) {
                continue;
            }

            if (
                $this->configuration['allow_single_line_anonymous_class_with_empty_body']
                && $token->isGivenKind(T_CLASS)
            ) {
                $prevIndex = $tokens->getPrevMeaningfulToken($index);
                if ($tokens[$prevIndex]->isGivenKind(T_NEW)) {
                    $braceStartIndex = $tokens->getNextTokenOfKind($index, ['{']);
                    $braceEndIndex = $tokens->getNextMeaningfulToken($braceStartIndex);

                    if ('}' === $tokens[$braceEndIndex]->getContent() && !$this->isMultilined($tokens, $index, $braceEndIndex)) {
                        $index = $braceEndIndex;

                        continue;
                    }
                }
            }

            if (
                $this->configuration['allow_single_line_closure']
                && $token->isGivenKind(T_FUNCTION)
                && $tokensAnalyzer->isLambda($index)
            ) {
                $braceEndIndex = $tokens->findBlockEnd(
                    Tokens::BLOCK_TYPE_CURLY_BRACE,
                    $tokens->getNextTokenOfKind($index, ['{'])
                );

                if (!$this->isMultilined($tokens, $index, $braceEndIndex)) {
                    $index = $braceEndIndex;

                    continue;
                }
            }

            if ($token->isGivenKind($classyAndFunctionTokens)) {
                $startBraceIndex = $tokens->getNextTokenOfKind($index, [';', '{']);
                $startBraceToken = $tokens[$startBraceIndex];
            } else {
                $parenthesisEndIndex = $this->findParenthesisEnd($tokens, $index);
                $startBraceIndex = $tokens->getNextNonWhitespace($parenthesisEndIndex);
                $startBraceToken = $tokens[$startBraceIndex];
            }

            // structure without braces block - nothing to do, e.g. do { } while (true);
            if (!$startBraceToken->equals('{')) {
                continue;
            }

            $nextNonWhitespaceIndex = $tokens->getNextNonWhitespace($startBraceIndex, " \t");
            $nextNonWhitespace = $tokens[$nextNonWhitespaceIndex];

            /* if CLOSE_TAG is after { on the same line, do not indent. e.g. <?php if ($condition) { ?> */
            if ($nextNonWhitespace->isGivenKind(T_CLOSE_TAG)) {
                continue;
            }

            /* if CLOSE_TAG is after { on the next line and a comment on this line, do not indent. e.g. <?php if ($condition) { // \n?> */
            if ($nextNonWhitespace->isComment() && $tokens[$tokens->getNextMeaningfulToken($nextNonWhitespaceIndex)]->isGivenKind(T_CLOSE_TAG)) {
                continue;
            }

            $endBraceIndex = $tokens->findBlockEnd(Tokens::BLOCK_TYPE_CURLY_BRACE, $startBraceIndex);

            $indent = WhitespacesAnalyzer::detectIndent($tokens, $index);

            // fix indent near closing brace
            $tokens->ensureWhitespaceAtIndex($endBraceIndex - 1, 1, $this->whitespacesConfig->getLineEnding().$indent);

            // fix indent between braces
            $lastCommaIndex = $tokens->getPrevTokenOfKind($endBraceIndex - 1, [';', '}']);

            $nestLevel = 1;
            for ($nestIndex = $lastCommaIndex; $nestIndex >= $startBraceIndex; --$nestIndex) {
                $nestToken = $tokens[$nestIndex];

                if ($nestToken->equalsAny([')', [CT::T_BRACE_CLASS_INSTANTIATION_CLOSE]])) {
                    $nestIndex = $tokens->findBlockStart(
                        $nestToken->equals(')') ? Tokens::BLOCK_TYPE_PARENTHESIS_BRACE : Tokens::BLOCK_TYPE_BRACE_CLASS_INSTANTIATION,
                        $nestIndex
                    );

                    continue;
                }

                if (1 === $nestLevel) {
                    // Next token is the beginning of a line that can be indented when
                    // the current token is a `;`, a `}` or the opening `{` of current
                    // scope. Current token may also be a comment that follows `;` or
                    // `}`, in which case indentation will only be fixed if this
                    // comment is followed by a newline.
                    $nextLineCanBeIndented = false;
                    if ($nestToken->equalsAny([';', '}'])) {
                        $nextLineCanBeIndented = true;
                    } elseif ($this->isCommentWithFixableIndentation($tokens, $nestIndex)) {
                        for ($i = $nestIndex; $i > $startBraceIndex; --$i) {
                            if ($tokens[$i]->equalsAny([';', '}'])) {
                                $nextLineCanBeIndented = true;

                                break;
                            }

                            if (!$tokens[$i]->isWhitespace() && !$tokens[$i]->isComment()) {
                                break;
                            }
                        }

                        if ($nextLineCanBeIndented || $i === $startBraceIndex) {
                            $nextToken = $tokens[$nestIndex + 1];
                            $nextLineCanBeIndented = $nextToken->isWhitespace() && 1 === Preg::match('/\R/', $nextToken->getContent());
                        }
                    }

                    if (!$nextLineCanBeIndented) {
                        continue;
                    }

                    $nextNonWhitespaceNestIndex = $tokens->getNextNonWhitespace($nestIndex);
                    $nextNonWhitespaceNestToken = $tokens[$nextNonWhitespaceNestIndex];

                    if (
                        // next Token is not a comment on its own line
                        !($nextNonWhitespaceNestToken->isComment() && (
                            !$tokens[$nextNonWhitespaceNestIndex - 1]->isWhitespace()
                            || !Preg::match('/\R/', $tokens[$nextNonWhitespaceNestIndex - 1]->getContent())
                        ))
                        // and it is not a `$foo = function () {};` situation
                        && !($nestToken->equals('}') && $nextNonWhitespaceNestToken->equalsAny([';', ',', ']', [CT::T_ARRAY_SQUARE_BRACE_CLOSE]]))
                        // and it is not a `Foo::{bar}()` situation
                        && !($nestToken->equals('}') && $nextNonWhitespaceNestToken->equals('('))
                        // and it is not a `${"a"}->...` and `${"b{$foo}"}->...` situation
                        && !($nestToken->equals('}') && $tokens[$nestIndex - 1]->equalsAny(['"', "'", [T_CONSTANT_ENCAPSED_STRING], [T_VARIABLE]]))
                        // and next token is not a closing tag that would break heredoc/nowdoc syntax
                        && !($tokens[$nestIndex - 1]->isGivenKind(T_END_HEREDOC) && $nextNonWhitespaceNestToken->isGivenKind(T_CLOSE_TAG))
                    ) {
                        if (
                            (
                                self::LINE_NEXT !== $this->configuration['position_after_control_structures']
                                && $nextNonWhitespaceNestToken->isGivenKind($this->getControlContinuationTokens())
                                && !$tokens[$tokens->getPrevNonWhitespace($nextNonWhitespaceNestIndex)]->isComment()
                            )
                            || $nextNonWhitespaceNestToken->isGivenKind(T_CLOSE_TAG)
                            || (
                                self::LINE_NEXT !== $this->configuration['position_after_control_structures']
                                && $nextNonWhitespaceNestToken->isGivenKind(T_WHILE)
                                && $tokensAnalyzer->isWhilePartOfDoWhile($nextNonWhitespaceNestIndex)
                            )
                        ) {
                            $whitespace = ' ';
                        } else {
                            $nextToken = $tokens[$nestIndex + 1];
                            $nextWhitespace = '';

                            if ($nextToken->isWhitespace()) {
                                $nextWhitespace = rtrim($nextToken->getContent(), " \t");

                                if ('' !== $nextWhitespace) {
                                    $nextWhitespace = Preg::replace(
                                        sprintf('/%s$/', $this->whitespacesConfig->getLineEnding()),
                                        '',
                                        $nextWhitespace,
                                        1
                                    );
                                }
                            }

                            $whitespace = $nextWhitespace.$this->whitespacesConfig->getLineEnding().$indent;

                            if (!$nextNonWhitespaceNestToken->equals('}')) {
                                $determineIsIndentableBlockContent = static function (int $contentIndex) use ($tokens) {
                                    if (!$tokens[$contentIndex]->isComment()) {
                                        return true;
                                    }

                                    if (!$tokens[$tokens->getPrevMeaningfulToken($contentIndex)]->equals(';')) {
                                        return true;
                                    }

                                    $nextIndex = $tokens->getNextMeaningfulToken($contentIndex);

                                    if (!$tokens[$nextIndex]->equals('}')) {
                                        return true;
                                    }

                                    $nextNextIndex = $tokens->getNextMeaningfulToken($nextIndex);

                                    if (null === $nextNextIndex) {
                                        return true;
                                    }

                                    if ($tokens[$nextNextIndex]->equalsAny([
                                        [T_ELSE],
                                        [T_ELSEIF],
                                        ',',
                                    ])) {
                                        return false;
                                    }

                                    return true;
                                };

                                // add extra indent only if current content is not a comment for content outside of current block
                                if ($determineIsIndentableBlockContent($nestIndex + 2)) {
                                    $whitespace .= $this->whitespacesConfig->getIndent();
                                }
                            }
                        }

                        $this->ensureWhitespaceAtIndexAndIndentMultilineComment($tokens, $nestIndex + 1, $whitespace);
                    }
                }

                if ($nestToken->equals('}')) {
                    ++$nestLevel;

                    continue;
                }

                if ($nestToken->equals('{')) {
                    --$nestLevel;

                    continue;
                }
            }

            // fix indent near opening brace
            if (isset($tokens[$startBraceIndex + 2]) && $tokens[$startBraceIndex + 2]->equals('}')) {
                $tokens->ensureWhitespaceAtIndex($startBraceIndex + 1, 0, $this->whitespacesConfig->getLineEnding().$indent);
            } else {
                $nextToken = $tokens[$startBraceIndex + 1];
                $nextNonWhitespaceToken = $tokens[$tokens->getNextNonWhitespace($startBraceIndex)];

                // set indent only if it is not a case, when comment is following { on same line
                if (
                    !$nextNonWhitespaceToken->isComment()
                    || ($nextToken->isWhitespace() && 1 === substr_count($nextToken->getContent(), "\n")) // preserve blank lines
                ) {
                    $this->ensureWhitespaceAtIndexAndIndentMultilineComment(
                        $tokens,
                        $startBraceIndex + 1,
                        $this->whitespacesConfig->getLineEnding().$indent.$this->whitespacesConfig->getIndent()
                    );
                }
            }

            if ($token->isGivenKind($classyTokens) && !$tokensAnalyzer->isAnonymousClass($index)) {
                if (self::LINE_SAME === $this->configuration['position_after_functions_and_oop_constructs'] && !$tokens[$tokens->getPrevNonWhitespace($startBraceIndex)]->isComment()) {
                    $ensuredWhitespace = ' ';
                } else {
                    $ensuredWhitespace = $this->whitespacesConfig->getLineEnding().$indent;
                }

                $tokens->ensureWhitespaceAtIndex($startBraceIndex - 1, 1, $ensuredWhitespace);
            } elseif (
                $token->isGivenKind(T_FUNCTION) && !$tokensAnalyzer->isLambda($index)
                || (
                    self::LINE_NEXT === $this->configuration['position_after_control_structures'] && $token->isGivenKind($controlTokens)
                    || (
                        self::LINE_NEXT === $this->configuration['position_after_anonymous_constructs']
                        && (
                            $token->isGivenKind(T_FUNCTION) && $tokensAnalyzer->isLambda($index)
                            || $token->isGivenKind(T_CLASS) && $tokensAnalyzer->isAnonymousClass($index)
                        )
                    )
                )
            ) {
                $isAnonymousClass = $token->isGivenKind($classyTokens) && $tokensAnalyzer->isAnonymousClass($index);

                $closingParenthesisIndex = $tokens->getPrevTokenOfKind($startBraceIndex, [')']);
                if (null === $closingParenthesisIndex && !$isAnonymousClass) {
                    continue;
                }

                if (
                    !$isAnonymousClass
                    && $tokens[$closingParenthesisIndex - 1]->isWhitespace()
                    && false !== strpos($tokens[$closingParenthesisIndex - 1]->getContent(), "\n")
                ) {
                    if (!$tokens[$startBraceIndex - 2]->isComment()) {
                        $tokens->ensureWhitespaceAtIndex($startBraceIndex - 1, 1, ' ');
                    }
                } else {
                    if (
                        self::LINE_SAME === $this->configuration['position_after_functions_and_oop_constructs']
                        && (
                            $token->isGivenKind(T_FUNCTION) && !$tokensAnalyzer->isLambda($index)
                            || $token->isGivenKind($classyTokens) && !$tokensAnalyzer->isAnonymousClass($index)
                        )
                        && !$tokens[$tokens->getPrevNonWhitespace($startBraceIndex)]->isComment()
                    ) {
                        $ensuredWhitespace = ' ';
                    } else {
                        $ensuredWhitespace = $this->whitespacesConfig->getLineEnding().$indent;
                    }

                    $tokens->ensureWhitespaceAtIndex($startBraceIndex - 1, 1, $ensuredWhitespace);
                }
            } else {
                $tokens->ensureWhitespaceAtIndex($startBraceIndex - 1, 1, ' ');
            }

            // reset loop limit due to collection change
            $limit = \count($tokens);
        }
    }

    private function fixMissingControlBraces(Tokens $tokens): void
    {
        $controlTokens = $this->getControlTokens();

        for ($index = $tokens->count() - 1; 0 <= $index; --$index) {
            $token = $tokens[$index];

            if (!$token->isGivenKind($controlTokens)) {
                continue;
            }

            $parenthesisEndIndex = $this->findParenthesisEnd($tokens, $index);
            $nextAfterParenthesisEndIndex = $tokens->getNextMeaningfulToken($parenthesisEndIndex);
            $tokenAfterParenthesis = $tokens[$nextAfterParenthesisEndIndex];

            // if Token after parenthesis is { then we do not need to insert brace, but to fix whitespace before it
            if ($tokenAfterParenthesis->equals('{') && self::LINE_SAME === $this->configuration['position_after_control_structures']) {
                $tokens->ensureWhitespaceAtIndex($parenthesisEndIndex + 1, 0, ' ');

                continue;
            }

            // do not add braces for cases:
            // - structure without block, e.g. while ($iter->next());
            // - structure with block, e.g. while ($i) {...}, while ($i) : {...} endwhile;
            if ($tokenAfterParenthesis->equalsAny([';', '{', ':'])) {
                continue;
            }

            // do not add for short 'if' followed by alternative loop,
            // for example: if ($a) while ($b): ? > X < ?php endwhile; ? >
            if ($tokenAfterParenthesis->isGivenKind([T_FOR, T_FOREACH, T_SWITCH, T_WHILE])) {
                $tokenAfterParenthesisBlockEnd = $tokens->findBlockEnd( // go to ')'
                    Tokens::BLOCK_TYPE_PARENTHESIS_BRACE,
                    $tokens->getNextMeaningfulToken($nextAfterParenthesisEndIndex)
                );

                if ($tokens[$tokens->getNextMeaningfulToken($tokenAfterParenthesisBlockEnd)]->equals(':')) {
                    continue;
                }
            }

            $statementEndIndex = $this->findStatementEnd($tokens, $parenthesisEndIndex);

            // insert closing brace
            $tokens->insertAt($statementEndIndex + 1, [new Token([T_WHITESPACE, ' ']), new Token('}')]);

            // insert missing `;` if needed
            if (!$tokens[$statementEndIndex]->equalsAny([';', '}'])) {
                $tokens->insertAt($statementEndIndex + 1, new Token(';'));
            }

            // insert opening brace
            $tokens->insertAt($parenthesisEndIndex + 1, new Token('{'));
            $tokens->ensureWhitespaceAtIndex($parenthesisEndIndex + 1, 0, ' ');
        }
    }

    private function fixSpaceAroundToken(Tokens $tokens): void
    {
        $controlTokens = $this->getControlTokens();

        for ($index = $tokens->count() - 1; 0 <= $index; --$index) {
            $token = $tokens[$index];

            // Declare tokens don't follow the same rules are other control statements
            if ($token->isGivenKind(T_DECLARE)) {
                $this->fixDeclareStatement($tokens, $index);
            } elseif ($token->isGivenKind($controlTokens) || $token->isGivenKind(CT::T_USE_LAMBDA)) {
                $nextNonWhitespaceIndex = $tokens->getNextNonWhitespace($index);

                if (!$tokens[$nextNonWhitespaceIndex]->equals(':')) {
                    $tokens->ensureWhitespaceAtIndex(
                        $index + 1,
                        0,
                        self::LINE_NEXT === $this->configuration['position_after_control_structures'] && !$tokens[$nextNonWhitespaceIndex]->equals('(') ?
                            $this->whitespacesConfig->getLineEnding().WhitespacesAnalyzer::detectIndent($tokens, $index)
                            : ' '
                    );
                }

                $prevToken = $tokens[$index - 1];

                if (!$prevToken->isWhitespace() && !$prevToken->isComment() && !$prevToken->isGivenKind(T_OPEN_TAG)) {
                    $tokens->ensureWhitespaceAtIndex($index - 1, 1, ' ');
                }
            }
        }
    }

    private function findParenthesisEnd(Tokens $tokens, int $structureTokenIndex): int
    {
        $nextIndex = $tokens->getNextMeaningfulToken($structureTokenIndex);
        $nextToken = $tokens[$nextIndex];

        // return if next token is not opening parenthesis
        if (!$nextToken->equals('(')) {
            return $structureTokenIndex;
        }

        return $tokens->findBlockEnd(Tokens::BLOCK_TYPE_PARENTHESIS_BRACE, $nextIndex);
    }

    private function findStatementEnd(Tokens $tokens, int $parenthesisEndIndex): int
    {
        $nextIndex = $tokens->getNextMeaningfulToken($parenthesisEndIndex);
        $nextToken = $tokens[$nextIndex];

        if (!$nextToken) {
            return $parenthesisEndIndex;
        }

        if ($nextToken->equals('{')) {
            return $tokens->findBlockEnd(Tokens::BLOCK_TYPE_CURLY_BRACE, $nextIndex);
        }

        if ($nextToken->isGivenKind($this->getControlTokens())) {
            $parenthesisEndIndex = $this->findParenthesisEnd($tokens, $nextIndex);

            $endIndex = $this->findStatementEnd($tokens, $parenthesisEndIndex);

            if ($nextToken->isGivenKind([T_IF, T_TRY, T_DO])) {
                $openingTokenKind = $nextToken->getId();

                while (true) {
                    $nextIndex = $tokens->getNextMeaningfulToken($endIndex);
                    $nextToken = isset($nextIndex) ? $tokens[$nextIndex] : null;
                    if ($nextToken && $nextToken->isGivenKind($this->getControlContinuationTokensForOpeningToken($openingTokenKind))) {
                        $parenthesisEndIndex = $this->findParenthesisEnd($tokens, $nextIndex);

                        $endIndex = $this->findStatementEnd($tokens, $parenthesisEndIndex);

                        if ($nextToken->isGivenKind($this->getFinalControlContinuationTokensForOpeningToken($openingTokenKind))) {
                            return $endIndex;
                        }
                    } else {
                        break;
                    }
                }
            }

            return $endIndex;
        }

        $index = $parenthesisEndIndex;

        while (true) {
            $token = $tokens[++$index];

            // if there is some block in statement (eg lambda function) we need to skip it
            if ($token->equals('{')) {
                $index = $tokens->findBlockEnd(Tokens::BLOCK_TYPE_CURLY_BRACE, $index);

                continue;
            }

            if ($token->equals(';')) {
                return $index;
            }

            if ($token->isGivenKind(T_CLOSE_TAG)) {
                return $tokens->getPrevNonWhitespace($index);
            }
        }
    }

    private function getControlTokens(): array
    {
        static $tokens = [
            T_DECLARE,
            T_DO,
            T_ELSE,
            T_ELSEIF,
            T_FINALLY,
            T_FOR,
            T_FOREACH,
            T_IF,
            T_WHILE,
            T_TRY,
            T_CATCH,
            T_SWITCH,
        ];

        // @TODO: drop condition when PHP 8.0+ is required
        if (\defined('T_MATCH')) {
            $tokens['match'] = T_MATCH;
        }

        return $tokens;
    }

    private function getControlContinuationTokens(): array
    {
        static $tokens = [
            T_CATCH,
            T_ELSE,
            T_ELSEIF,
            T_FINALLY,
        ];

        return $tokens;
    }

    private function getControlContinuationTokensForOpeningToken(int $openingTokenKind): array
    {
        if (T_IF === $openingTokenKind) {
            return [
                T_ELSE,
                T_ELSEIF,
            ];
        }

        if (T_DO === $openingTokenKind) {
            return [T_WHILE];
        }

        if (T_TRY === $openingTokenKind) {
            return [
                T_CATCH,
                T_FINALLY,
            ];
        }

        return [];
    }

    private function getFinalControlContinuationTokensForOpeningToken(int $openingTokenKind): array
    {
        if (T_IF === $openingTokenKind) {
            return [T_ELSE];
        }

        if (T_TRY === $openingTokenKind) {
            return [T_FINALLY];
        }

        return [];
    }

    private function fixDeclareStatement(Tokens $tokens, int $index): void
    {
        $tokens->removeTrailingWhitespace($index);

        $startParenthesisIndex = $tokens->getNextTokenOfKind($index, ['(']);
        $tokens->removeTrailingWhitespace($startParenthesisIndex);

        $endParenthesisIndex = $tokens->findBlockEnd(Tokens::BLOCK_TYPE_PARENTHESIS_BRACE, $startParenthesisIndex);
        $tokens->removeLeadingWhitespace($endParenthesisIndex);

        $startBraceIndex = $tokens->getNextTokenOfKind($endParenthesisIndex, [';', '{']);
        $startBraceToken = $tokens[$startBraceIndex];

        if ($startBraceToken->equals('{')) {
            $this->fixSingleLineWhitespaceForDeclare($tokens, $startBraceIndex);
        }
    }

    private function fixSingleLineWhitespaceForDeclare(Tokens $tokens, int $startBraceIndex): void
    {
        // fix single-line whitespace before {
        // eg: `declare(ticks=1){` => `declare(ticks=1) {`
        // eg: `declare(ticks=1)   {` => `declare(ticks=1) {`
        if (
            !$tokens[$startBraceIndex - 1]->isWhitespace()
            || $tokens[$startBraceIndex - 1]->isWhitespace(" \t")
        ) {
            $tokens->ensureWhitespaceAtIndex($startBraceIndex - 1, 1, ' ');
        }
    }

    private function ensureWhitespaceAtIndexAndIndentMultilineComment(Tokens $tokens, int $index, string $whitespace): void
    {
        if ($tokens[$index]->isWhitespace()) {
            $nextTokenIndex = $tokens->getNextNonWhitespace($index);
        } else {
            $nextTokenIndex = $index;
        }

        $nextToken = $tokens[$nextTokenIndex];
        if ($nextToken->isComment()) {
            $previousToken = $tokens[$nextTokenIndex - 1];
            $nextTokenContent = $nextToken->getContent();

            // do not indent inline comments used to comment out unused code
            if (
                $previousToken->isWhitespace()
                && 1 === Preg::match('/\R$/', $previousToken->getContent())
                && (
                    (0 === strpos($nextTokenContent, '//'.$this->whitespacesConfig->getIndent()) || '//' === $nextTokenContent)
                    || (0 === strpos($nextTokenContent, '#'.$this->whitespacesConfig->getIndent()) || '#' === $nextTokenContent)
                )
            ) {
                return;
            }

            $tokens[$nextTokenIndex] = new Token([
                $nextToken->getId(),
                Preg::replace(
                    '/(\R)'.WhitespacesAnalyzer::detectIndent($tokens, $nextTokenIndex).'(\h*\S+.*)/',
                    '$1'.Preg::replace('/^.*\R(\h*)$/s', '$1', $whitespace).'$2',
                    $nextToken->getContent()
                ),
            ]);
        }

        $tokens->ensureWhitespaceAtIndex($index, 0, $whitespace);
    }

    private function isMultilined(Tokens $tokens, int $startParenthesisIndex, int $endParenthesisIndex): bool
    {
        for ($i = $startParenthesisIndex; $i < $endParenthesisIndex; ++$i) {
            if (false !== strpos($tokens[$i]->getContent(), "\n")) {
                return true;
            }
        }

        return false;
    }

    /**
     * Returns whether the token at given index is a comment whose indentation
     * can be fixed.
     *
     * Indentation of a comment is not changed when the comment is part of a
     * multi-line message whose lines are all single-line comments and at least
     * one line has meaningful content.
     */
    private function isCommentWithFixableIndentation(Tokens $tokens, int $index): bool
    {
        if (!$tokens[$index]->isComment()) {
            return false;
        }

        if (0 === strpos($tokens[$index]->getContent(), '/*')) {
            return true;
        }

        $firstCommentIndex = $index;
        while (true) {
            $i = $this->getSiblingContinuousSingleLineComment($tokens, $firstCommentIndex, false);
            if (null === $i) {
                break;
            }

            $firstCommentIndex = $i;
        }

        $lastCommentIndex = $index;
        while (true) {
            $i = $this->getSiblingContinuousSingleLineComment($tokens, $lastCommentIndex, true);
            if (null === $i) {
                break;
            }

            $lastCommentIndex = $i;
        }

        if ($firstCommentIndex === $lastCommentIndex) {
            return true;
        }

        for ($i = $firstCommentIndex + 1; $i < $lastCommentIndex; ++$i) {
            if (!$tokens[$i]->isWhitespace() && !$tokens[$i]->isComment()) {
                return false;
            }
        }

        return true;
    }

    private function getSiblingContinuousSingleLineComment(Tokens $tokens, int $index, bool $after): ?int
    {
        $siblingIndex = $index;
        do {
            $siblingIndex = $tokens->getTokenOfKindSibling($siblingIndex, $after ? 1 : -1, [[T_COMMENT]]);

            if (null === $siblingIndex) {
                return null;
            }
        } while (0 === strpos($tokens[$siblingIndex]->getContent(), '/*'));

        $newLines = 0;
        for ($i = min($siblingIndex, $index) + 1, $max = max($siblingIndex, $index); $i < $max; ++$i) {
            if ($tokens[$i]->isWhitespace() && Preg::match('/\R/', $tokens[$i]->getContent())) {
                if (1 === $newLines || Preg::match('/\R.*\R/', $tokens[$i]->getContent())) {
                    return null;
                }

                ++$newLines;
            }
        }

        return $siblingIndex;
    }
}<|MERGE_RESOLUTION|>--- conflicted
+++ resolved
@@ -130,11 +130,7 @@
      * {@inheritdoc}
      *
      * Must run before ArrayIndentationFixer, MethodArgumentSpaceFixer, MethodChainingIndentationFixer.
-<<<<<<< HEAD
-     * Must run after ClassAttributesSeparationFixer, ClassDefinitionFixer, ElseifFixer, LineEndingFixer, NoAlternativeSyntaxFixer, NoEmptyStatementFixer, NoUselessElseFixer, SingleSpaceAfterConstructFixer, SingleTraitInsertPerStatementFixer.
-=======
-     * Must run after ClassAttributesSeparationFixer, ClassDefinitionFixer, ElseifFixer, LineEndingFixer, MethodSeparationFixer, NoAlternativeSyntaxFixer, NoEmptyStatementFixer, NoUselessElseFixer, SingleLineThrowFixer, SingleSpaceAfterConstructFixer, SingleTraitInsertPerStatementFixer.
->>>>>>> 4ff0e95d
+     * Must run after ClassAttributesSeparationFixer, ClassDefinitionFixer, ElseifFixer, LineEndingFixer, NoAlternativeSyntaxFixer, NoEmptyStatementFixer, NoUselessElseFixer, SingleLineThrowFixer, SingleSpaceAfterConstructFixer, SingleTraitInsertPerStatementFixer.
      */
     public function getPriority(): int
     {
