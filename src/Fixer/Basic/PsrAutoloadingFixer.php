<?php

declare(strict_types=1);

/*
 * This file is part of PHP CS Fixer.
 *
 * (c) Fabien Potencier <fabien@symfony.com>
 *     Dariusz Rumiński <dariusz.ruminski@gmail.com>
 *
 * This source file is subject to the MIT license that is bundled
 * with this source code in the file LICENSE.
 */

namespace PhpCsFixer\Fixer\Basic;

use PhpCsFixer\AbstractFixer;
use PhpCsFixer\Fixer\ConfigurableFixerInterface;
use PhpCsFixer\FixerConfiguration\FixerConfigurationResolver;
use PhpCsFixer\FixerConfiguration\FixerConfigurationResolverInterface;
use PhpCsFixer\FixerConfiguration\FixerOptionBuilder;
use PhpCsFixer\FixerDefinition\FileSpecificCodeSample;
use PhpCsFixer\FixerDefinition\FixerDefinition;
use PhpCsFixer\FixerDefinition\FixerDefinitionInterface;
use PhpCsFixer\Preg;
use PhpCsFixer\StdinFileInfo;
use PhpCsFixer\Tokenizer\Token;
use PhpCsFixer\Tokenizer\Tokens;

/**
 * @author Jordi Boggiano <j.boggiano@seld.be>
 * @author Dariusz Rumiński <dariusz.ruminski@gmail.com>
 * @author Bram Gotink <bram@gotink.me>
 * @author Graham Campbell <graham@alt-three.com>
 * @author Kuba Werłos <werlos@gmail.com>
 */
final class PsrAutoloadingFixer extends AbstractFixer implements ConfigurableFixerInterface
{
    /**
     * {@inheritdoc}
     */
    public function getDefinition(): FixerDefinitionInterface
    {
        return new FixerDefinition(
            'Classes must be in a path that matches their namespace, be at least one namespace deep and the class name should match the file name.',
            [
                new FileSpecificCodeSample(
                    '<?php
namespace PhpCsFixer\FIXER\Basic;
class InvalidName {}
',
                    new \SplFileInfo(__FILE__)
                ),
                new FileSpecificCodeSample(
                    '<?php
namespace PhpCsFixer\FIXER\Basic;
class InvalidName {}
',
                    new \SplFileInfo(__FILE__),
                    ['dir' => './src']
                ),
            ],
            null,
            'This fixer may change your class name, which will break the code that depends on the old name.'
        );
    }

    /**
     * {@inheritdoc}
     */
<<<<<<< HEAD
    public function isCandidate(Tokens $tokens): bool
=======
    public function configure(array $configuration = null)
    {
        parent::configure($configuration);

        if (null !== $this->configuration['dir']) {
            $this->configuration['dir'] = realpath($this->configuration['dir']);
        }
    }

    /**
     * {@inheritdoc}
     */
    public function isCandidate(Tokens $tokens)
>>>>>>> f81fc52c
    {
        return $tokens->isAnyTokenKindsFound(Token::getClassyTokenKinds());
    }

    /**
     * {@inheritdoc}
     */
    public function isRisky(): bool
    {
        return true;
    }

    /**
     * {@inheritdoc}
     */
    public function getPriority(): int
    {
        return -10;
    }

    /**
     * {@inheritdoc}
     */
    public function supports(\SplFileInfo $file): bool
    {
        if ($file instanceof StdinFileInfo) {
            return false;
        }

        if (
            // ignore file with extension other than php
            ('php' !== $file->getExtension())
            // ignore file with name that cannot be a class name
            || 0 === Preg::match('/^[a-zA-Z_\x7f-\xff][a-zA-Z0-9_\x7f-\xff]*$/', $file->getBasename('.php'))
        ) {
            return false;
        }

        try {
            $tokens = Tokens::fromCode(sprintf('<?php class %s {}', $file->getBasename('.php')));

            if ($tokens[3]->isKeyword() || $tokens[3]->isMagicConstant()) {
                // name can not be a class name - detected by PHP 5.x
                return false;
            }
        } catch (\ParseError $e) {
            // name can not be a class name - detected by PHP 7.x
            return false;
        }

        // ignore stubs/fixtures, since they are typically containing invalid files for various reasons
        return !Preg::match('{[/\\\\](stub|fixture)s?[/\\\\]}i', $file->getRealPath());
    }

    /**
     * {@inheritdoc}
     */
    protected function createConfigurationDefinition(): FixerConfigurationResolverInterface
    {
        return new FixerConfigurationResolver([
            (new FixerOptionBuilder('dir', 'If provided, the directory where the project code is placed.'))
                ->setAllowedTypes(['null', 'string'])
                ->setDefault(null)
                ->getOption(),
        ]);
    }

    /**
     * {@inheritdoc}
     */
    protected function applyFix(\SplFileInfo $file, Tokens $tokens): void
    {
        if (null !== $this->configuration['dir'] && 0 !== strpos($file->getRealPath(), $this->configuration['dir'])) {
            return;
        }

        $namespace = null;
        $namespaceStartIndex = null;
        $namespaceEndIndex = null;

        $classyName = null;
        $classyIndex = null;

        foreach ($tokens as $index => $token) {
            if ($token->isGivenKind(T_NAMESPACE)) {
                if (null !== $namespace) {
                    return;
                }

                $namespaceStartIndex = $tokens->getNextMeaningfulToken($index);
                $namespaceEndIndex = $tokens->getNextTokenOfKind($namespaceStartIndex, [';']);

                $namespace = trim($tokens->generatePartialCode($namespaceStartIndex, $namespaceEndIndex - 1));
            } elseif ($token->isClassy()) {
                if ($tokens[$tokens->getPrevMeaningfulToken($index)]->isGivenKind(T_NEW)) {
                    continue;
                }

                if (null !== $classyName) {
                    return;
                }

                $classyIndex = $tokens->getNextMeaningfulToken($index);
                $classyName = $tokens[$classyIndex]->getContent();
            }
        }

        if (null === $classyName) {
            return;
        }

        $expectedClassyName = $this->calculateClassyName($file, $namespace, $classyName);

        if ($classyName !== $expectedClassyName) {
            $tokens[$classyIndex] = new Token([T_STRING, $expectedClassyName]);
        }

        if (null === $this->configuration['dir'] || null === $namespace) {
            return;
        }

        if (!is_dir($this->configuration['dir'])) {
            return;
        }

        $configuredDir = realpath($this->configuration['dir']);
        $fileDir = \dirname($file->getRealPath());
        if (\strlen($configuredDir) >= \strlen($fileDir)) {
            return;
        }

        $newNamespace = substr(str_replace('/', '\\', $fileDir), \strlen($configuredDir) + 1);
        $originalNamespace = substr($namespace, -\strlen($newNamespace));

        if ($originalNamespace !== $newNamespace && strtolower($originalNamespace) === strtolower($newNamespace)) {
            $tokens->clearRange($namespaceStartIndex, $namespaceEndIndex);
            $namespace = substr($namespace, 0, -\strlen($newNamespace)).$newNamespace;

            $newNamespace = Tokens::fromCode('<?php namespace '.$namespace.';');
            $newNamespace->clearRange(0, 2);
            $newNamespace->clearEmptyTokens();

            $tokens->insertAt($namespaceStartIndex, $newNamespace);
        }
    }

    private function calculateClassyName(\SplFileInfo $file, ?string $namespace, string $currentName): string
    {
        $name = $file->getBasename('.php');

        $maxNamespace = $this->calculateMaxNamespace($file, $namespace);

        if (null !== $this->configuration['dir']) {
            return ('' !== $maxNamespace ? (str_replace('\\', '_', $maxNamespace).'_') : '').$name;
        }

        $namespaceParts = array_reverse(explode('\\', $maxNamespace));

        foreach ($namespaceParts as $namespacePart) {
            $nameCandidate = sprintf('%s_%s', $namespacePart, $name);
            if (strtolower($nameCandidate) !== strtolower(substr($currentName, -\strlen($nameCandidate)))) {
                break;
            }
            $name = $nameCandidate;
        }

        return $name;
    }

    private function calculateMaxNamespace(\SplFileInfo $file, ?string $namespace): string
    {
        if (null === $this->configuration['dir']) {
            $root = \dirname($file->getRealPath());
            while ($root !== \dirname($root)) {
                $root = \dirname($root);
            }
        } else {
            $root = realpath($this->configuration['dir']);
        }

        $namespaceAccordingToFileLocation = trim(str_replace(\DIRECTORY_SEPARATOR, '\\', substr(\dirname($file->getRealPath()), \strlen($root))), '\\');

        if (null === $namespace) {
            return $namespaceAccordingToFileLocation;
        }

        $namespaceAccordingToFileLocationPartsReversed = array_reverse(explode('\\', $namespaceAccordingToFileLocation));
        $namespacePartsReversed = array_reverse(explode('\\', $namespace));

        foreach ($namespacePartsReversed as $key => $namespaceParte) {
            if (!isset($namespaceAccordingToFileLocationPartsReversed[$key])) {
                break;
            }
            if (strtolower($namespaceParte) !== strtolower($namespaceAccordingToFileLocationPartsReversed[$key])) {
                break;
            }
            unset($namespaceAccordingToFileLocationPartsReversed[$key]);
        }

        return implode('\\', array_reverse($namespaceAccordingToFileLocationPartsReversed));
    }
}<|MERGE_RESOLUTION|>--- conflicted
+++ resolved
@@ -68,10 +68,7 @@
     /**
      * {@inheritdoc}
      */
-<<<<<<< HEAD
-    public function isCandidate(Tokens $tokens): bool
-=======
-    public function configure(array $configuration = null)
+    public function configure(array $configuration = null): void
     {
         parent::configure($configuration);
 
@@ -83,8 +80,7 @@
     /**
      * {@inheritdoc}
      */
-    public function isCandidate(Tokens $tokens)
->>>>>>> f81fc52c
+    public function isCandidate(Tokens $tokens): bool
     {
         return $tokens->isAnyTokenKindsFound(Token::getClassyTokenKinds());
     }
