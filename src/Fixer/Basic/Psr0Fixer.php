<?php

/*
 * This file is part of PHP CS Fixer.
 *
 * (c) Fabien Potencier <fabien@symfony.com>
 *     Dariusz Rumiński <dariusz.ruminski@gmail.com>
 *
 * This source file is subject to the MIT license that is bundled
 * with this source code in the file LICENSE.
 */

namespace PhpCsFixer\Fixer\Basic;

use PhpCsFixer\AbstractPsrAutoloadingFixer;
use PhpCsFixer\Fixer\ConfigurationDefinitionFixerInterface;
use PhpCsFixer\FixerConfiguration\FixerConfigurationResolver;
use PhpCsFixer\FixerConfiguration\FixerOptionBuilder;
use PhpCsFixer\FixerDefinition\FileSpecificCodeSample;
use PhpCsFixer\FixerDefinition\FixerDefinition;
use PhpCsFixer\Tokenizer\Token;
use PhpCsFixer\Tokenizer\Tokens;

/**
 * @author Jordi Boggiano <j.boggiano@seld.be>
 * @author Dariusz Rumiński <dariusz.ruminski@gmail.com>
 * @author Bram Gotink <bram@gotink.me>
 * @author Graham Campbell <graham@alt-three.com>
 */
final class Psr0Fixer extends AbstractPsrAutoloadingFixer implements ConfigurationDefinitionFixerInterface
{
    /**
     * {@inheritdoc}
     */
    public function getDefinition()
    {
        return new FixerDefinition(
            'Classes must be in a path that matches their namespace, be at least one namespace deep and the class name should match the file name.',
            [
                new FileSpecificCodeSample(
                    '<?php
namespace PhpCsFixer\FIXER\Basic;
class InvalidName {}
',
                    new \SplFileInfo(__FILE__)
                ),
                new FileSpecificCodeSample(
                    '<?php
namespace PhpCsFixer\FIXER\Basic;
class InvalidName {}
',
                    new \SplFileInfo(__FILE__),
                    ['dir' => realpath(__DIR__.'/../..')]
                ),
            ],
            null,
            'This fixer may change your class name, which will break the code that is depended on old name.'
        );
    }

    /**
     * {@inheritdoc}
     */
    protected function applyFix(\SplFileInfo $file, Tokens $tokens)
    {
        $namespace = false;
        $namespaceIndex = 0;
        $namespaceEndIndex = 0;

        $classyName = null;
        $classyIndex = 0;

        foreach ($tokens as $index => $token) {
            if ($token->isGivenKind(T_NAMESPACE)) {
                if (false !== $namespace) {
                    return;
                }

                $namespaceIndex = $tokens->getNextMeaningfulToken($index);
                $namespaceEndIndex = $tokens->getNextTokenOfKind($index, [';']);

                $namespace = trim($tokens->generatePartialCode($namespaceIndex, $namespaceEndIndex - 1));
            } elseif ($token->isClassy()) {
                if (null !== $classyName) {
                    return;
                }

                $classyIndex = $tokens->getNextMeaningfulToken($index);
                $classyName = $tokens[$classyIndex]->getContent();
            }
        }

        if (null === $classyName) {
            return;
        }

        if (false !== $namespace) {
            $normNamespace = str_replace('\\', '/', $namespace);
            $path = str_replace('\\', '/', $file->getRealPath());
            $dir = dirname($path);

            if ('' !== $this->configuration['dir']) {
                $dir = substr($dir, strlen(realpath($this->configuration['dir'])) + 1);

                if (false === $dir) {
                    $dir = '';
                }

                if (strlen($normNamespace) > strlen($dir)) {
                    if ('' !== $dir) {
                        $normNamespace = substr($normNamespace, -strlen($dir));
                    } else {
                        $normNamespace = '';
                    }
                }
            }

            $dir = substr($dir, -strlen($normNamespace));
            if (false === $dir) {
                $dir = '';
            }

            $filename = basename($path, '.php');

            if ($classyName !== $filename) {
                $tokens[$classyIndex] = new Token([T_STRING, $filename]);
            }

            if ($normNamespace !== $dir && strtolower($normNamespace) === strtolower($dir)) {
                for ($i = $namespaceIndex; $i <= $namespaceEndIndex; ++$i) {
                    $tokens->clearAt($i);
                }
                $namespace = substr($namespace, 0, -strlen($dir)).str_replace('/', '\\', $dir);

                $newNamespace = Tokens::fromCode('<?php namespace '.$namespace.';');
                $newNamespace->clearRange(0, 2);
                $newNamespace->clearEmptyTokens();

                $tokens->insertAt($namespaceIndex, $newNamespace);
            }
        } else {
            $normClass = str_replace('_', '/', $classyName);
            $path = str_replace('\\', '/', $file->getRealPath());
            $filename = substr($path, -strlen($normClass) - 4, -4);

            if ($normClass !== $filename && strtolower($normClass) === strtolower($filename)) {
                $tokens[$classyIndex] = new Token([T_STRING, str_replace('/', '_', $filename)]);
            }
        }
    }

    /**
     * {@inheritdoc}
     */
    protected function createConfigurationDefinition()
    {
<<<<<<< HEAD
        return new FixerConfigurationResolver([
            (new FixerOptionBuilder('dir', 'The directory where the project code is placed.'))
                ->setAllowedTypes(['string'])
                ->getOption(),
        ]);
=======
        $dir = new FixerOptionBuilder('dir', 'The directory where the project code is placed.');
        $dir = $dir
            ->setAllowedTypes(array('string'))
            ->setDefault('')
            ->getOption()
        ;

        return new FixerConfigurationResolver(array($dir));
>>>>>>> 4203c881
    }
}<|MERGE_RESOLUTION|>--- conflicted
+++ resolved
@@ -154,21 +154,11 @@
      */
     protected function createConfigurationDefinition()
     {
-<<<<<<< HEAD
         return new FixerConfigurationResolver([
             (new FixerOptionBuilder('dir', 'The directory where the project code is placed.'))
                 ->setAllowedTypes(['string'])
+                ->setDefault('')
                 ->getOption(),
         ]);
-=======
-        $dir = new FixerOptionBuilder('dir', 'The directory where the project code is placed.');
-        $dir = $dir
-            ->setAllowedTypes(array('string'))
-            ->setDefault('')
-            ->getOption()
-        ;
-
-        return new FixerConfigurationResolver(array($dir));
->>>>>>> 4203c881
     }
 }