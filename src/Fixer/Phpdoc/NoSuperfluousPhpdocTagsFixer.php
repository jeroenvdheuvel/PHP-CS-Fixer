--- conflicted
+++ resolved
@@ -92,13 +92,8 @@
     /**
      * {@inheritdoc}
      *
-<<<<<<< HEAD
-     * Must run before NoEmptyPhpdocFixer, PhpdocAlignFixer.
+     * Must run before NoEmptyPhpdocFixer, PhpdocAlignFixer, VoidReturnFixer.
      * Must run after CommentToPhpdocFixer, FullyQualifiedStrictTypesFixer, PhpdocAddMissingParamAnnotationFixer, PhpdocIndentFixer, PhpdocReturnSelfReferenceFixer, PhpdocScalarFixer, PhpdocToCommentFixer, PhpdocToParamTypeFixer, PhpdocToReturnTypeFixer, PhpdocTypesFixer.
-=======
-     * Must run before NoEmptyPhpdocFixer, PhpdocAlignFixer, VoidReturnFixer.
-     * Must run after CommentToPhpdocFixer, FullyQualifiedStrictTypesFixer, PhpdocAddMissingParamAnnotationFixer, PhpdocIndentFixer, PhpdocReturnSelfReferenceFixer, PhpdocScalarFixer, PhpdocToCommentFixer, PhpdocToReturnTypeFixer, PhpdocTypesFixer.
->>>>>>> 70c47143
      */
     public function getPriority()
     {
