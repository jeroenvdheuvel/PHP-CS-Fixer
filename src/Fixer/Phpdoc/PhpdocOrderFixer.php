<?php

/*
 * This file is part of PHP CS Fixer.
 *
 * (c) Fabien Potencier <fabien@symfony.com>
 *     Dariusz Rumiński <dariusz.ruminski@gmail.com>
 *
 * This source file is subject to the MIT license that is bundled
 * with this source code in the file LICENSE.
 */

namespace PhpCsFixer\Fixer\Phpdoc;

use PhpCsFixer\AbstractFixer;
use PhpCsFixer\DocBlock\DocBlock;
use PhpCsFixer\FixerDefinition\CodeSample;
use PhpCsFixer\FixerDefinition\FixerDefinition;
use PhpCsFixer\Tokenizer\Token;
use PhpCsFixer\Tokenizer\Tokens;

/**
 * @author Graham Campbell <graham@alt-three.com>
 */
final class PhpdocOrderFixer extends AbstractFixer
{
    /**
     * {@inheritdoc}
     */
    public function isCandidate(Tokens $tokens)
    {
        return $tokens->isTokenKindFound(T_DOC_COMMENT);
    }

    /**
     * {@inheritdoc}
     */
    public function getDefinition()
    {
        return new FixerDefinition(
<<<<<<< HEAD
            'Annotations in phpdocs should be ordered so that `@param` annotations come first, then `@throws` annotations, then `@return` annotations.',
            [
=======
            'Annotations in PHPDocs should be ordered so that `@param` annotations come first, then `@throws` annotations, then `@return` annotations.',
            array(
>>>>>>> b957c099
                new CodeSample(
                    '<?php
/**
 * Hello there!
 *
 * @throws Exception|RuntimeException dfsdf
 * @custom Test!
 * @return int  Return the number of changes.
 * @param string $foo
 * @param bool   $bar Bar
 */
'
                ),
            ]
        );
    }

    /**
     * {@inheritdoc}
     */
    public function getPriority()
    {
        // must be run before the PhpdocSeparationFixer

        /*
         * Should be run before the php_doc_separation fixer so that if we
         * create incorrect annotation grouping while moving the annotations
         * about, we're still ok.
         */
        return -2;
    }

    /**
     * {@inheritdoc}
     */
    protected function applyFix(\SplFileInfo $file, Tokens $tokens)
    {
        foreach ($tokens as $index => $token) {
            if (!$token->isGivenKind(T_DOC_COMMENT)) {
                continue;
            }

            $content = $token->getContent();
            // move param to start, return to end, leave throws in the middle
            $content = $this->moveParamAnnotations($content);
            // we're parsing the content again to make sure the internal
            // state of the dockblock is correct after the modifications
            $content = $this->moveReturnAnnotations($content);
            // persist the content at the end
            $tokens[$index] = new Token([T_DOC_COMMENT, $content]);
        }
    }

    /**
     * Move all param annotations in before throws and return annotations.
     *
     * @param string $content
     *
     * @return string
     */
    private function moveParamAnnotations($content)
    {
        $doc = new DocBlock($content);
        $params = $doc->getAnnotationsOfType('param');

        // nothing to do if there are no param annotations
        if (empty($params)) {
            return $content;
        }

        $others = $doc->getAnnotationsOfType(['throws', 'return']);

        if (empty($others)) {
            return $content;
        }

        // get the index of the final line of the final param annotation
        $end = end($params)->getEnd();

        $line = $doc->getLine($end);

        // move stuff about if required
        foreach ($others as $other) {
            if ($other->getStart() < $end) {
                // we're doing this to maintain the original line indexes
                $line->setContent($line->getContent().$other->getContent());
                $other->remove();
            }
        }

        return $doc->getContent();
    }

    /**
     * Move all return annotations after param and throws annotations.
     *
     * @param string $content
     *
     * @return string
     */
    private function moveReturnAnnotations($content)
    {
        $doc = new DocBlock($content);
        $returns = $doc->getAnnotationsOfType('return');

        // nothing to do if there are no return annotations
        if (empty($returns)) {
            return $content;
        }

        $others = $doc->getAnnotationsOfType(['param', 'throws']);

        // nothing to do if there are no other annotations
        if (empty($others)) {
            return $content;
        }

        // get the index of the first line of the first return annotation
        $start = $returns[0]->getStart();
        $line = $doc->getLine($start);

        // move stuff about if required
        foreach (array_reverse($others) as $other) {
            if ($other->getEnd() > $start) {
                // we're doing this to maintain the original line indexes
                $line->setContent($other->getContent().$line->getContent());
                $other->remove();
            }
        }

        return $doc->getContent();
    }
}<|MERGE_RESOLUTION|>--- conflicted
+++ resolved
@@ -38,13 +38,8 @@
     public function getDefinition()
     {
         return new FixerDefinition(
-<<<<<<< HEAD
-            'Annotations in phpdocs should be ordered so that `@param` annotations come first, then `@throws` annotations, then `@return` annotations.',
+            'Annotations in PHPDocs should be ordered so that `@param` annotations come first, then `@throws` annotations, then `@return` annotations.',
             [
-=======
-            'Annotations in PHPDocs should be ordered so that `@param` annotations come first, then `@throws` annotations, then `@return` annotations.',
-            array(
->>>>>>> b957c099
                 new CodeSample(
                     '<?php
 /**
