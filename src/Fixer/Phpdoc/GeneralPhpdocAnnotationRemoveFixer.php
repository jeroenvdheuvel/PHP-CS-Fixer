<?php

/*
 * This file is part of PHP CS Fixer.
 *
 * (c) Fabien Potencier <fabien@symfony.com>
 *     Dariusz Rumiński <dariusz.ruminski@gmail.com>
 *
 * This source file is subject to the MIT license that is bundled
 * with this source code in the file LICENSE.
 */

namespace PhpCsFixer\Fixer\Phpdoc;

use PhpCsFixer\AbstractFixer;
use PhpCsFixer\DocBlock\DocBlock;
use PhpCsFixer\Fixer\ConfigurationDefinitionFixerInterface;
use PhpCsFixer\FixerConfiguration\FixerConfigurationResolverRootless;
use PhpCsFixer\FixerConfiguration\FixerOptionBuilder;
use PhpCsFixer\FixerDefinition\CodeSample;
use PhpCsFixer\FixerDefinition\FixerDefinition;
use PhpCsFixer\Tokenizer\Token;
use PhpCsFixer\Tokenizer\Tokens;

/**
 * @author Graham Campbell <graham@alt-three.com>
 * @author Dariusz Rumiński <dariusz.ruminski@gmail.com>
 */
final class GeneralPhpdocAnnotationRemoveFixer extends AbstractFixer implements ConfigurationDefinitionFixerInterface
{
    /**
     * {@inheritdoc}
     */
    public function getDefinition()
    {
        return new FixerDefinition(
            'Configured annotations should be omitted from phpdocs.',
            [
                new CodeSample(
                    '<?php
/**
 * @internal
 * @author someone
 */
function foo() {}
',
                    ['annotations' => ['author']]
                ),
            ]
        );
    }

    /**
     * {@inheritdoc}
     */
    public function getPriority()
    {
        // must be run before the PhpdocSeparationFixer, PhpdocOrderFixer,
        // PhpdocTrimFixer and PhpdocNoEmptyReturnFixer.
        return 10;
    }

    /**
     * {@inheritdoc}
     */
    public function isCandidate(Tokens $tokens)
    {
        return $tokens->isTokenKindFound(T_DOC_COMMENT);
    }

    /**
     * {@inheritdoc}
     */
    protected function applyFix(\SplFileInfo $file, Tokens $tokens)
    {
        if (!count($this->configuration['annotations'])) {
            return;
        }

        foreach ($tokens as $index => $token) {
            if (!$token->isGivenKind(T_DOC_COMMENT)) {
                continue;
            }

            $doc = new DocBlock($token->getContent());
            $annotations = $doc->getAnnotationsOfType($this->configuration['annotations']);

            // nothing to do if there are no annotations
            if (empty($annotations)) {
                continue;
            }

            foreach ($annotations as $annotation) {
                $annotation->remove();
            }

<<<<<<< HEAD
            $tokens[$index] = new Token([T_DOC_COMMENT, $doc->getContent()]);
=======
            if ('' === $doc->getContent()) {
                $tokens->clearTokenAndMergeSurroundingWhitespace($index);
            } else {
                $tokens[$index] = new Token(array(T_DOC_COMMENT, $doc->getContent()));
            }
>>>>>>> b90dc41d
        }
    }

    /**
     * {@inheritdoc}
     */
    protected function createConfigurationDefinition()
    {
        return new FixerConfigurationResolverRootless('annotations', [
            (new FixerOptionBuilder('annotations', 'List of annotations to remove, e.g. `["author"]`.'))
                ->setAllowedTypes(['array'])
                ->setDefault([])
                ->getOption(),
        ]);
    }
}<|MERGE_RESOLUTION|>--- conflicted
+++ resolved
@@ -94,15 +94,11 @@
                 $annotation->remove();
             }
 
-<<<<<<< HEAD
-            $tokens[$index] = new Token([T_DOC_COMMENT, $doc->getContent()]);
-=======
             if ('' === $doc->getContent()) {
                 $tokens->clearTokenAndMergeSurroundingWhitespace($index);
             } else {
-                $tokens[$index] = new Token(array(T_DOC_COMMENT, $doc->getContent()));
+                $tokens[$index] = new Token([T_DOC_COMMENT, $doc->getContent()]);
             }
->>>>>>> b90dc41d
         }
     }
 
