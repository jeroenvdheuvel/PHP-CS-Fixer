--- conflicted
+++ resolved
@@ -34,13 +34,8 @@
     public function getDefinition()
     {
         return new FixerDefinition(
-<<<<<<< HEAD
-            'Configured annotations should be omitted from phpdocs.',
+            'Configured annotations should be omitted from PHPDocs.',
             [
-=======
-            'Configured annotations should be omitted from PHPDocs.',
-            array(
->>>>>>> b957c099
                 new CodeSample(
                     '<?php
 /**
