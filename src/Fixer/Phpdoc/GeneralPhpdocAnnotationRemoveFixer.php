<?php

/*
 * This file is part of PHP CS Fixer.
 *
 * (c) Fabien Potencier <fabien@symfony.com>
 *     Dariusz Rumiński <dariusz.ruminski@gmail.com>
 *
 * This source file is subject to the MIT license that is bundled
 * with this source code in the file LICENSE.
 */

namespace PhpCsFixer\Fixer\Phpdoc;

use PhpCsFixer\AbstractFixer;
use PhpCsFixer\DocBlock\DocBlock;
use PhpCsFixer\Fixer\ConfigurationDefinitionFixerInterface;
use PhpCsFixer\FixerConfiguration\FixerConfigurationResolverRootless;
use PhpCsFixer\FixerConfiguration\FixerOptionBuilder;
use PhpCsFixer\FixerDefinition\CodeSample;
use PhpCsFixer\FixerDefinition\FixerDefinition;
use PhpCsFixer\Tokenizer\Token;
use PhpCsFixer\Tokenizer\Tokens;

/**
 * @author Graham Campbell <graham@alt-three.com>
 * @author Dariusz Rumiński <dariusz.ruminski@gmail.com>
 */
final class GeneralPhpdocAnnotationRemoveFixer extends AbstractFixer implements ConfigurationDefinitionFixerInterface
{
    /**
     * {@inheritdoc}
     */
    public function getDefinition()
    {
        return new FixerDefinition(
<<<<<<< HEAD
            'Configured annotations should be omitted from PHPDocs.',
            [
=======
            'Configured annotations should be omitted from PHPDoc.',
            array(
>>>>>>> 59893db6
                new CodeSample(
                    '<?php
/**
 * @internal
 * @author someone
 */
function foo() {}
',
                    ['annotations' => ['author']]
                ),
            ]
        );
    }

    /**
     * {@inheritdoc}
     */
    public function getPriority()
    {
        // must be run before the PhpdocSeparationFixer, PhpdocOrderFixer,
        // PhpdocTrimFixer and PhpdocNoEmptyReturnFixer.
        return 10;
    }

    /**
     * {@inheritdoc}
     */
    public function isCandidate(Tokens $tokens)
    {
        return $tokens->isTokenKindFound(T_DOC_COMMENT);
    }

    /**
     * {@inheritdoc}
     */
    protected function applyFix(\SplFileInfo $file, Tokens $tokens)
    {
        if (!count($this->configuration['annotations'])) {
            return;
        }

        foreach ($tokens as $index => $token) {
            if (!$token->isGivenKind(T_DOC_COMMENT)) {
                continue;
            }

            $doc = new DocBlock($token->getContent());
            $annotations = $doc->getAnnotationsOfType($this->configuration['annotations']);

            // nothing to do if there are no annotations
            if (empty($annotations)) {
                continue;
            }

            foreach ($annotations as $annotation) {
                $annotation->remove();
            }

            if ('' === $doc->getContent()) {
                $tokens->clearTokenAndMergeSurroundingWhitespace($index);
            } else {
                $tokens[$index] = new Token([T_DOC_COMMENT, $doc->getContent()]);
            }
        }
    }

    /**
     * {@inheritdoc}
     */
    protected function createConfigurationDefinition()
    {
        return new FixerConfigurationResolverRootless('annotations', [
            (new FixerOptionBuilder('annotations', 'List of annotations to remove, e.g. `["author"]`.'))
                ->setAllowedTypes(['array'])
                ->setDefault([])
                ->getOption(),
        ]);
    }
}<|MERGE_RESOLUTION|>--- conflicted
+++ resolved
@@ -34,13 +34,8 @@
     public function getDefinition()
     {
         return new FixerDefinition(
-<<<<<<< HEAD
-            'Configured annotations should be omitted from PHPDocs.',
+            'Configured annotations should be omitted from PHPDoc.',
             [
-=======
-            'Configured annotations should be omitted from PHPDoc.',
-            array(
->>>>>>> 59893db6
                 new CodeSample(
                     '<?php
 /**
