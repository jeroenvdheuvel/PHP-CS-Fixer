--- conflicted
+++ resolved
@@ -29,13 +29,9 @@
                     '@all',
                 ],
             ],
-<<<<<<< HEAD
+            'no_php4_constructor' => true,
             'no_unneeded_final_method' => true, // final private method (not constructor) are no longer allowed >= PHP8.0
-=======
-            'no_php4_constructor' => true,
-            'no_unneeded_final_method' => true,
             'no_unreachable_default_argument_value' => true,
->>>>>>> 7e481ac6
         ];
     }
 
