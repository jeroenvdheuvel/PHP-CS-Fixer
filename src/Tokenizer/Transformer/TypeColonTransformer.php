<?php

/*
 * This file is part of PHP CS Fixer.
 *
 * (c) Fabien Potencier <fabien@symfony.com>
 *     Dariusz Rumiński <dariusz.ruminski@gmail.com>
 *
 * This source file is subject to the MIT license that is bundled
 * with this source code in the file LICENSE.
 */

namespace PhpCsFixer\Tokenizer\Transformer;

use PhpCsFixer\Tokenizer\AbstractTransformer;
use PhpCsFixer\Tokenizer\CT;
use PhpCsFixer\Tokenizer\Token;
use PhpCsFixer\Tokenizer\Tokens;

/**
 * Transform `:` operator into CT::T_TYPE_COLON in `function foo() : int {}`.
 *
 * @author Dariusz Rumiński <dariusz.ruminski@gmail.com>
 *
 * @internal
 */
final class TypeColonTransformer extends AbstractTransformer
{
    /**
     * {@inheritdoc}
     */
    public function getCustomTokens()
    {
        return [CT::T_TYPE_COLON];
    }

    /**
     * {@inheritdoc}
     */
    public function getPriority()
    {
        // needs to run after ReturnRefTransformer and UseTransformer
        return -10;
    }

    /**
     * {@inheritdoc}
     */
    public function getRequiredPhpVersionId()
    {
        return 70000;
    }

    /**
     * {@inheritdoc}
     */
    public function process(Tokens $tokens, Token $token, $index)
    {
        if (!$token->equals(':')) {
            return;
        }

        $endIndex = $tokens->getPrevMeaningfulToken($index);

        if (!$tokens[$endIndex]->equals(')')) {
            return;
        }

        $startIndex = $tokens->findBlockEnd(Tokens::BLOCK_TYPE_PARENTHESIS_BRACE, $endIndex, false);
        $prevIndex = $tokens->getPrevMeaningfulToken($startIndex);
        $prevToken = $tokens[$prevIndex];

        // if this could be a function name we need to take one more step
        if ($prevToken->isGivenKind(T_STRING)) {
            $prevIndex = $tokens->getPrevMeaningfulToken($prevIndex);
            $prevToken = $tokens[$prevIndex];
        }

<<<<<<< HEAD
        if ($prevToken->isGivenKind([T_FUNCTION, CT::T_RETURN_REF, CT::T_USE_LAMBDA])) {
            $token->override([CT::T_TYPE_COLON, ':']);
=======
        if ($prevToken->isGivenKind(array(T_FUNCTION, CT::T_RETURN_REF, CT::T_USE_LAMBDA))) {
            $tokens[$index] = new Token(array(CT::T_TYPE_COLON, ':'));
>>>>>>> 5e3be858
        }
    }
}<|MERGE_RESOLUTION|>--- conflicted
+++ resolved
@@ -76,13 +76,8 @@
             $prevToken = $tokens[$prevIndex];
         }
 
-<<<<<<< HEAD
         if ($prevToken->isGivenKind([T_FUNCTION, CT::T_RETURN_REF, CT::T_USE_LAMBDA])) {
-            $token->override([CT::T_TYPE_COLON, ':']);
-=======
-        if ($prevToken->isGivenKind(array(T_FUNCTION, CT::T_RETURN_REF, CT::T_USE_LAMBDA))) {
-            $tokens[$index] = new Token(array(CT::T_TYPE_COLON, ':'));
->>>>>>> 5e3be858
+            $tokens[$index] = new Token([CT::T_TYPE_COLON, ':']);
         }
     }
 }