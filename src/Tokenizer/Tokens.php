--- conflicted
+++ resolved
@@ -399,59 +399,11 @@
      */
     public function findBlockEnd($type, $searchIndex, $findEnd = true)
     {
-<<<<<<< HEAD
-        $blockEdgeDefinitions = self::getBlockEdgeDefinitions();
-
-        if (!isset($blockEdgeDefinitions[$type])) {
-            throw new \InvalidArgumentException(sprintf('Invalid param type: %s.', $type));
-        }
-
-        if (isset($this->blockEndCache[$searchIndex])) {
-            return $this->blockEndCache[$searchIndex];
-        }
-
-        $startEdge = $blockEdgeDefinitions[$type]['start'];
-        $endEdge = $blockEdgeDefinitions[$type]['end'];
-        $startIndex = $searchIndex;
-        $endIndex = $this->count() - 1;
-        $indexOffset = 1;
-
-        if (!$findEnd) {
-            list($startEdge, $endEdge) = [$endEdge, $startEdge];
-            $indexOffset = -1;
-            $endIndex = 0;
-        }
-
-        if (!$this[$startIndex]->equals($startEdge)) {
-            throw new \InvalidArgumentException(sprintf('Invalid param $startIndex - not a proper block %s.', $findEnd ? 'start' : 'end'));
-        }
-
-        $blockLevel = 0;
-
-        for ($index = $startIndex; $index !== $endIndex; $index += $indexOffset) {
-            $token = $this[$index];
-
-            if ($token->equals($startEdge)) {
-                ++$blockLevel;
-
-                continue;
-            }
-
-            if ($token->equals($endEdge)) {
-                --$blockLevel;
-
-                if (0 === $blockLevel) {
-                    break;
-                }
-
-                continue;
-=======
         if (3 === func_num_args()) {
             if ($findEnd) {
                 @trigger_error('Argument #3 of Tokens::findBlockEnd is deprecated and will be removed in 3.0, you can safely drop the argument.', E_USER_DEPRECATED);
             } else {
                 @trigger_error('Argument #3 of Tokens::findBlockEnd is deprecated and will be removed in 3.0, use Tokens::findBlockStart instead.', E_USER_DEPRECATED);
->>>>>>> 5ed037d0
             }
         }
 
@@ -1205,7 +1157,7 @@
             throw new \InvalidArgumentException(sprintf('Invalid param type: %s.', $type));
         }
 
-        if (!self::isLegacyMode() && isset($this->blockEndCache[$searchIndex])) {
+        if (isset($this->blockEndCache[$searchIndex])) {
             return $this->blockEndCache[$searchIndex];
         }
 
