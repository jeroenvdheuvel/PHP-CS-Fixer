--- conflicted
+++ resolved
@@ -49,10 +49,7 @@
         <ini name="zend.enable_gc" value="0"/>
         <ini name="memory_limit" value="1G"/>
         <env name="SKIP_LINT_TEST_CASES" value="0"/>
-<<<<<<< HEAD
+        <env name="PHP_CS_FIXER_TEST_ALLOW_SKIPPING_PHAR_TESTS" value="1"/>
         <env name="PHP_CS_FIXER_TEST_USE_LEGACY_TOKENIZER" value="0"/>
-=======
-        <env name="PHP_CS_FIXER_TEST_ALLOW_SKIPPING_PHAR_TESTS" value="1"/>
->>>>>>> b056a23d
     </php>
 </phpunit>